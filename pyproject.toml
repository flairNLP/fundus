[build-system]
requires = ["setuptools>=42.0", "wheel"]
build-backend = "setuptools.build_meta"

[project]
name = "fundus"
version = "0.2.2"
authors = [
    { name = "Max Dallabetta", email = "max.dallabetta@googlemail.com" },
]
description = "A very simple news crawler"
readme = "README.md"
requires-python = ">=3.8"
classifiers = [
    "Programming Language :: Python :: 3",
    "License :: OSI Approved :: MIT License",
    "Operating System :: OS Independent",
    "Intended Audience :: Developers",
    "Intended Audience :: Education",
    "Intended Audience :: Science/Research"

]
keywords = ["web scraping, web crawling"]
license = { text = "MIT" }
dependencies = [
    "python-dateutil>=2.8, <3",
    "lxml>=4.9, <5",
    "more-itertools>=9.1, <10",
    "cssselect>=1.1, <2",
    "feedparser>=6.0, <7",
    "colorama>=0.4, <1",
    "typing-extensions>=4.0, <5",
    "langdetect>=1.0, <2",
<<<<<<< HEAD
    "validators>=0.20, <1",
=======
    "aiohttp>=3.8, <4",
    "aioitertools>=0.11, <1",
    "validators>=0.20, <1, !=0.23",
>>>>>>> f01be367
    "requests>=2.28, <3",
    "tqdm>=4.66, <5",
    "fastwarc>=0.14, <1",
    "chardet>=5.2, <6",
    "dill>=0.3, <1"
]

[project.urls]
"Repository" = "https://github.com/flairNLP/fundus"

[project.optional-dependencies]
dev = [
    "pytest~=7.2.2",
    "mypy==1.1.1",
    "isort==5.12.0",
    "black==23.1.0",
    # type stubs
    "types-lxml",
    "types-python-dateutil>=2.8, <3",
    "types-requests>=2.28, <3",
    "types-colorama>=0.4, <1",
]

[tool.mypy]
check_untyped_defs = true
disallow_any_generics = true
ignore_missing_imports = true
no_implicit_optional = true
show_error_codes = true
strict_equality = true
warn_redundant_casts = true
warn_return_any = true
warn_unreachable = true
warn_unused_configs = true
no_implicit_reexport = true

[tool.black]
line-length = 120
target-version = ['py38']

[tool.isort]
profile = "black"<|MERGE_RESOLUTION|>--- conflicted
+++ resolved
@@ -31,13 +31,7 @@
     "colorama>=0.4, <1",
     "typing-extensions>=4.0, <5",
     "langdetect>=1.0, <2",
-<<<<<<< HEAD
-    "validators>=0.20, <1",
-=======
-    "aiohttp>=3.8, <4",
-    "aioitertools>=0.11, <1",
     "validators>=0.20, <1, !=0.23",
->>>>>>> f01be367
     "requests>=2.28, <3",
     "tqdm>=4.66, <5",
     "fastwarc>=0.14, <1",

--- conflicted
+++ resolved
@@ -493,7 +493,6 @@
     </tr>
     <tr>
       <td>
-<<<<<<< HEAD
         <code>NetzpolitikOrg</code>
       </td>
       <td>
@@ -502,7 +501,13 @@
       <td>
         <a href="https://netzpolitik.org/">
           <span>netzpolitik.org</span>
-=======
+        </a>
+      </td>
+      <td>&#160;</td>
+      <td>&#160;</td>
+    </tr>
+    <tr>
+      <td>
         <code>WDR</code>
       </td>
       <td>
@@ -511,14 +516,11 @@
       <td>
         <a href="https://www1.wdr.de/">
           <span>www1.wdr.de</span>
->>>>>>> 07ad7f18
-        </a>
-      </td>
-      <td>&#160;</td>
-      <td>&#160;</td>
-    </tr>
-<<<<<<< HEAD
-=======
+        </a>
+      </td>
+      <td>&#160;</td>
+      <td>&#160;</td>
+    </tr>
     <tr>
       <td>
         <code>ZDF</code>
@@ -536,7 +538,6 @@
       </td>
       <td>&#160;</td>
     </tr>
->>>>>>> 07ad7f18
   </tbody>
 </table>
 

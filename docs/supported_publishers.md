--- conflicted
+++ resolved
@@ -1929,16 +1929,6 @@
   <tbody>
     <tr>
       <td>
-<<<<<<< HEAD
-        <code>HankookIlbo</code>
-      </td>
-      <td>
-        <div>Hankook Ilbo</div>
-      </td>
-      <td>
-        <a href="https://www.hankookilbo.com/">
-          <span>www.hankookilbo.com</span>
-=======
         <code>MBN</code>
       </td>
       <td>
@@ -1947,19 +1937,14 @@
       <td>
         <a href="https://www.mk.co.kr/">
           <span>www.mk.co.kr</span>
->>>>>>> 12a97aa7
         </a>
       </td>
       <td>
         <code>ko</code>
       </td>
-<<<<<<< HEAD
-      <td>&#160;</td>
-=======
       <td>
         <code>topics</code>
       </td>
->>>>>>> 12a97aa7
       <td>&#160;</td>
     </tr>
   </tbody>

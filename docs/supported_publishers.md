# Supported Publishers


## AT-Publishers

<table class="publishers at">
  <thead>
    <tr>
      <th>Class&#160;&#160;&#160;&#160;&#160;&#160;&#160;&#160;&#160;&#160;&#160;&#160;&#160;&#160;&#160;&#160;&#160;&#160;&#160;&#160;&#160;&#160;&#160;&#160;&#160;&#160;</th>
      <th>Source&#160;&#160;&#160;&#160;&#160;&#160;&#160;&#160;&#160;&#160;&#160;&#160;&#160;&#160;&#160;&#160;&#160;&#160;&#160;&#160;&#160;&#160;&#160;&#160;&#160;&#160;&#160;&#160;&#160;&#160;&#160;&#160;&#160;&#160;&#160;&#160;&#160;&#160;&#160;&#160;&#160;&#160;&#160;&#160;&#160;&#160;&#160;&#160;&#160;&#160;&#160;&#160;&#160;&#160;&#160;&#160;&#160;&#160;&#160;&#160;&#160;&#160;&#160;&#160;&#160;&#160;&#160;&#160;</th>
      <th>URL&#160;&#160;&#160;&#160;&#160;&#160;&#160;&#160;&#160;&#160;&#160;&#160;&#160;&#160;&#160;&#160;&#160;&#160;&#160;&#160;&#160;&#160;&#160;&#160;&#160;&#160;&#160;&#160;&#160;&#160;&#160;&#160;&#160;&#160;&#160;&#160;&#160;&#160;&#160;&#160;&#160;&#160;&#160;&#160;&#160;&#160;&#160;&#160;&#160;&#160;&#160;&#160;</th>
      <th>Missing&#160;Attributes</th>
      <th>Additional&#160;Attributes&#160;&#160;&#160;&#160;</th>
    </tr>
  </thead>
  <tbody>
    <tr>
      <td>
        <code>DerStandard</code>
      </td>
      <td>
        <div>Der Standard</div>
      </td>
      <td>
        <a href="https://derstandard.at">
          <span>derstandard.at</span>
        </a>
      </td>
      <td>
        <code>topics</code>
      </td>
      <td>&#160;</td>
    </tr>
    <tr>
      <td>
        <code>ORF</code>
      </td>
      <td>
        <div>&#214;sterreichischer Rundfunk</div>
      </td>
      <td>
        <a href="https://www.orf.at">
          <span>www.orf.at</span>
        </a>
      </td>
      <td>
        <code>topics</code>
      </td>
      <td>&#160;</td>
    </tr>
  </tbody>
</table>


## CH-Publishers

<table class="publishers ch">
  <thead>
    <tr>
      <th>Class&#160;&#160;&#160;&#160;&#160;&#160;&#160;&#160;&#160;&#160;&#160;&#160;&#160;&#160;&#160;&#160;&#160;&#160;&#160;&#160;&#160;&#160;&#160;&#160;&#160;&#160;</th>
      <th>Source&#160;&#160;&#160;&#160;&#160;&#160;&#160;&#160;&#160;&#160;&#160;&#160;&#160;&#160;&#160;&#160;&#160;&#160;&#160;&#160;&#160;&#160;&#160;&#160;&#160;&#160;&#160;&#160;&#160;&#160;&#160;&#160;&#160;&#160;&#160;&#160;&#160;&#160;&#160;&#160;&#160;&#160;&#160;&#160;&#160;&#160;&#160;&#160;&#160;&#160;&#160;&#160;&#160;&#160;&#160;&#160;&#160;&#160;&#160;&#160;&#160;&#160;&#160;&#160;&#160;&#160;&#160;&#160;</th>
      <th>URL&#160;&#160;&#160;&#160;&#160;&#160;&#160;&#160;&#160;&#160;&#160;&#160;&#160;&#160;&#160;&#160;&#160;&#160;&#160;&#160;&#160;&#160;&#160;&#160;&#160;&#160;&#160;&#160;&#160;&#160;&#160;&#160;&#160;&#160;&#160;&#160;&#160;&#160;&#160;&#160;&#160;&#160;&#160;&#160;&#160;&#160;&#160;&#160;&#160;&#160;&#160;&#160;</th>
      <th>Missing&#160;Attributes</th>
      <th>Additional&#160;Attributes&#160;&#160;&#160;&#160;</th>
    </tr>
  </thead>
  <tbody>
    <tr>
      <td>
        <code>SRF</code>
      </td>
      <td>
        <div>Schweizer Radio und Fernsehen</div>
      </td>
      <td>
        <a href="https://www.srf.ch/">
          <span>www.srf.ch</span>
        </a>
      </td>
      <td>
        <code>topics</code>
      </td>
      <td>&#160;</td>
    </tr>
  </tbody>
</table>


## CN-Publishers

<table class="publishers cn">
  <thead>
    <tr>
      <th>Class&#160;&#160;&#160;&#160;&#160;&#160;&#160;&#160;&#160;&#160;&#160;&#160;&#160;&#160;&#160;&#160;&#160;&#160;&#160;&#160;&#160;&#160;&#160;&#160;&#160;&#160;</th>
      <th>Source&#160;&#160;&#160;&#160;&#160;&#160;&#160;&#160;&#160;&#160;&#160;&#160;&#160;&#160;&#160;&#160;&#160;&#160;&#160;&#160;&#160;&#160;&#160;&#160;&#160;&#160;&#160;&#160;&#160;&#160;&#160;&#160;&#160;&#160;&#160;&#160;&#160;&#160;&#160;&#160;&#160;&#160;&#160;&#160;&#160;&#160;&#160;&#160;&#160;&#160;&#160;&#160;&#160;&#160;&#160;&#160;&#160;&#160;&#160;&#160;&#160;&#160;&#160;&#160;&#160;&#160;&#160;&#160;</th>
      <th>URL&#160;&#160;&#160;&#160;&#160;&#160;&#160;&#160;&#160;&#160;&#160;&#160;&#160;&#160;&#160;&#160;&#160;&#160;&#160;&#160;&#160;&#160;&#160;&#160;&#160;&#160;&#160;&#160;&#160;&#160;&#160;&#160;&#160;&#160;&#160;&#160;&#160;&#160;&#160;&#160;&#160;&#160;&#160;&#160;&#160;&#160;&#160;&#160;&#160;&#160;&#160;&#160;</th>
      <th>Missing&#160;Attributes</th>
      <th>Additional&#160;Attributes&#160;&#160;&#160;&#160;</th>
    </tr>
  </thead>
  <tbody>
    <tr>
      <td>
        <code>People</code>
      </td>
      <td>
        <div>People</div>
      </td>
      <td>
        <a href="http://www.people.com.cn">
          <span>www.people.com.cn</span>
        </a>
      </td>
      <td>&#160;</td>
      <td>&#160;</td>
    </tr>
  </tbody>
</table>


## DE-Publishers

<table class="publishers de">
  <thead>
    <tr>
      <th>Class&#160;&#160;&#160;&#160;&#160;&#160;&#160;&#160;&#160;&#160;&#160;&#160;&#160;&#160;&#160;&#160;&#160;&#160;&#160;&#160;&#160;&#160;&#160;&#160;&#160;&#160;</th>
      <th>Source&#160;&#160;&#160;&#160;&#160;&#160;&#160;&#160;&#160;&#160;&#160;&#160;&#160;&#160;&#160;&#160;&#160;&#160;&#160;&#160;&#160;&#160;&#160;&#160;&#160;&#160;&#160;&#160;&#160;&#160;&#160;&#160;&#160;&#160;&#160;&#160;&#160;&#160;&#160;&#160;&#160;&#160;&#160;&#160;&#160;&#160;&#160;&#160;&#160;&#160;&#160;&#160;&#160;&#160;&#160;&#160;&#160;&#160;&#160;&#160;&#160;&#160;&#160;&#160;&#160;&#160;&#160;&#160;</th>
      <th>URL&#160;&#160;&#160;&#160;&#160;&#160;&#160;&#160;&#160;&#160;&#160;&#160;&#160;&#160;&#160;&#160;&#160;&#160;&#160;&#160;&#160;&#160;&#160;&#160;&#160;&#160;&#160;&#160;&#160;&#160;&#160;&#160;&#160;&#160;&#160;&#160;&#160;&#160;&#160;&#160;&#160;&#160;&#160;&#160;&#160;&#160;&#160;&#160;&#160;&#160;&#160;&#160;</th>
      <th>Missing&#160;Attributes</th>
      <th>Additional&#160;Attributes&#160;&#160;&#160;&#160;</th>
    </tr>
  </thead>
  <tbody>
    <tr>
      <td>
        <code>BR</code>
      </td>
      <td>
        <div>Bayerischer Rundfunk (BR)</div>
      </td>
      <td>
        <a href="https://www.br.de/">
          <span>www.br.de</span>
        </a>
      </td>
      <td>&#160;</td>
      <td>&#160;</td>
    </tr>
    <tr>
      <td>
        <code>BerlinerMorgenpost</code>
      </td>
      <td>
        <div>Berliner Morgenpost</div>
      </td>
      <td>
        <a href="https://www.morgenpost.de/">
          <span>www.morgenpost.de</span>
        </a>
      </td>
      <td>&#160;</td>
      <td>&#160;</td>
    </tr>
    <tr>
      <td>
        <code>BerlinerZeitung</code>
      </td>
      <td>
        <div>Berliner Zeitung</div>
      </td>
      <td>
        <a href="https://www.berliner-zeitung.de/">
          <span>www.berliner-zeitung.de</span>
        </a>
      </td>
      <td>&#160;</td>
      <td>&#160;</td>
    </tr>
    <tr>
      <td>
        <code>Bild</code>
      </td>
      <td>
        <div>Bild</div>
      </td>
      <td>
        <a href="https://www.bild.de/">
          <span>www.bild.de</span>
        </a>
      </td>
      <td>&#160;</td>
      <td>&#160;</td>
    </tr>
    <tr>
      <td>
        <code>BSZ</code>
      </td>
      <td>
        <div>Braunschweiger Zeitung</div>
      </td>
      <td>
        <a href="https://www.braunschweiger-zeitung.de/">
          <span>www.braunschweiger-zeitung.de</span>
        </a>
      </td>
      <td>&#160;</td>
      <td>&#160;</td>
    </tr>
    <tr>
      <td>
        <code>BusinessInsiderDE</code>
      </td>
      <td>
        <div>Business Insider DE</div>
      </td>
      <td>
        <a href="https://www.businessinsider.de/">
          <span>www.businessinsider.de</span>
        </a>
      </td>
      <td>&#160;</td>
      <td>&#160;</td>
    </tr>
    <tr>
      <td>
        <code>DW</code>
      </td>
      <td>
        <div>Deutsche Welle</div>
      </td>
      <td>
        <a href="https://www.dw.com/">
          <span>www.dw.com</span>
        </a>
      </td>
      <td>&#160;</td>
      <td>&#160;</td>
    </tr>
    <tr>
      <td>
        <code>Taz</code>
      </td>
      <td>
        <div>Die Tageszeitung (taz)</div>
      </td>
      <td>
        <a href="https://taz.de/">
          <span>taz.de</span>
        </a>
      </td>
      <td>&#160;</td>
      <td>&#160;</td>
    </tr>
    <tr>
      <td>
        <code>DieWelt</code>
      </td>
      <td>
        <div>Die Welt</div>
      </td>
      <td>
        <a href="https://www.welt.de/">
          <span>www.welt.de</span>
        </a>
      </td>
      <td>&#160;</td>
      <td>&#160;</td>
    </tr>
    <tr>
      <td>
        <code>DieZeit</code>
      </td>
      <td>
        <div>Die Zeit</div>
      </td>
      <td>
        <a href="https://www.zeit.de/">
          <span>www.zeit.de</span>
        </a>
      </td>
      <td>&#160;</td>
      <td>&#160;</td>
    </tr>
    <tr>
      <td>
        <code>EuronewsDE</code>
      </td>
      <td>
        <div>Euronews (DE)</div>
      </td>
      <td>
        <a href="https://de.euronews.com/">
          <span>de.euronews.com</span>
        </a>
      </td>
      <td>&#160;</td>
      <td>&#160;</td>
    </tr>
    <tr>
      <td>
        <code>Focus</code>
      </td>
      <td>
        <div>Focus Online</div>
      </td>
      <td>
        <a href="https://www.focus.de/">
          <span>www.focus.de</span>
        </a>
      </td>
      <td>&#160;</td>
      <td>&#160;</td>
    </tr>
    <tr>
      <td>
        <code>FAZ</code>
      </td>
      <td>
        <div>Frankfurter Allgemeine Zeitung</div>
      </td>
      <td>
        <a href="https://www.faz.net/">
          <span>www.faz.net</span>
        </a>
      </td>
      <td>&#160;</td>
      <td>&#160;</td>
    </tr>
    <tr>
      <td>
<<<<<<< HEAD
        <code>JungeWelt</code>
      </td>
      <td>
        <div>Junge Welt</div>
      </td>
      <td>
        <a href="https://www.jungewelt.de/">
          <span>www.jungewelt.de</span>
=======
        <code>Hessenschau</code>
      </td>
      <td>
        <div>Hessenschau</div>
      </td>
      <td>
        <a href="https://www.hessenschau.de/">
          <span>www.hessenschau.de</span>
>>>>>>> 9b870c5b
        </a>
      </td>
      <td>&#160;</td>
      <td>&#160;</td>
    </tr>
    <tr>
      <td>
        <code>MDR</code>
      </td>
      <td>
        <div>Mitteldeutscher Rundfunk (MDR)</div>
      </td>
      <td>
        <a href="https://www.mdr.de/">
          <span>www.mdr.de</span>
        </a>
      </td>
      <td>&#160;</td>
      <td>&#160;</td>
    </tr>
    <tr>
      <td>
        <code>MotorSportMagazin</code>
      </td>
      <td>
        <div>MotorSport Magazin</div>
      </td>
      <td>
        <a href="https://www.motorsport-magazin.com/">
          <span>www.motorsport-magazin.com</span>
        </a>
      </td>
      <td>&#160;</td>
      <td>&#160;</td>
    </tr>
    <tr>
      <td>
        <code>Merkur</code>
      </td>
      <td>
        <div>M&#252;nchner Merkur</div>
      </td>
      <td>
        <a href="https://www.merkur.de/">
          <span>www.merkur.de</span>
        </a>
      </td>
      <td>
        <code>topics</code>
      </td>
      <td>&#160;</td>
    </tr>
    <tr>
      <td>
        <code>NTV</code>
      </td>
      <td>
        <div>N-Tv</div>
      </td>
      <td>
        <a href="https://www.n-tv.de/">
          <span>www.n-tv.de</span>
        </a>
      </td>
      <td>&#160;</td>
      <td>&#160;</td>
    </tr>
    <tr>
      <td>
        <code>NDR</code>
      </td>
      <td>
        <div>Norddeutscher Rundfunk (NDR)</div>
      </td>
      <td>
        <a href="https://www.ndr.de/">
          <span>www.ndr.de</span>
        </a>
      </td>
      <td>&#160;</td>
      <td>&#160;</td>
    </tr>
    <tr>
      <td>
        <code>Postillon</code>
      </td>
      <td>
        <div>Postillon</div>
      </td>
      <td>
        <a href="https://www.der-postillon.com/">
          <span>www.der-postillon.com</span>
        </a>
      </td>
      <td>
        <code>topics</code>
      </td>
      <td>&#160;</td>
    </tr>
    <tr>
      <td>
        <code>RheinischePost</code>
      </td>
      <td>
        <div>Rheinische Post</div>
      </td>
      <td>
        <a href="https://rp-online.de/">
          <span>rp-online.de</span>
        </a>
      </td>
      <td>&#160;</td>
      <td>&#160;</td>
    </tr>
    <tr>
      <td>
        <code>SpiegelOnline</code>
      </td>
      <td>
        <div>Spiegel Online</div>
      </td>
      <td>
        <a href="https://www.spiegel.de/">
          <span>www.spiegel.de</span>
        </a>
      </td>
      <td>&#160;</td>
      <td>&#160;</td>
    </tr>
    <tr>
      <td>
        <code>SportSchau</code>
      </td>
      <td>
        <div>Sportschau</div>
      </td>
      <td>
        <a href="https://www.sportschau.de/">
          <span>www.sportschau.de</span>
        </a>
      </td>
      <td>&#160;</td>
      <td>&#160;</td>
    </tr>
    <tr>
      <td>
        <code>Stern</code>
      </td>
      <td>
        <div>Stern</div>
      </td>
      <td>
        <a href="https://www.stern.de/">
          <span>www.stern.de</span>
        </a>
      </td>
      <td>&#160;</td>
      <td>&#160;</td>
    </tr>
    <tr>
      <td>
        <code>SZ</code>
      </td>
      <td>
        <div>S&#252;ddeutsche Zeitung</div>
      </td>
      <td>
        <a href="https://www.sueddeutsche.de/">
          <span>www.sueddeutsche.de</span>
        </a>
      </td>
      <td>&#160;</td>
      <td>&#160;</td>
    </tr>
    <tr>
      <td>
        <code>Tagesschau</code>
      </td>
      <td>
        <div>Tagesschau</div>
      </td>
      <td>
        <a href="https://www.tagesschau.de/">
          <span>www.tagesschau.de</span>
        </a>
      </td>
      <td>&#160;</td>
      <td>&#160;</td>
    </tr>
    <tr>
      <td>
        <code>Tagesspiegel</code>
      </td>
      <td>
        <div>Tagesspiegel</div>
      </td>
      <td>
        <a href="https://www.tagesspiegel.de/">
          <span>www.tagesspiegel.de</span>
        </a>
      </td>
      <td>&#160;</td>
      <td>&#160;</td>
    </tr>
    <tr>
      <td>
        <code>WAZ</code>
      </td>
      <td>
        <div>Westdeutsche Allgemeine Zeitung (WAZ)</div>
      </td>
      <td>
        <a href="https://www.waz.de/">
          <span>www.waz.de</span>
        </a>
      </td>
      <td>&#160;</td>
      <td>&#160;</td>
    </tr>
    <tr>
      <td>
        <code>WDR</code>
      </td>
      <td>
        <div>Westdeutscher Rundfunk</div>
      </td>
      <td>
        <a href="https://www1.wdr.de/">
          <span>www1.wdr.de</span>
        </a>
      </td>
      <td>&#160;</td>
      <td>&#160;</td>
    </tr>
    <tr>
      <td>
        <code>NetzpolitikOrg</code>
      </td>
      <td>
        <div>netzpolitik.org</div>
      </td>
      <td>
        <a href="https://netzpolitik.org/">
          <span>netzpolitik.org</span>
        </a>
      </td>
      <td>&#160;</td>
      <td>&#160;</td>
    </tr>
    <tr>
      <td>
        <code>ZDF</code>
      </td>
      <td>
        <div>zdfHeute</div>
      </td>
      <td>
        <a href="https://www.zdf.de/">
          <span>www.zdf.de</span>
        </a>
      </td>
      <td>
        <code>topics</code>
      </td>
      <td>&#160;</td>
    </tr>
  </tbody>
</table>


## FR-Publishers

<table class="publishers fr">
  <thead>
    <tr>
      <th>Class&#160;&#160;&#160;&#160;&#160;&#160;&#160;&#160;&#160;&#160;&#160;&#160;&#160;&#160;&#160;&#160;&#160;&#160;&#160;&#160;&#160;&#160;&#160;&#160;&#160;&#160;</th>
      <th>Source&#160;&#160;&#160;&#160;&#160;&#160;&#160;&#160;&#160;&#160;&#160;&#160;&#160;&#160;&#160;&#160;&#160;&#160;&#160;&#160;&#160;&#160;&#160;&#160;&#160;&#160;&#160;&#160;&#160;&#160;&#160;&#160;&#160;&#160;&#160;&#160;&#160;&#160;&#160;&#160;&#160;&#160;&#160;&#160;&#160;&#160;&#160;&#160;&#160;&#160;&#160;&#160;&#160;&#160;&#160;&#160;&#160;&#160;&#160;&#160;&#160;&#160;&#160;&#160;&#160;&#160;&#160;&#160;</th>
      <th>URL&#160;&#160;&#160;&#160;&#160;&#160;&#160;&#160;&#160;&#160;&#160;&#160;&#160;&#160;&#160;&#160;&#160;&#160;&#160;&#160;&#160;&#160;&#160;&#160;&#160;&#160;&#160;&#160;&#160;&#160;&#160;&#160;&#160;&#160;&#160;&#160;&#160;&#160;&#160;&#160;&#160;&#160;&#160;&#160;&#160;&#160;&#160;&#160;&#160;&#160;&#160;&#160;</th>
      <th>Missing&#160;Attributes</th>
      <th>Additional&#160;Attributes&#160;&#160;&#160;&#160;</th>
    </tr>
  </thead>
  <tbody>
    <tr>
      <td>
        <code>EuronewsFR</code>
      </td>
      <td>
        <div>Euronews (FR)</div>
      </td>
      <td>
        <a href="https://fr.euronews.com/">
          <span>fr.euronews.com</span>
        </a>
      </td>
      <td>&#160;</td>
      <td>&#160;</td>
    </tr>
    <tr>
      <td>
        <code>LeMonde</code>
      </td>
      <td>
        <div>Le Monde</div>
      </td>
      <td>
        <a href="https://www.lemonde.fr/">
          <span>www.lemonde.fr</span>
        </a>
      </td>
      <td>&#160;</td>
      <td>&#160;</td>
    </tr>
  </tbody>
</table>


## LT-Publishers

<table class="publishers lt">
  <thead>
    <tr>
      <th>Class&#160;&#160;&#160;&#160;&#160;&#160;&#160;&#160;&#160;&#160;&#160;&#160;&#160;&#160;&#160;&#160;&#160;&#160;&#160;&#160;&#160;&#160;&#160;&#160;&#160;&#160;</th>
      <th>Source&#160;&#160;&#160;&#160;&#160;&#160;&#160;&#160;&#160;&#160;&#160;&#160;&#160;&#160;&#160;&#160;&#160;&#160;&#160;&#160;&#160;&#160;&#160;&#160;&#160;&#160;&#160;&#160;&#160;&#160;&#160;&#160;&#160;&#160;&#160;&#160;&#160;&#160;&#160;&#160;&#160;&#160;&#160;&#160;&#160;&#160;&#160;&#160;&#160;&#160;&#160;&#160;&#160;&#160;&#160;&#160;&#160;&#160;&#160;&#160;&#160;&#160;&#160;&#160;&#160;&#160;&#160;&#160;</th>
      <th>URL&#160;&#160;&#160;&#160;&#160;&#160;&#160;&#160;&#160;&#160;&#160;&#160;&#160;&#160;&#160;&#160;&#160;&#160;&#160;&#160;&#160;&#160;&#160;&#160;&#160;&#160;&#160;&#160;&#160;&#160;&#160;&#160;&#160;&#160;&#160;&#160;&#160;&#160;&#160;&#160;&#160;&#160;&#160;&#160;&#160;&#160;&#160;&#160;&#160;&#160;&#160;&#160;</th>
      <th>Missing&#160;Attributes</th>
      <th>Additional&#160;Attributes&#160;&#160;&#160;&#160;</th>
    </tr>
  </thead>
  <tbody>
    <tr>
      <td>
        <code>LRT</code>
      </td>
      <td>
        <div>Lithuanian National Radio and Television</div>
      </td>
      <td>
        <a href="https://www.lrt.lt">
          <span>www.lrt.lt</span>
        </a>
      </td>
      <td>&#160;</td>
      <td>&#160;</td>
    </tr>
  </tbody>
</table>


## NA-Publishers

<table class="publishers na">
  <thead>
    <tr>
      <th>Class&#160;&#160;&#160;&#160;&#160;&#160;&#160;&#160;&#160;&#160;&#160;&#160;&#160;&#160;&#160;&#160;&#160;&#160;&#160;&#160;&#160;&#160;&#160;&#160;&#160;&#160;</th>
      <th>Source&#160;&#160;&#160;&#160;&#160;&#160;&#160;&#160;&#160;&#160;&#160;&#160;&#160;&#160;&#160;&#160;&#160;&#160;&#160;&#160;&#160;&#160;&#160;&#160;&#160;&#160;&#160;&#160;&#160;&#160;&#160;&#160;&#160;&#160;&#160;&#160;&#160;&#160;&#160;&#160;&#160;&#160;&#160;&#160;&#160;&#160;&#160;&#160;&#160;&#160;&#160;&#160;&#160;&#160;&#160;&#160;&#160;&#160;&#160;&#160;&#160;&#160;&#160;&#160;&#160;&#160;&#160;&#160;</th>
      <th>URL&#160;&#160;&#160;&#160;&#160;&#160;&#160;&#160;&#160;&#160;&#160;&#160;&#160;&#160;&#160;&#160;&#160;&#160;&#160;&#160;&#160;&#160;&#160;&#160;&#160;&#160;&#160;&#160;&#160;&#160;&#160;&#160;&#160;&#160;&#160;&#160;&#160;&#160;&#160;&#160;&#160;&#160;&#160;&#160;&#160;&#160;&#160;&#160;&#160;&#160;&#160;&#160;</th>
      <th>Missing&#160;Attributes</th>
      <th>Additional&#160;Attributes&#160;&#160;&#160;&#160;</th>
    </tr>
  </thead>
  <tbody>
    <tr>
      <td>
        <code>TheNamibian</code>
      </td>
      <td>
        <div>The Namibian</div>
      </td>
      <td>
        <a href="https://www.namibian.com.na/">
          <span>www.namibian.com.na</span>
        </a>
      </td>
      <td>
        <code>topics</code>
      </td>
      <td>&#160;</td>
    </tr>
  </tbody>
</table>


## UK-Publishers

<table class="publishers uk">
  <thead>
    <tr>
      <th>Class&#160;&#160;&#160;&#160;&#160;&#160;&#160;&#160;&#160;&#160;&#160;&#160;&#160;&#160;&#160;&#160;&#160;&#160;&#160;&#160;&#160;&#160;&#160;&#160;&#160;&#160;</th>
      <th>Source&#160;&#160;&#160;&#160;&#160;&#160;&#160;&#160;&#160;&#160;&#160;&#160;&#160;&#160;&#160;&#160;&#160;&#160;&#160;&#160;&#160;&#160;&#160;&#160;&#160;&#160;&#160;&#160;&#160;&#160;&#160;&#160;&#160;&#160;&#160;&#160;&#160;&#160;&#160;&#160;&#160;&#160;&#160;&#160;&#160;&#160;&#160;&#160;&#160;&#160;&#160;&#160;&#160;&#160;&#160;&#160;&#160;&#160;&#160;&#160;&#160;&#160;&#160;&#160;&#160;&#160;&#160;&#160;</th>
      <th>URL&#160;&#160;&#160;&#160;&#160;&#160;&#160;&#160;&#160;&#160;&#160;&#160;&#160;&#160;&#160;&#160;&#160;&#160;&#160;&#160;&#160;&#160;&#160;&#160;&#160;&#160;&#160;&#160;&#160;&#160;&#160;&#160;&#160;&#160;&#160;&#160;&#160;&#160;&#160;&#160;&#160;&#160;&#160;&#160;&#160;&#160;&#160;&#160;&#160;&#160;&#160;&#160;</th>
      <th>Missing&#160;Attributes</th>
      <th>Additional&#160;Attributes&#160;&#160;&#160;&#160;</th>
    </tr>
  </thead>
  <tbody>
    <tr>
      <td>
        <code>DailyStar</code>
      </td>
      <td>
        <div>Daily Star</div>
      </td>
      <td>
        <a href="https://www.dailystar.co.uk/">
          <span>www.dailystar.co.uk</span>
        </a>
      </td>
      <td>&#160;</td>
      <td>&#160;</td>
    </tr>
    <tr>
      <td>
        <code>EuronewsEN</code>
      </td>
      <td>
        <div>Euronews (EN)</div>
      </td>
      <td>
        <a href="https://www.euronews.com/">
          <span>www.euronews.com</span>
        </a>
      </td>
      <td>&#160;</td>
      <td>&#160;</td>
    </tr>
    <tr>
      <td>
        <code>TheGuardian</code>
      </td>
      <td>
        <div>The Guardian</div>
      </td>
      <td>
        <a href="https://www.theguardian.com/">
          <span>www.theguardian.com</span>
        </a>
      </td>
      <td>&#160;</td>
      <td>&#160;</td>
    </tr>
    <tr>
      <td>
        <code>TheIndependent</code>
      </td>
      <td>
        <div>The Independent</div>
      </td>
      <td>
        <a href="https://www.independent.co.uk/">
          <span>www.independent.co.uk</span>
        </a>
      </td>
      <td>&#160;</td>
      <td>&#160;</td>
    </tr>
    <tr>
      <td>
        <code>TheSun</code>
      </td>
      <td>
        <div>The Sun</div>
      </td>
      <td>
        <a href="https://www.thesun.co.uk/">
          <span>www.thesun.co.uk</span>
        </a>
      </td>
      <td>&#160;</td>
      <td>&#160;</td>
    </tr>
    <tr>
      <td>
        <code>TheTelegraph</code>
      </td>
      <td>
        <div>The Telegraph</div>
      </td>
      <td>
        <a href="https://www.telegraph.co.uk/">
          <span>www.telegraph.co.uk</span>
        </a>
      </td>
      <td>&#160;</td>
      <td>&#160;</td>
    </tr>
    <tr>
      <td>
        <code>iNews</code>
      </td>
      <td>
        <div>i</div>
      </td>
      <td>
        <a href="https://inews.co.uk/">
          <span>inews.co.uk</span>
        </a>
      </td>
      <td>&#160;</td>
      <td>&#160;</td>
    </tr>
  </tbody>
</table>


## US-Publishers

<table class="publishers us">
  <thead>
    <tr>
      <th>Class&#160;&#160;&#160;&#160;&#160;&#160;&#160;&#160;&#160;&#160;&#160;&#160;&#160;&#160;&#160;&#160;&#160;&#160;&#160;&#160;&#160;&#160;&#160;&#160;&#160;&#160;</th>
      <th>Source&#160;&#160;&#160;&#160;&#160;&#160;&#160;&#160;&#160;&#160;&#160;&#160;&#160;&#160;&#160;&#160;&#160;&#160;&#160;&#160;&#160;&#160;&#160;&#160;&#160;&#160;&#160;&#160;&#160;&#160;&#160;&#160;&#160;&#160;&#160;&#160;&#160;&#160;&#160;&#160;&#160;&#160;&#160;&#160;&#160;&#160;&#160;&#160;&#160;&#160;&#160;&#160;&#160;&#160;&#160;&#160;&#160;&#160;&#160;&#160;&#160;&#160;&#160;&#160;&#160;&#160;&#160;&#160;</th>
      <th>URL&#160;&#160;&#160;&#160;&#160;&#160;&#160;&#160;&#160;&#160;&#160;&#160;&#160;&#160;&#160;&#160;&#160;&#160;&#160;&#160;&#160;&#160;&#160;&#160;&#160;&#160;&#160;&#160;&#160;&#160;&#160;&#160;&#160;&#160;&#160;&#160;&#160;&#160;&#160;&#160;&#160;&#160;&#160;&#160;&#160;&#160;&#160;&#160;&#160;&#160;&#160;&#160;</th>
      <th>Missing&#160;Attributes</th>
      <th>Additional&#160;Attributes&#160;&#160;&#160;&#160;</th>
    </tr>
  </thead>
  <tbody>
    <tr>
      <td>
        <code>APNews</code>
      </td>
      <td>
        <div>Associated Press News</div>
      </td>
      <td>
        <a href="https://apnews.com/">
          <span>apnews.com</span>
        </a>
      </td>
      <td>&#160;</td>
      <td>&#160;</td>
    </tr>
    <tr>
      <td>
        <code>BusinessInsider</code>
      </td>
      <td>
        <div>Business Insider</div>
      </td>
      <td>
        <a href="https://www.businessinsider.com/">
          <span>www.businessinsider.com</span>
        </a>
      </td>
      <td>&#160;</td>
      <td>&#160;</td>
    </tr>
    <tr>
      <td>
        <code>CNBC</code>
      </td>
      <td>
        <div>CNBC</div>
      </td>
      <td>
        <a href="https://www.cnbc.com/">
          <span>www.cnbc.com</span>
        </a>
      </td>
      <td>&#160;</td>
      <td>
        <code>key_points</code>
      </td>
    </tr>
    <tr>
      <td>
        <code>FoxNews</code>
      </td>
      <td>
        <div>Fox News</div>
      </td>
      <td>
        <a href="https://www.foxnews.com/">
          <span>www.foxnews.com</span>
        </a>
      </td>
      <td>&#160;</td>
      <td>&#160;</td>
    </tr>
    <tr>
      <td>
        <code>LATimes</code>
      </td>
      <td>
        <div>Los Angeles Times</div>
      </td>
      <td>
        <a href="https://www.latimes.com/">
          <span>www.latimes.com</span>
        </a>
      </td>
      <td>
        <code>topics</code>
      </td>
      <td>&#160;</td>
    </tr>
    <tr>
      <td>
        <code>OccupyDemocrats</code>
      </td>
      <td>
        <div>Occupy Democrats</div>
      </td>
      <td>
        <a href="https://occupydemocrats.com/">
          <span>occupydemocrats.com</span>
        </a>
      </td>
      <td>&#160;</td>
      <td>
        <code>description</code>
      </td>
    </tr>
    <tr>
      <td>
        <code>Reuters</code>
      </td>
      <td>
        <div>Reuters</div>
      </td>
      <td>
        <a href="https://www.reuters.com/">
          <span>www.reuters.com</span>
        </a>
      </td>
      <td>&#160;</td>
      <td>&#160;</td>
    </tr>
    <tr>
      <td>
        <code>RollingStone</code>
      </td>
      <td>
        <div>Rolling Stone</div>
      </td>
      <td>
        <a href="https://www.rollingstone.com/">
          <span>www.rollingstone.com</span>
        </a>
      </td>
      <td>&#160;</td>
      <td>&#160;</td>
    </tr>
    <tr>
      <td>
        <code>TheGatewayPundit</code>
      </td>
      <td>
        <div>The Gateway Pundit</div>
      </td>
      <td>
        <a href="https://www.thegatewaypundit.com/">
          <span>www.thegatewaypundit.com</span>
        </a>
      </td>
      <td>
        <code>topics</code>
      </td>
      <td>&#160;</td>
    </tr>
    <tr>
      <td>
        <code>TheIntercept</code>
      </td>
      <td>
        <div>The Intercept</div>
      </td>
      <td>
        <a href="https://theintercept.com/">
          <span>theintercept.com</span>
        </a>
      </td>
      <td>&#160;</td>
      <td>&#160;</td>
    </tr>
    <tr>
      <td>
        <code>TheNation</code>
      </td>
      <td>
        <div>The Nation</div>
      </td>
      <td>
        <a href="https://www.thenation.com/">
          <span>www.thenation.com</span>
        </a>
      </td>
      <td>&#160;</td>
      <td>&#160;</td>
    </tr>
    <tr>
      <td>
        <code>TheNewYorker</code>
      </td>
      <td>
        <div>The New Yorker</div>
      </td>
      <td>
        <a href="https://www.newyorker.com/">
          <span>www.newyorker.com</span>
        </a>
      </td>
      <td>&#160;</td>
      <td>
        <code>alternative_description</code>
        <code>alternative_title</code>
        <code>description</code>
        <code>section</code>
      </td>
    </tr>
    <tr>
      <td>
        <code>FreeBeacon</code>
      </td>
      <td>
        <div>The Washington Free Beacon</div>
      </td>
      <td>
        <a href="https://freebeacon.com/">
          <span>freebeacon.com</span>
        </a>
      </td>
      <td>&#160;</td>
      <td>&#160;</td>
    </tr>
    <tr>
      <td>
        <code>WashingtonTimes</code>
      </td>
      <td>
        <div>The Washington Times</div>
      </td>
      <td>
        <a href="https://www.washingtontimes.com/">
          <span>www.washingtontimes.com</span>
        </a>
      </td>
      <td>
        <code>topics</code>
      </td>
      <td>&#160;</td>
    </tr>
  </tbody>
</table><|MERGE_RESOLUTION|>--- conflicted
+++ resolved
@@ -328,16 +328,6 @@
     </tr>
     <tr>
       <td>
-<<<<<<< HEAD
-        <code>JungeWelt</code>
-      </td>
-      <td>
-        <div>Junge Welt</div>
-      </td>
-      <td>
-        <a href="https://www.jungewelt.de/">
-          <span>www.jungewelt.de</span>
-=======
         <code>Hessenschau</code>
       </td>
       <td>
@@ -346,7 +336,6 @@
       <td>
         <a href="https://www.hessenschau.de/">
           <span>www.hessenschau.de</span>
->>>>>>> 9b870c5b
         </a>
       </td>
       <td>&#160;</td>

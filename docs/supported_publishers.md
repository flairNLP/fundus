--- conflicted
+++ resolved
@@ -557,7 +557,53 @@
     </tr>
     <tr>
       <td>
-<<<<<<< HEAD
+        <code>WDR</code>
+      </td>
+      <td>
+        <div>Westdeutscher Rundfunk</div>
+      </td>
+      <td>
+        <a href="https://www1.wdr.de/">
+          <span>www1.wdr.de</span>
+        </a>
+      </td>
+      <td>&#160;</td>
+      <td>&#160;</td>
+    </tr>
+    <tr>
+      <td>
+        <code>NetzpolitikOrg</code>
+      </td>
+      <td>
+        <div>netzpolitik.org</div>
+      </td>
+      <td>
+        <a href="https://netzpolitik.org/">
+          <span>netzpolitik.org</span>
+        </a>
+      </td>
+      <td>&#160;</td>
+      <td>&#160;</td>
+    </tr>
+    <tr>
+      <td>
+        <code>ZDF</code>
+      </td>
+      <td>
+        <div>zdfHeute</div>
+      </td>
+      <td>
+        <a href="https://www.zdf.de/">
+          <span>www.zdf.de</span>
+        </a>
+      </td>
+      <td>
+        <code>topics</code>
+      </td>
+      <td>&#160;</td>
+    </tr>
+    <tr>
+      <td>
         <code>RBB24</code>
       </td>
       <td>
@@ -566,46 +612,6 @@
       <td>
         <a href="https://www.rbb24.de/">
           <span>www.rbb24.de</span>
-=======
-        <code>WDR</code>
-      </td>
-      <td>
-        <div>Westdeutscher Rundfunk</div>
-      </td>
-      <td>
-        <a href="https://www1.wdr.de/">
-          <span>www1.wdr.de</span>
-        </a>
-      </td>
-      <td>&#160;</td>
-      <td>&#160;</td>
-    </tr>
-    <tr>
-      <td>
-        <code>NetzpolitikOrg</code>
-      </td>
-      <td>
-        <div>netzpolitik.org</div>
-      </td>
-      <td>
-        <a href="https://netzpolitik.org/">
-          <span>netzpolitik.org</span>
-        </a>
-      </td>
-      <td>&#160;</td>
-      <td>&#160;</td>
-    </tr>
-    <tr>
-      <td>
-        <code>ZDF</code>
-      </td>
-      <td>
-        <div>zdfHeute</div>
-      </td>
-      <td>
-        <a href="https://www.zdf.de/">
-          <span>www.zdf.de</span>
->>>>>>> 3dea37cc
         </a>
       </td>
       <td>

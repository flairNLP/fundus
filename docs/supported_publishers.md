--- conflicted
+++ resolved
@@ -1185,6 +1185,21 @@
         <code>de</code>
       </td>
       <td>&#160;</td>
+      <td>&#160;</td>
+      <td>&#160;</td>
+    </tr>
+    <tr>
+      <td>
+        <code>StuttgarterZeitung</code>
+      </td>
+      <td>
+        <div>Stuttgarter Zeitung</div>
+      </td>
+      <td>
+        <a href="https://www.stuttgarter-zeitung.de/">
+          <span>www.stuttgarter-zeitung.de</span>
+        </a>
+      </td>
       <td>&#160;</td>
       <td>&#160;</td>
     </tr>
@@ -2922,26 +2937,7 @@
     </tr>
     <tr>
       <td>
-<<<<<<< HEAD
-        <code>StuttgarterZeitung</code>
-      </td>
-      <td>
-        <div>Stuttgarter Zeitung</div>
-      </td>
-      <td>
-        <a href="https://www.stuttgarter-zeitung.de/">
-          <span>www.stuttgarter-zeitung.de</span>
-        </a>
-      </td>
-      <td>&#160;</td>
-      <td>&#160;</td>
-    </tr>
-    <tr>
-      <td>
-        <code>SZ</code>
-=======
         <code>HabariLeo</code>
->>>>>>> 716b827c
       </td>
       <td>
         <div>Habari Leo</div>

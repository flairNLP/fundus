--- conflicted
+++ resolved
@@ -956,7 +956,51 @@
   <tbody>
     <tr>
       <td>
-<<<<<<< HEAD
+        <code>DailyMail</code>
+      </td>
+      <td>
+        <div>Daily Mail</div>
+      </td>
+      <td>
+        <a href="https://www.dailymail.co.uk/">
+          <span>www.dailymail.co.uk</span>
+        </a>
+      </td>
+      <td>&#160;</td>
+      <td>&#160;</td>
+    </tr>
+    <tr>
+      <td>
+        <code>DailyStar</code>
+      </td>
+      <td>
+        <div>Daily Star</div>
+      </td>
+      <td>
+        <a href="https://www.dailystar.co.uk/">
+          <span>www.dailystar.co.uk</span>
+        </a>
+      </td>
+      <td>&#160;</td>
+      <td>&#160;</td>
+    </tr>
+    <tr>
+      <td>
+        <code>EuronewsEN</code>
+      </td>
+      <td>
+        <div>Euronews (EN)</div>
+      </td>
+      <td>
+        <a href="https://www.euronews.com/">
+          <span>www.euronews.com</span>
+        </a>
+      </td>
+      <td>&#160;</td>
+      <td>&#160;</td>
+    </tr>
+    <tr>
+      <td>
         <code>EveningStandard</code>
       </td>
       <td>
@@ -965,46 +1009,6 @@
       <td>
         <a href="https://www.standard.co.uk/">
           <span>www.standard.co.uk</span>
-=======
-        <code>DailyMail</code>
-      </td>
-      <td>
-        <div>Daily Mail</div>
-      </td>
-      <td>
-        <a href="https://www.dailymail.co.uk/">
-          <span>www.dailymail.co.uk</span>
-        </a>
-      </td>
-      <td>&#160;</td>
-      <td>&#160;</td>
-    </tr>
-    <tr>
-      <td>
-        <code>DailyStar</code>
-      </td>
-      <td>
-        <div>Daily Star</div>
-      </td>
-      <td>
-        <a href="https://www.dailystar.co.uk/">
-          <span>www.dailystar.co.uk</span>
-        </a>
-      </td>
-      <td>&#160;</td>
-      <td>&#160;</td>
-    </tr>
-    <tr>
-      <td>
-        <code>EuronewsEN</code>
-      </td>
-      <td>
-        <div>Euronews (EN)</div>
-      </td>
-      <td>
-        <a href="https://www.euronews.com/">
-          <span>www.euronews.com</span>
->>>>>>> 04632f94
         </a>
       </td>
       <td>&#160;</td>

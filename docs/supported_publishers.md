# Supported Publishers


## AT-Publishers

<table class="publishers at">
  <thead>
    <tr>
      <th>Class&#160;&#160;&#160;&#160;&#160;&#160;&#160;&#160;&#160;&#160;&#160;&#160;&#160;&#160;&#160;&#160;&#160;&#160;&#160;&#160;&#160;&#160;&#160;&#160;&#160;&#160;&#160;&#160;&#160;&#160;&#160;&#160;</th>
      <th>Source&#160;&#160;&#160;&#160;&#160;&#160;&#160;&#160;&#160;&#160;&#160;&#160;&#160;&#160;&#160;&#160;&#160;&#160;&#160;&#160;&#160;&#160;&#160;&#160;&#160;&#160;&#160;&#160;&#160;&#160;&#160;&#160;&#160;&#160;&#160;&#160;&#160;&#160;&#160;&#160;&#160;&#160;&#160;&#160;&#160;&#160;&#160;&#160;&#160;&#160;&#160;&#160;&#160;&#160;&#160;&#160;&#160;&#160;&#160;&#160;&#160;&#160;&#160;&#160;&#160;&#160;&#160;&#160;</th>
      <th>URL&#160;&#160;&#160;&#160;&#160;&#160;&#160;&#160;&#160;&#160;&#160;&#160;&#160;&#160;&#160;&#160;&#160;&#160;&#160;&#160;&#160;&#160;&#160;&#160;&#160;&#160;&#160;&#160;&#160;&#160;&#160;&#160;&#160;&#160;&#160;&#160;&#160;&#160;&#160;&#160;&#160;&#160;&#160;&#160;&#160;&#160;&#160;&#160;&#160;&#160;&#160;&#160;</th>
      <th>Missing&#160;Attributes</th>
      <th>Additional&#160;Attributes&#160;&#160;&#160;&#160;</th>
    </tr>
  </thead>
  <tbody>
    <tr>
      <td>
        <code>DerStandard</code>
      </td>
      <td>
        <div>Der Standard</div>
      </td>
      <td>
        <a href="https://derstandard.at">
          <span>derstandard.at</span>
        </a>
      </td>
      <td>
        <code>topics</code>
      </td>
      <td>&#160;</td>
    </tr>
    <tr>
      <td>
        <code>ORF</code>
      </td>
      <td>
        <div>&#214;sterreichischer Rundfunk</div>
      </td>
      <td>
        <a href="https://www.orf.at">
          <span>www.orf.at</span>
        </a>
      </td>
      <td>
        <code>topics</code>
      </td>
      <td>&#160;</td>
    </tr>
  </tbody>
</table>


## AU-Publishers

<table class="publishers au">
  <thead>
    <tr>
      <th>Class&#160;&#160;&#160;&#160;&#160;&#160;&#160;&#160;&#160;&#160;&#160;&#160;&#160;&#160;&#160;&#160;&#160;&#160;&#160;&#160;&#160;&#160;&#160;&#160;&#160;&#160;&#160;&#160;&#160;&#160;&#160;&#160;</th>
      <th>Source&#160;&#160;&#160;&#160;&#160;&#160;&#160;&#160;&#160;&#160;&#160;&#160;&#160;&#160;&#160;&#160;&#160;&#160;&#160;&#160;&#160;&#160;&#160;&#160;&#160;&#160;&#160;&#160;&#160;&#160;&#160;&#160;&#160;&#160;&#160;&#160;&#160;&#160;&#160;&#160;&#160;&#160;&#160;&#160;&#160;&#160;&#160;&#160;&#160;&#160;&#160;&#160;&#160;&#160;&#160;&#160;&#160;&#160;&#160;&#160;&#160;&#160;&#160;&#160;&#160;&#160;&#160;&#160;</th>
      <th>URL&#160;&#160;&#160;&#160;&#160;&#160;&#160;&#160;&#160;&#160;&#160;&#160;&#160;&#160;&#160;&#160;&#160;&#160;&#160;&#160;&#160;&#160;&#160;&#160;&#160;&#160;&#160;&#160;&#160;&#160;&#160;&#160;&#160;&#160;&#160;&#160;&#160;&#160;&#160;&#160;&#160;&#160;&#160;&#160;&#160;&#160;&#160;&#160;&#160;&#160;&#160;&#160;</th>
      <th>Missing&#160;Attributes</th>
      <th>Additional&#160;Attributes&#160;&#160;&#160;&#160;</th>
    </tr>
  </thead>
  <tbody>
    <tr>
      <td>
        <code>NineNews</code>
      </td>
      <td>
        <div>Nine News</div>
      </td>
      <td>
        <a href="https://www.9news.com.au/">
          <span>www.9news.com.au</span>
        </a>
      </td>
      <td>
        <code>topics</code>
      </td>
      <td>&#160;</td>
    </tr>
  </tbody>
</table>


## CH-Publishers

<table class="publishers ch">
  <thead>
    <tr>
      <th>Class&#160;&#160;&#160;&#160;&#160;&#160;&#160;&#160;&#160;&#160;&#160;&#160;&#160;&#160;&#160;&#160;&#160;&#160;&#160;&#160;&#160;&#160;&#160;&#160;&#160;&#160;&#160;&#160;&#160;&#160;&#160;&#160;</th>
      <th>Source&#160;&#160;&#160;&#160;&#160;&#160;&#160;&#160;&#160;&#160;&#160;&#160;&#160;&#160;&#160;&#160;&#160;&#160;&#160;&#160;&#160;&#160;&#160;&#160;&#160;&#160;&#160;&#160;&#160;&#160;&#160;&#160;&#160;&#160;&#160;&#160;&#160;&#160;&#160;&#160;&#160;&#160;&#160;&#160;&#160;&#160;&#160;&#160;&#160;&#160;&#160;&#160;&#160;&#160;&#160;&#160;&#160;&#160;&#160;&#160;&#160;&#160;&#160;&#160;&#160;&#160;&#160;&#160;</th>
      <th>URL&#160;&#160;&#160;&#160;&#160;&#160;&#160;&#160;&#160;&#160;&#160;&#160;&#160;&#160;&#160;&#160;&#160;&#160;&#160;&#160;&#160;&#160;&#160;&#160;&#160;&#160;&#160;&#160;&#160;&#160;&#160;&#160;&#160;&#160;&#160;&#160;&#160;&#160;&#160;&#160;&#160;&#160;&#160;&#160;&#160;&#160;&#160;&#160;&#160;&#160;&#160;&#160;</th>
      <th>Missing&#160;Attributes</th>
      <th>Additional&#160;Attributes&#160;&#160;&#160;&#160;</th>
    </tr>
  </thead>
  <tbody>
    <tr>
      <td>
        <code>SRF</code>
      </td>
      <td>
        <div>Schweizer Radio und Fernsehen</div>
      </td>
      <td>
        <a href="https://www.srf.ch/">
          <span>www.srf.ch</span>
        </a>
      </td>
      <td>
        <code>topics</code>
      </td>
      <td>&#160;</td>
    </tr>
  </tbody>
</table>


## CN-Publishers

<table class="publishers cn">
  <thead>
    <tr>
      <th>Class&#160;&#160;&#160;&#160;&#160;&#160;&#160;&#160;&#160;&#160;&#160;&#160;&#160;&#160;&#160;&#160;&#160;&#160;&#160;&#160;&#160;&#160;&#160;&#160;&#160;&#160;&#160;&#160;&#160;&#160;&#160;&#160;</th>
      <th>Source&#160;&#160;&#160;&#160;&#160;&#160;&#160;&#160;&#160;&#160;&#160;&#160;&#160;&#160;&#160;&#160;&#160;&#160;&#160;&#160;&#160;&#160;&#160;&#160;&#160;&#160;&#160;&#160;&#160;&#160;&#160;&#160;&#160;&#160;&#160;&#160;&#160;&#160;&#160;&#160;&#160;&#160;&#160;&#160;&#160;&#160;&#160;&#160;&#160;&#160;&#160;&#160;&#160;&#160;&#160;&#160;&#160;&#160;&#160;&#160;&#160;&#160;&#160;&#160;&#160;&#160;&#160;&#160;</th>
      <th>URL&#160;&#160;&#160;&#160;&#160;&#160;&#160;&#160;&#160;&#160;&#160;&#160;&#160;&#160;&#160;&#160;&#160;&#160;&#160;&#160;&#160;&#160;&#160;&#160;&#160;&#160;&#160;&#160;&#160;&#160;&#160;&#160;&#160;&#160;&#160;&#160;&#160;&#160;&#160;&#160;&#160;&#160;&#160;&#160;&#160;&#160;&#160;&#160;&#160;&#160;&#160;&#160;</th>
      <th>Missing&#160;Attributes</th>
      <th>Additional&#160;Attributes&#160;&#160;&#160;&#160;</th>
    </tr>
  </thead>
  <tbody>
    <tr>
      <td>
        <code>People</code>
      </td>
      <td>
        <div>People</div>
      </td>
      <td>
        <a href="http://www.people.com.cn">
          <span>www.people.com.cn</span>
        </a>
      </td>
      <td>&#160;</td>
      <td>&#160;</td>
    </tr>
  </tbody>
</table>


## DE-Publishers

<table class="publishers de">
  <thead>
    <tr>
      <th>Class&#160;&#160;&#160;&#160;&#160;&#160;&#160;&#160;&#160;&#160;&#160;&#160;&#160;&#160;&#160;&#160;&#160;&#160;&#160;&#160;&#160;&#160;&#160;&#160;&#160;&#160;&#160;&#160;&#160;&#160;&#160;&#160;</th>
      <th>Source&#160;&#160;&#160;&#160;&#160;&#160;&#160;&#160;&#160;&#160;&#160;&#160;&#160;&#160;&#160;&#160;&#160;&#160;&#160;&#160;&#160;&#160;&#160;&#160;&#160;&#160;&#160;&#160;&#160;&#160;&#160;&#160;&#160;&#160;&#160;&#160;&#160;&#160;&#160;&#160;&#160;&#160;&#160;&#160;&#160;&#160;&#160;&#160;&#160;&#160;&#160;&#160;&#160;&#160;&#160;&#160;&#160;&#160;&#160;&#160;&#160;&#160;&#160;&#160;&#160;&#160;&#160;&#160;</th>
      <th>URL&#160;&#160;&#160;&#160;&#160;&#160;&#160;&#160;&#160;&#160;&#160;&#160;&#160;&#160;&#160;&#160;&#160;&#160;&#160;&#160;&#160;&#160;&#160;&#160;&#160;&#160;&#160;&#160;&#160;&#160;&#160;&#160;&#160;&#160;&#160;&#160;&#160;&#160;&#160;&#160;&#160;&#160;&#160;&#160;&#160;&#160;&#160;&#160;&#160;&#160;&#160;&#160;</th>
      <th>Missing&#160;Attributes</th>
      <th>Additional&#160;Attributes&#160;&#160;&#160;&#160;</th>
    </tr>
  </thead>
  <tbody>
    <tr>
      <td>
        <code>BR</code>
      </td>
      <td>
        <div>Bayerischer Rundfunk (BR)</div>
      </td>
      <td>
        <a href="https://www.br.de/">
          <span>www.br.de</span>
        </a>
      </td>
      <td>&#160;</td>
      <td>&#160;</td>
    </tr>
    <tr>
      <td>
        <code>BerlinerMorgenpost</code>
      </td>
      <td>
        <div>Berliner Morgenpost</div>
      </td>
      <td>
        <a href="https://www.morgenpost.de/">
          <span>www.morgenpost.de</span>
        </a>
      </td>
      <td>&#160;</td>
      <td>&#160;</td>
    </tr>
    <tr>
      <td>
        <code>BerlinerZeitung</code>
      </td>
      <td>
        <div>Berliner Zeitung</div>
      </td>
      <td>
        <a href="https://www.berliner-zeitung.de/">
          <span>www.berliner-zeitung.de</span>
        </a>
      </td>
      <td>&#160;</td>
      <td>&#160;</td>
    </tr>
    <tr>
      <td>
        <code>Bild</code>
      </td>
      <td>
        <div>Bild</div>
      </td>
      <td>
        <a href="https://www.bild.de/">
          <span>www.bild.de</span>
        </a>
      </td>
      <td>&#160;</td>
      <td>&#160;</td>
    </tr>
    <tr>
      <td>
        <code>BSZ</code>
      </td>
      <td>
        <div>Braunschweiger Zeitung</div>
      </td>
      <td>
        <a href="https://www.braunschweiger-zeitung.de/">
          <span>www.braunschweiger-zeitung.de</span>
        </a>
      </td>
      <td>&#160;</td>
      <td>&#160;</td>
    </tr>
    <tr>
      <td>
        <code>BusinessInsiderDE</code>
      </td>
      <td>
        <div>Business Insider DE</div>
      </td>
      <td>
        <a href="https://www.businessinsider.de/">
          <span>www.businessinsider.de</span>
        </a>
      </td>
      <td>&#160;</td>
      <td>&#160;</td>
    </tr>
    <tr>
      <td>
        <code>BoersenZeitung</code>
      </td>
      <td>
        <div>B&#246;rsen-Zeitung</div>
      </td>
      <td>
        <a href="https://www.boersen-zeitung.de">
          <span>www.boersen-zeitung.de</span>
        </a>
      </td>
      <td>&#160;</td>
      <td>&#160;</td>
    </tr>
    <tr>
      <td>
        <code>DW</code>
      </td>
      <td>
        <div>Deutsche Welle</div>
      </td>
      <td>
        <a href="https://www.dw.com/">
          <span>www.dw.com</span>
        </a>
      </td>
      <td>&#160;</td>
      <td>&#160;</td>
    </tr>
    <tr>
      <td>
        <code>Taz</code>
      </td>
      <td>
        <div>Die Tageszeitung (taz)</div>
      </td>
      <td>
        <a href="https://taz.de/">
          <span>taz.de</span>
        </a>
      </td>
      <td>&#160;</td>
      <td>&#160;</td>
    </tr>
    <tr>
      <td>
        <code>DieWelt</code>
      </td>
      <td>
        <div>Die Welt</div>
      </td>
      <td>
        <a href="https://www.welt.de/">
          <span>www.welt.de</span>
        </a>
      </td>
      <td>&#160;</td>
      <td>&#160;</td>
    </tr>
    <tr>
      <td>
        <code>DieZeit</code>
      </td>
      <td>
        <div>Die Zeit</div>
      </td>
      <td>
        <a href="https://www.zeit.de/">
          <span>www.zeit.de</span>
        </a>
      </td>
      <td>&#160;</td>
      <td>&#160;</td>
    </tr>
    <tr>
      <td>
        <code>EuronewsDE</code>
      </td>
      <td>
        <div>Euronews (DE)</div>
      </td>
      <td>
        <a href="https://de.euronews.com/">
          <span>de.euronews.com</span>
        </a>
      </td>
      <td>&#160;</td>
      <td>&#160;</td>
    </tr>
    <tr>
      <td>
        <code>Focus</code>
      </td>
      <td>
        <div>Focus Online</div>
      </td>
      <td>
        <a href="https://www.focus.de/">
          <span>www.focus.de</span>
        </a>
      </td>
      <td>&#160;</td>
      <td>&#160;</td>
    </tr>
    <tr>
      <td>
        <code>FAZ</code>
      </td>
      <td>
        <div>Frankfurter Allgemeine Zeitung</div>
      </td>
      <td>
        <a href="https://www.faz.net/">
          <span>www.faz.net</span>
        </a>
      </td>
      <td>&#160;</td>
      <td>&#160;</td>
    </tr>
    <tr>
      <td>
        <code>FrankfurterRundschau</code>
      </td>
      <td>
        <div>Frankfurter Rundschau</div>
      </td>
      <td>
        <a href="https://www.fr.de">
          <span>www.fr.de</span>
        </a>
      </td>
      <td>
        <code>topics</code>
      </td>
      <td>&#160;</td>
    </tr>
    <tr>
      <td>
        <code>HamburgerAbendblatt</code>
      </td>
      <td>
        <div>Hamburger Abendblatt</div>
      </td>
      <td>
        <a href="https://www.abendblatt.de/">
          <span>www.abendblatt.de</span>
        </a>
      </td>
      <td>&#160;</td>
      <td>&#160;</td>
    </tr>
    <tr>
      <td>
        <code>Hessenschau</code>
      </td>
      <td>
        <div>Hessenschau</div>
      </td>
      <td>
        <a href="https://www.hessenschau.de/">
          <span>www.hessenschau.de</span>
        </a>
      </td>
      <td>&#160;</td>
      <td>&#160;</td>
    </tr>
    <tr>
      <td>
        <code>JungeWelt</code>
      </td>
      <td>
        <div>Junge Welt</div>
      </td>
      <td>
        <a href="https://www.jungewelt.de/">
          <span>www.jungewelt.de</span>
        </a>
      </td>
      <td>&#160;</td>
      <td>&#160;</td>
    </tr>
    <tr>
      <td>
        <code>Kicker</code>
      </td>
      <td>
        <div>Kicker</div>
      </td>
      <td>
        <a href="https://www.kicker.de/">
          <span>www.kicker.de</span>
        </a>
      </td>
      <td>
        <code>topics</code>
      </td>
      <td>&#160;</td>
    </tr>
    <tr>
      <td>
        <code>MitteldeutscheZeitung</code>
      </td>
      <td>
        <div>Mitteldeutsche Zeitung</div>
      </td>
      <td>
        <a href="https://www.mz.de/">
          <span>www.mz.de</span>
        </a>
      </td>
      <td>&#160;</td>
      <td>&#160;</td>
    </tr>
    <tr>
      <td>
        <code>MDR</code>
      </td>
      <td>
        <div>Mitteldeutscher Rundfunk (MDR)</div>
      </td>
      <td>
        <a href="https://www.mdr.de/">
          <span>www.mdr.de</span>
        </a>
      </td>
      <td>&#160;</td>
      <td>&#160;</td>
    </tr>
    <tr>
      <td>
        <code>MotorSportMagazin</code>
      </td>
      <td>
        <div>MotorSport Magazin</div>
      </td>
      <td>
        <a href="https://www.motorsport-magazin.com/">
          <span>www.motorsport-magazin.com</span>
        </a>
      </td>
      <td>&#160;</td>
      <td>&#160;</td>
    </tr>
    <tr>
      <td>
        <code>Merkur</code>
      </td>
      <td>
        <div>M&#252;nchner Merkur</div>
      </td>
      <td>
        <a href="https://www.merkur.de/">
          <span>www.merkur.de</span>
        </a>
      </td>
      <td>
        <code>topics</code>
      </td>
      <td>&#160;</td>
    </tr>
    <tr>
      <td>
        <code>NTV</code>
      </td>
      <td>
        <div>N-Tv</div>
      </td>
      <td>
        <a href="https://www.n-tv.de/">
          <span>www.n-tv.de</span>
        </a>
      </td>
      <td>&#160;</td>
      <td>&#160;</td>
    </tr>
    <tr>
      <td>
        <code>NDR</code>
      </td>
      <td>
        <div>Norddeutscher Rundfunk (NDR)</div>
      </td>
      <td>
        <a href="https://www.ndr.de/">
          <span>www.ndr.de</span>
        </a>
      </td>
      <td>&#160;</td>
      <td>&#160;</td>
    </tr>
    <tr>
      <td>
        <code>Postillon</code>
      </td>
      <td>
        <div>Postillon</div>
      </td>
      <td>
        <a href="https://www.der-postillon.com/">
          <span>www.der-postillon.com</span>
        </a>
      </td>
      <td>
        <code>topics</code>
      </td>
      <td>&#160;</td>
    </tr>
    <tr>
      <td>
        <code>RheinischePost</code>
      </td>
      <td>
        <div>Rheinische Post</div>
      </td>
      <td>
        <a href="https://rp-online.de/">
          <span>rp-online.de</span>
        </a>
      </td>
      <td>&#160;</td>
      <td>&#160;</td>
    </tr>
    <tr>
      <td>
        <code>SpiegelOnline</code>
      </td>
      <td>
        <div>Spiegel Online</div>
      </td>
      <td>
        <a href="https://www.spiegel.de/">
          <span>www.spiegel.de</span>
        </a>
      </td>
      <td>&#160;</td>
      <td>&#160;</td>
    </tr>
    <tr>
      <td>
        <code>SportSchau</code>
      </td>
      <td>
        <div>Sportschau</div>
      </td>
      <td>
        <a href="https://www.sportschau.de/">
          <span>www.sportschau.de</span>
        </a>
      </td>
      <td>&#160;</td>
      <td>&#160;</td>
    </tr>
    <tr>
      <td>
        <code>Stern</code>
      </td>
      <td>
        <div>Stern</div>
      </td>
      <td>
        <a href="https://www.stern.de/">
          <span>www.stern.de</span>
        </a>
      </td>
      <td>&#160;</td>
      <td>&#160;</td>
    </tr>
    <tr>
      <td>
        <code>SZ</code>
      </td>
      <td>
        <div>S&#252;ddeutsche Zeitung</div>
      </td>
      <td>
        <a href="https://www.sueddeutsche.de/">
          <span>www.sueddeutsche.de</span>
        </a>
      </td>
      <td>&#160;</td>
      <td>&#160;</td>
    </tr>
    <tr>
      <td>
        <code>Tagesschau</code>
      </td>
      <td>
        <div>Tagesschau</div>
      </td>
      <td>
        <a href="https://www.tagesschau.de/">
          <span>www.tagesschau.de</span>
        </a>
      </td>
      <td>&#160;</td>
      <td>&#160;</td>
    </tr>
    <tr>
      <td>
        <code>Tagesspiegel</code>
      </td>
      <td>
        <div>Tagesspiegel</div>
      </td>
      <td>
        <a href="https://www.tagesspiegel.de/">
          <span>www.tagesspiegel.de</span>
        </a>
      </td>
      <td>&#160;</td>
      <td>&#160;</td>
    </tr>
    <tr>
      <td>
        <code>VogueDE</code>
      </td>
      <td>
        <div>Vogue</div>
      </td>
      <td>
        <a href="https://www.vogue.de/">
          <span>www.vogue.de</span>
        </a>
      </td>
      <td>&#160;</td>
      <td>&#160;</td>
    </tr>
    <tr>
      <td>
        <code>WAZ</code>
      </td>
      <td>
        <div>Westdeutsche Allgemeine Zeitung (WAZ)</div>
      </td>
      <td>
        <a href="https://www.waz.de/">
          <span>www.waz.de</span>
        </a>
      </td>
      <td>&#160;</td>
      <td>&#160;</td>
    </tr>
    <tr>
      <td>
        <code>WDR</code>
      </td>
      <td>
        <div>Westdeutscher Rundfunk</div>
      </td>
      <td>
        <a href="https://www1.wdr.de/">
          <span>www1.wdr.de</span>
        </a>
      </td>
      <td>&#160;</td>
      <td>&#160;</td>
    </tr>
    <tr>
      <td>
        <code>NetzpolitikOrg</code>
      </td>
      <td>
        <div>netzpolitik.org</div>
      </td>
      <td>
        <a href="https://netzpolitik.org/">
          <span>netzpolitik.org</span>
        </a>
      </td>
      <td>&#160;</td>
      <td>&#160;</td>
    </tr>
    <tr>
      <td>
        <code>ZDF</code>
      </td>
      <td>
        <div>zdfHeute</div>
      </td>
      <td>
        <a href="https://www.zdf.de/">
          <span>www.zdf.de</span>
        </a>
      </td>
      <td>
        <code>topics</code>
      </td>
      <td>&#160;</td>
    </tr>
  </tbody>
</table>


## FR-Publishers

<table class="publishers fr">
  <thead>
    <tr>
      <th>Class&#160;&#160;&#160;&#160;&#160;&#160;&#160;&#160;&#160;&#160;&#160;&#160;&#160;&#160;&#160;&#160;&#160;&#160;&#160;&#160;&#160;&#160;&#160;&#160;&#160;&#160;&#160;&#160;&#160;&#160;&#160;&#160;</th>
      <th>Source&#160;&#160;&#160;&#160;&#160;&#160;&#160;&#160;&#160;&#160;&#160;&#160;&#160;&#160;&#160;&#160;&#160;&#160;&#160;&#160;&#160;&#160;&#160;&#160;&#160;&#160;&#160;&#160;&#160;&#160;&#160;&#160;&#160;&#160;&#160;&#160;&#160;&#160;&#160;&#160;&#160;&#160;&#160;&#160;&#160;&#160;&#160;&#160;&#160;&#160;&#160;&#160;&#160;&#160;&#160;&#160;&#160;&#160;&#160;&#160;&#160;&#160;&#160;&#160;&#160;&#160;&#160;&#160;</th>
      <th>URL&#160;&#160;&#160;&#160;&#160;&#160;&#160;&#160;&#160;&#160;&#160;&#160;&#160;&#160;&#160;&#160;&#160;&#160;&#160;&#160;&#160;&#160;&#160;&#160;&#160;&#160;&#160;&#160;&#160;&#160;&#160;&#160;&#160;&#160;&#160;&#160;&#160;&#160;&#160;&#160;&#160;&#160;&#160;&#160;&#160;&#160;&#160;&#160;&#160;&#160;&#160;&#160;</th>
      <th>Missing&#160;Attributes</th>
      <th>Additional&#160;Attributes&#160;&#160;&#160;&#160;</th>
    </tr>
  </thead>
  <tbody>
    <tr>
      <td>
        <code>EuronewsFR</code>
      </td>
      <td>
        <div>Euronews (FR)</div>
      </td>
      <td>
        <a href="https://fr.euronews.com/">
          <span>fr.euronews.com</span>
        </a>
      </td>
      <td>&#160;</td>
      <td>&#160;</td>
    </tr>
    <tr>
      <td>
        <code>LeMonde</code>
      </td>
      <td>
        <div>Le Monde</div>
      </td>
      <td>
        <a href="https://www.lemonde.fr/">
          <span>www.lemonde.fr</span>
        </a>
      </td>
      <td>&#160;</td>
      <td>&#160;</td>
    </tr>
  </tbody>
</table>


## LT-Publishers

<table class="publishers lt">
  <thead>
    <tr>
      <th>Class&#160;&#160;&#160;&#160;&#160;&#160;&#160;&#160;&#160;&#160;&#160;&#160;&#160;&#160;&#160;&#160;&#160;&#160;&#160;&#160;&#160;&#160;&#160;&#160;&#160;&#160;&#160;&#160;&#160;&#160;&#160;&#160;</th>
      <th>Source&#160;&#160;&#160;&#160;&#160;&#160;&#160;&#160;&#160;&#160;&#160;&#160;&#160;&#160;&#160;&#160;&#160;&#160;&#160;&#160;&#160;&#160;&#160;&#160;&#160;&#160;&#160;&#160;&#160;&#160;&#160;&#160;&#160;&#160;&#160;&#160;&#160;&#160;&#160;&#160;&#160;&#160;&#160;&#160;&#160;&#160;&#160;&#160;&#160;&#160;&#160;&#160;&#160;&#160;&#160;&#160;&#160;&#160;&#160;&#160;&#160;&#160;&#160;&#160;&#160;&#160;&#160;&#160;</th>
      <th>URL&#160;&#160;&#160;&#160;&#160;&#160;&#160;&#160;&#160;&#160;&#160;&#160;&#160;&#160;&#160;&#160;&#160;&#160;&#160;&#160;&#160;&#160;&#160;&#160;&#160;&#160;&#160;&#160;&#160;&#160;&#160;&#160;&#160;&#160;&#160;&#160;&#160;&#160;&#160;&#160;&#160;&#160;&#160;&#160;&#160;&#160;&#160;&#160;&#160;&#160;&#160;&#160;</th>
      <th>Missing&#160;Attributes</th>
      <th>Additional&#160;Attributes&#160;&#160;&#160;&#160;</th>
    </tr>
  </thead>
  <tbody>
    <tr>
      <td>
        <code>LRT</code>
      </td>
      <td>
        <div>Lithuanian National Radio and Television</div>
      </td>
      <td>
        <a href="https://www.lrt.lt">
          <span>www.lrt.lt</span>
        </a>
      </td>
      <td>&#160;</td>
      <td>&#160;</td>
    </tr>
  </tbody>
</table>


## NA-Publishers

<table class="publishers na">
  <thead>
    <tr>
      <th>Class&#160;&#160;&#160;&#160;&#160;&#160;&#160;&#160;&#160;&#160;&#160;&#160;&#160;&#160;&#160;&#160;&#160;&#160;&#160;&#160;&#160;&#160;&#160;&#160;&#160;&#160;&#160;&#160;&#160;&#160;&#160;&#160;</th>
      <th>Source&#160;&#160;&#160;&#160;&#160;&#160;&#160;&#160;&#160;&#160;&#160;&#160;&#160;&#160;&#160;&#160;&#160;&#160;&#160;&#160;&#160;&#160;&#160;&#160;&#160;&#160;&#160;&#160;&#160;&#160;&#160;&#160;&#160;&#160;&#160;&#160;&#160;&#160;&#160;&#160;&#160;&#160;&#160;&#160;&#160;&#160;&#160;&#160;&#160;&#160;&#160;&#160;&#160;&#160;&#160;&#160;&#160;&#160;&#160;&#160;&#160;&#160;&#160;&#160;&#160;&#160;&#160;&#160;</th>
      <th>URL&#160;&#160;&#160;&#160;&#160;&#160;&#160;&#160;&#160;&#160;&#160;&#160;&#160;&#160;&#160;&#160;&#160;&#160;&#160;&#160;&#160;&#160;&#160;&#160;&#160;&#160;&#160;&#160;&#160;&#160;&#160;&#160;&#160;&#160;&#160;&#160;&#160;&#160;&#160;&#160;&#160;&#160;&#160;&#160;&#160;&#160;&#160;&#160;&#160;&#160;&#160;&#160;</th>
      <th>Missing&#160;Attributes</th>
      <th>Additional&#160;Attributes&#160;&#160;&#160;&#160;</th>
    </tr>
  </thead>
  <tbody>
    <tr>
      <td>
        <code>TheNamibian</code>
      </td>
      <td>
        <div>The Namibian</div>
      </td>
      <td>
        <a href="https://www.namibian.com.na/">
          <span>www.namibian.com.na</span>
        </a>
      </td>
      <td>
        <code>topics</code>
      </td>
      <td>&#160;</td>
    </tr>
  </tbody>
</table>


## TR-Publishers

<table class="publishers tr">
  <thead>
    <tr>
<<<<<<< HEAD
      <th>Class&#160;&#160;&#160;&#160;&#160;&#160;&#160;&#160;&#160;&#160;&#160;&#160;&#160;&#160;&#160;&#160;&#160;&#160;&#160;&#160;&#160;&#160;&#160;&#160;</th>
=======
      <th>Class&#160;&#160;&#160;&#160;&#160;&#160;&#160;&#160;&#160;&#160;&#160;&#160;&#160;&#160;&#160;&#160;&#160;&#160;&#160;&#160;&#160;&#160;&#160;&#160;&#160;&#160;&#160;&#160;&#160;&#160;&#160;&#160;</th>
>>>>>>> 5d6cf881
      <th>Source&#160;&#160;&#160;&#160;&#160;&#160;&#160;&#160;&#160;&#160;&#160;&#160;&#160;&#160;&#160;&#160;&#160;&#160;&#160;&#160;&#160;&#160;&#160;&#160;&#160;&#160;&#160;&#160;&#160;&#160;&#160;&#160;&#160;&#160;&#160;&#160;&#160;&#160;&#160;&#160;&#160;&#160;&#160;&#160;&#160;&#160;&#160;&#160;&#160;&#160;&#160;&#160;&#160;&#160;&#160;&#160;&#160;&#160;&#160;&#160;&#160;&#160;&#160;&#160;&#160;&#160;&#160;&#160;</th>
      <th>URL&#160;&#160;&#160;&#160;&#160;&#160;&#160;&#160;&#160;&#160;&#160;&#160;&#160;&#160;&#160;&#160;&#160;&#160;&#160;&#160;&#160;&#160;&#160;&#160;&#160;&#160;&#160;&#160;&#160;&#160;&#160;&#160;&#160;&#160;&#160;&#160;&#160;&#160;&#160;&#160;&#160;&#160;&#160;&#160;&#160;&#160;&#160;&#160;&#160;&#160;&#160;&#160;</th>
      <th>Missing&#160;Attributes</th>
      <th>Additional&#160;Attributes&#160;&#160;&#160;&#160;</th>
    </tr>
  </thead>
  <tbody>
    <tr>
      <td>
<<<<<<< HEAD
        <code>NTVTR</code>
      </td>
      <td>
        <div>NTVTR</div>
      </td>
      <td>
        <a href="https://www.ntv.com.tr/">
          <span>www.ntv.com.tr</span>
        </a>
      </td>
      <td>&#160;</td>
      <td>&#160;</td>
=======
        <code>Haberturk</code>
      </td>
      <td>
        <div>Haberturk</div>
      </td>
      <td>
        <a href="https://www.haberturk.com/">
          <span>www.haberturk.com</span>
        </a>
      </td>
      <td>&#160;</td>
      <td>
        <code>description</code>
      </td>
>>>>>>> 5d6cf881
    </tr>
  </tbody>
</table>


## UK-Publishers

<table class="publishers uk">
  <thead>
    <tr>
      <th>Class&#160;&#160;&#160;&#160;&#160;&#160;&#160;&#160;&#160;&#160;&#160;&#160;&#160;&#160;&#160;&#160;&#160;&#160;&#160;&#160;&#160;&#160;&#160;&#160;&#160;&#160;&#160;&#160;&#160;&#160;&#160;&#160;</th>
      <th>Source&#160;&#160;&#160;&#160;&#160;&#160;&#160;&#160;&#160;&#160;&#160;&#160;&#160;&#160;&#160;&#160;&#160;&#160;&#160;&#160;&#160;&#160;&#160;&#160;&#160;&#160;&#160;&#160;&#160;&#160;&#160;&#160;&#160;&#160;&#160;&#160;&#160;&#160;&#160;&#160;&#160;&#160;&#160;&#160;&#160;&#160;&#160;&#160;&#160;&#160;&#160;&#160;&#160;&#160;&#160;&#160;&#160;&#160;&#160;&#160;&#160;&#160;&#160;&#160;&#160;&#160;&#160;&#160;</th>
      <th>URL&#160;&#160;&#160;&#160;&#160;&#160;&#160;&#160;&#160;&#160;&#160;&#160;&#160;&#160;&#160;&#160;&#160;&#160;&#160;&#160;&#160;&#160;&#160;&#160;&#160;&#160;&#160;&#160;&#160;&#160;&#160;&#160;&#160;&#160;&#160;&#160;&#160;&#160;&#160;&#160;&#160;&#160;&#160;&#160;&#160;&#160;&#160;&#160;&#160;&#160;&#160;&#160;</th>
      <th>Missing&#160;Attributes</th>
      <th>Additional&#160;Attributes&#160;&#160;&#160;&#160;</th>
    </tr>
  </thead>
  <tbody>
    <tr>
      <td>
        <code>DailyMail</code>
      </td>
      <td>
        <div>Daily Mail</div>
      </td>
      <td>
        <a href="https://www.dailymail.co.uk/">
          <span>www.dailymail.co.uk</span>
        </a>
      </td>
      <td>&#160;</td>
      <td>&#160;</td>
    </tr>
    <tr>
      <td>
        <code>DailyStar</code>
      </td>
      <td>
        <div>Daily Star</div>
      </td>
      <td>
        <a href="https://www.dailystar.co.uk/">
          <span>www.dailystar.co.uk</span>
        </a>
      </td>
      <td>&#160;</td>
      <td>&#160;</td>
    </tr>
    <tr>
      <td>
        <code>EuronewsEN</code>
      </td>
      <td>
        <div>Euronews (EN)</div>
      </td>
      <td>
        <a href="https://www.euronews.com/">
          <span>www.euronews.com</span>
        </a>
      </td>
      <td>&#160;</td>
      <td>&#160;</td>
    </tr>
    <tr>
      <td>
        <code>TheGuardian</code>
      </td>
      <td>
        <div>The Guardian</div>
      </td>
      <td>
        <a href="https://www.theguardian.com/">
          <span>www.theguardian.com</span>
        </a>
      </td>
      <td>&#160;</td>
      <td>&#160;</td>
    </tr>
    <tr>
      <td>
        <code>TheIndependent</code>
      </td>
      <td>
        <div>The Independent</div>
      </td>
      <td>
        <a href="https://www.independent.co.uk/">
          <span>www.independent.co.uk</span>
        </a>
      </td>
      <td>&#160;</td>
      <td>&#160;</td>
    </tr>
    <tr>
      <td>
        <code>TheMirror</code>
      </td>
      <td>
        <div>The Mirror</div>
      </td>
      <td>
        <a href="https://www.mirror.co.uk/">
          <span>www.mirror.co.uk</span>
        </a>
      </td>
      <td>&#160;</td>
      <td>&#160;</td>
    </tr>
    <tr>
      <td>
        <code>TheSun</code>
      </td>
      <td>
        <div>The Sun</div>
      </td>
      <td>
        <a href="https://www.thesun.co.uk/">
          <span>www.thesun.co.uk</span>
        </a>
      </td>
      <td>&#160;</td>
      <td>&#160;</td>
    </tr>
    <tr>
      <td>
        <code>TheTelegraph</code>
      </td>
      <td>
        <div>The Telegraph</div>
      </td>
      <td>
        <a href="https://www.telegraph.co.uk/">
          <span>www.telegraph.co.uk</span>
        </a>
      </td>
      <td>&#160;</td>
      <td>&#160;</td>
    </tr>
    <tr>
      <td>
        <code>iNews</code>
      </td>
      <td>
        <div>i</div>
      </td>
      <td>
        <a href="https://inews.co.uk/">
          <span>inews.co.uk</span>
        </a>
      </td>
      <td>&#160;</td>
      <td>&#160;</td>
    </tr>
  </tbody>
</table>


## US-Publishers

<table class="publishers us">
  <thead>
    <tr>
      <th>Class&#160;&#160;&#160;&#160;&#160;&#160;&#160;&#160;&#160;&#160;&#160;&#160;&#160;&#160;&#160;&#160;&#160;&#160;&#160;&#160;&#160;&#160;&#160;&#160;&#160;&#160;&#160;&#160;&#160;&#160;&#160;&#160;</th>
      <th>Source&#160;&#160;&#160;&#160;&#160;&#160;&#160;&#160;&#160;&#160;&#160;&#160;&#160;&#160;&#160;&#160;&#160;&#160;&#160;&#160;&#160;&#160;&#160;&#160;&#160;&#160;&#160;&#160;&#160;&#160;&#160;&#160;&#160;&#160;&#160;&#160;&#160;&#160;&#160;&#160;&#160;&#160;&#160;&#160;&#160;&#160;&#160;&#160;&#160;&#160;&#160;&#160;&#160;&#160;&#160;&#160;&#160;&#160;&#160;&#160;&#160;&#160;&#160;&#160;&#160;&#160;&#160;&#160;</th>
      <th>URL&#160;&#160;&#160;&#160;&#160;&#160;&#160;&#160;&#160;&#160;&#160;&#160;&#160;&#160;&#160;&#160;&#160;&#160;&#160;&#160;&#160;&#160;&#160;&#160;&#160;&#160;&#160;&#160;&#160;&#160;&#160;&#160;&#160;&#160;&#160;&#160;&#160;&#160;&#160;&#160;&#160;&#160;&#160;&#160;&#160;&#160;&#160;&#160;&#160;&#160;&#160;&#160;</th>
      <th>Missing&#160;Attributes</th>
      <th>Additional&#160;Attributes&#160;&#160;&#160;&#160;</th>
    </tr>
  </thead>
  <tbody>
    <tr>
      <td>
        <code>APNews</code>
      </td>
      <td>
        <div>Associated Press News</div>
      </td>
      <td>
        <a href="https://apnews.com/">
          <span>apnews.com</span>
        </a>
      </td>
      <td>&#160;</td>
      <td>&#160;</td>
    </tr>
    <tr>
      <td>
        <code>BusinessInsider</code>
      </td>
      <td>
        <div>Business Insider</div>
      </td>
      <td>
        <a href="https://www.businessinsider.com/">
          <span>www.businessinsider.com</span>
        </a>
      </td>
      <td>&#160;</td>
      <td>&#160;</td>
    </tr>
    <tr>
      <td>
        <code>CNBC</code>
      </td>
      <td>
        <div>CNBC</div>
      </td>
      <td>
        <a href="https://www.cnbc.com/">
          <span>www.cnbc.com</span>
        </a>
      </td>
      <td>&#160;</td>
      <td>
        <code>key_points</code>
      </td>
    </tr>
    <tr>
      <td>
        <code>FoxNews</code>
      </td>
      <td>
        <div>Fox News</div>
      </td>
      <td>
        <a href="https://www.foxnews.com/">
          <span>www.foxnews.com</span>
        </a>
      </td>
      <td>&#160;</td>
      <td>&#160;</td>
    </tr>
    <tr>
      <td>
        <code>LATimes</code>
      </td>
      <td>
        <div>Los Angeles Times</div>
      </td>
      <td>
        <a href="https://www.latimes.com/">
          <span>www.latimes.com</span>
        </a>
      </td>
      <td>
        <code>topics</code>
      </td>
      <td>&#160;</td>
    </tr>
    <tr>
      <td>
        <code>OccupyDemocrats</code>
      </td>
      <td>
        <div>Occupy Democrats</div>
      </td>
      <td>
        <a href="https://occupydemocrats.com/">
          <span>occupydemocrats.com</span>
        </a>
      </td>
      <td>&#160;</td>
      <td>
        <code>description</code>
      </td>
    </tr>
    <tr>
      <td>
        <code>Reuters</code>
      </td>
      <td>
        <div>Reuters</div>
      </td>
      <td>
        <a href="https://www.reuters.com/">
          <span>www.reuters.com</span>
        </a>
      </td>
      <td>&#160;</td>
      <td>&#160;</td>
    </tr>
    <tr>
      <td>
        <code>RollingStone</code>
      </td>
      <td>
        <div>Rolling Stone</div>
      </td>
      <td>
        <a href="https://www.rollingstone.com/">
          <span>www.rollingstone.com</span>
        </a>
      </td>
      <td>&#160;</td>
      <td>&#160;</td>
    </tr>
    <tr>
      <td>
        <code>TechCrunch</code>
      </td>
      <td>
        <div>TechCrunch</div>
      </td>
      <td>
        <a href="https://techcrunch.com/">
          <span>techcrunch.com</span>
        </a>
      </td>
      <td>&#160;</td>
      <td>&#160;</td>
    </tr>
    <tr>
      <td>
        <code>TheGatewayPundit</code>
      </td>
      <td>
        <div>The Gateway Pundit</div>
      </td>
      <td>
        <a href="https://www.thegatewaypundit.com/">
          <span>www.thegatewaypundit.com</span>
        </a>
      </td>
      <td>
        <code>topics</code>
      </td>
      <td>&#160;</td>
    </tr>
    <tr>
      <td>
        <code>TheIntercept</code>
      </td>
      <td>
        <div>The Intercept</div>
      </td>
      <td>
        <a href="https://theintercept.com/">
          <span>theintercept.com</span>
        </a>
      </td>
      <td>&#160;</td>
      <td>&#160;</td>
    </tr>
    <tr>
      <td>
        <code>TheNation</code>
      </td>
      <td>
        <div>The Nation</div>
      </td>
      <td>
        <a href="https://www.thenation.com/">
          <span>www.thenation.com</span>
        </a>
      </td>
      <td>&#160;</td>
      <td>&#160;</td>
    </tr>
    <tr>
      <td>
        <code>TheNewYorker</code>
      </td>
      <td>
        <div>The New Yorker</div>
      </td>
      <td>
        <a href="https://www.newyorker.com/">
          <span>www.newyorker.com</span>
        </a>
      </td>
      <td>&#160;</td>
      <td>
        <code>alternative_description</code>
        <code>alternative_title</code>
        <code>description</code>
        <code>section</code>
      </td>
    </tr>
    <tr>
      <td>
        <code>FreeBeacon</code>
      </td>
      <td>
        <div>The Washington Free Beacon</div>
      </td>
      <td>
        <a href="https://freebeacon.com/">
          <span>freebeacon.com</span>
        </a>
      </td>
      <td>&#160;</td>
      <td>&#160;</td>
    </tr>
    <tr>
      <td>
        <code>WashingtonTimes</code>
      </td>
      <td>
        <div>The Washington Times</div>
      </td>
      <td>
        <a href="https://www.washingtontimes.com/">
          <span>www.washingtontimes.com</span>
        </a>
      </td>
      <td>
        <code>topics</code>
      </td>
      <td>&#160;</td>
    </tr>
    <tr>
      <td>
        <code>VoiceOfAmerica</code>
      </td>
      <td>
        <div>Voice Of America</div>
      </td>
      <td>
        <a href="https://www.voanews.com/">
          <span>www.voanews.com</span>
        </a>
      </td>
      <td>&#160;</td>
      <td>&#160;</td>
    </tr>
    <tr>
      <td>
        <code>WashingtonPost</code>
      </td>
      <td>
        <div>Washington Post</div>
      </td>
      <td>
        <a href="https://www.washingtonpost.com/">
          <span>www.washingtonpost.com</span>
        </a>
      </td>
      <td>
        <code>topics</code>
      </td>
      <td>&#160;</td>
    </tr>
    <tr>
      <td>
        <code>Wired</code>
      </td>
      <td>
        <div>Wired</div>
      </td>
      <td>
        <a href="https://www.wired.com">
          <span>www.wired.com</span>
        </a>
      </td>
      <td>&#160;</td>
      <td>&#160;</td>
    </tr>
  </tbody>
</table><|MERGE_RESOLUTION|>--- conflicted
+++ resolved
@@ -867,59 +867,6 @@
 <table class="publishers tr">
   <thead>
     <tr>
-<<<<<<< HEAD
-      <th>Class&#160;&#160;&#160;&#160;&#160;&#160;&#160;&#160;&#160;&#160;&#160;&#160;&#160;&#160;&#160;&#160;&#160;&#160;&#160;&#160;&#160;&#160;&#160;&#160;</th>
-=======
-      <th>Class&#160;&#160;&#160;&#160;&#160;&#160;&#160;&#160;&#160;&#160;&#160;&#160;&#160;&#160;&#160;&#160;&#160;&#160;&#160;&#160;&#160;&#160;&#160;&#160;&#160;&#160;&#160;&#160;&#160;&#160;&#160;&#160;</th>
->>>>>>> 5d6cf881
-      <th>Source&#160;&#160;&#160;&#160;&#160;&#160;&#160;&#160;&#160;&#160;&#160;&#160;&#160;&#160;&#160;&#160;&#160;&#160;&#160;&#160;&#160;&#160;&#160;&#160;&#160;&#160;&#160;&#160;&#160;&#160;&#160;&#160;&#160;&#160;&#160;&#160;&#160;&#160;&#160;&#160;&#160;&#160;&#160;&#160;&#160;&#160;&#160;&#160;&#160;&#160;&#160;&#160;&#160;&#160;&#160;&#160;&#160;&#160;&#160;&#160;&#160;&#160;&#160;&#160;&#160;&#160;&#160;&#160;</th>
-      <th>URL&#160;&#160;&#160;&#160;&#160;&#160;&#160;&#160;&#160;&#160;&#160;&#160;&#160;&#160;&#160;&#160;&#160;&#160;&#160;&#160;&#160;&#160;&#160;&#160;&#160;&#160;&#160;&#160;&#160;&#160;&#160;&#160;&#160;&#160;&#160;&#160;&#160;&#160;&#160;&#160;&#160;&#160;&#160;&#160;&#160;&#160;&#160;&#160;&#160;&#160;&#160;&#160;</th>
-      <th>Missing&#160;Attributes</th>
-      <th>Additional&#160;Attributes&#160;&#160;&#160;&#160;</th>
-    </tr>
-  </thead>
-  <tbody>
-    <tr>
-      <td>
-<<<<<<< HEAD
-        <code>NTVTR</code>
-      </td>
-      <td>
-        <div>NTVTR</div>
-      </td>
-      <td>
-        <a href="https://www.ntv.com.tr/">
-          <span>www.ntv.com.tr</span>
-        </a>
-      </td>
-      <td>&#160;</td>
-      <td>&#160;</td>
-=======
-        <code>Haberturk</code>
-      </td>
-      <td>
-        <div>Haberturk</div>
-      </td>
-      <td>
-        <a href="https://www.haberturk.com/">
-          <span>www.haberturk.com</span>
-        </a>
-      </td>
-      <td>&#160;</td>
-      <td>
-        <code>description</code>
-      </td>
->>>>>>> 5d6cf881
-    </tr>
-  </tbody>
-</table>
-
-
-## UK-Publishers
-
-<table class="publishers uk">
-  <thead>
-    <tr>
       <th>Class&#160;&#160;&#160;&#160;&#160;&#160;&#160;&#160;&#160;&#160;&#160;&#160;&#160;&#160;&#160;&#160;&#160;&#160;&#160;&#160;&#160;&#160;&#160;&#160;&#160;&#160;&#160;&#160;&#160;&#160;&#160;&#160;</th>
       <th>Source&#160;&#160;&#160;&#160;&#160;&#160;&#160;&#160;&#160;&#160;&#160;&#160;&#160;&#160;&#160;&#160;&#160;&#160;&#160;&#160;&#160;&#160;&#160;&#160;&#160;&#160;&#160;&#160;&#160;&#160;&#160;&#160;&#160;&#160;&#160;&#160;&#160;&#160;&#160;&#160;&#160;&#160;&#160;&#160;&#160;&#160;&#160;&#160;&#160;&#160;&#160;&#160;&#160;&#160;&#160;&#160;&#160;&#160;&#160;&#160;&#160;&#160;&#160;&#160;&#160;&#160;&#160;&#160;</th>
       <th>URL&#160;&#160;&#160;&#160;&#160;&#160;&#160;&#160;&#160;&#160;&#160;&#160;&#160;&#160;&#160;&#160;&#160;&#160;&#160;&#160;&#160;&#160;&#160;&#160;&#160;&#160;&#160;&#160;&#160;&#160;&#160;&#160;&#160;&#160;&#160;&#160;&#160;&#160;&#160;&#160;&#160;&#160;&#160;&#160;&#160;&#160;&#160;&#160;&#160;&#160;&#160;&#160;</th>
@@ -930,146 +877,28 @@
   <tbody>
     <tr>
       <td>
-        <code>DailyMail</code>
-      </td>
-      <td>
-        <div>Daily Mail</div>
-      </td>
-      <td>
-        <a href="https://www.dailymail.co.uk/">
-          <span>www.dailymail.co.uk</span>
-        </a>
-      </td>
-      <td>&#160;</td>
-      <td>&#160;</td>
-    </tr>
-    <tr>
-      <td>
-        <code>DailyStar</code>
-      </td>
-      <td>
-        <div>Daily Star</div>
-      </td>
-      <td>
-        <a href="https://www.dailystar.co.uk/">
-          <span>www.dailystar.co.uk</span>
-        </a>
-      </td>
-      <td>&#160;</td>
-      <td>&#160;</td>
-    </tr>
-    <tr>
-      <td>
-        <code>EuronewsEN</code>
-      </td>
-      <td>
-        <div>Euronews (EN)</div>
-      </td>
-      <td>
-        <a href="https://www.euronews.com/">
-          <span>www.euronews.com</span>
-        </a>
-      </td>
-      <td>&#160;</td>
-      <td>&#160;</td>
-    </tr>
-    <tr>
-      <td>
-        <code>TheGuardian</code>
-      </td>
-      <td>
-        <div>The Guardian</div>
-      </td>
-      <td>
-        <a href="https://www.theguardian.com/">
-          <span>www.theguardian.com</span>
-        </a>
-      </td>
-      <td>&#160;</td>
-      <td>&#160;</td>
-    </tr>
-    <tr>
-      <td>
-        <code>TheIndependent</code>
-      </td>
-      <td>
-        <div>The Independent</div>
-      </td>
-      <td>
-        <a href="https://www.independent.co.uk/">
-          <span>www.independent.co.uk</span>
-        </a>
-      </td>
-      <td>&#160;</td>
-      <td>&#160;</td>
-    </tr>
-    <tr>
-      <td>
-        <code>TheMirror</code>
-      </td>
-      <td>
-        <div>The Mirror</div>
-      </td>
-      <td>
-        <a href="https://www.mirror.co.uk/">
-          <span>www.mirror.co.uk</span>
-        </a>
-      </td>
-      <td>&#160;</td>
-      <td>&#160;</td>
-    </tr>
-    <tr>
-      <td>
-        <code>TheSun</code>
-      </td>
-      <td>
-        <div>The Sun</div>
-      </td>
-      <td>
-        <a href="https://www.thesun.co.uk/">
-          <span>www.thesun.co.uk</span>
-        </a>
-      </td>
-      <td>&#160;</td>
-      <td>&#160;</td>
-    </tr>
-    <tr>
-      <td>
-        <code>TheTelegraph</code>
-      </td>
-      <td>
-        <div>The Telegraph</div>
-      </td>
-      <td>
-        <a href="https://www.telegraph.co.uk/">
-          <span>www.telegraph.co.uk</span>
-        </a>
-      </td>
-      <td>&#160;</td>
-      <td>&#160;</td>
-    </tr>
-    <tr>
-      <td>
-        <code>iNews</code>
-      </td>
-      <td>
-        <div>i</div>
-      </td>
-      <td>
-        <a href="https://inews.co.uk/">
-          <span>inews.co.uk</span>
-        </a>
-      </td>
-      <td>&#160;</td>
-      <td>&#160;</td>
+        <code>Haberturk</code>
+      </td>
+      <td>
+        <div>Haberturk</div>
+      </td>
+      <td>
+        <a href="https://www.haberturk.com/">
+          <span>www.haberturk.com</span>
+        </a>
+      </td>
+      <td>&#160;</td>
+      <td>
+        <code>description</code>
+      </td>
     </tr>
   </tbody>
 </table>
 
 
-## US-Publishers
-
-<table class="publishers us">
+## UK-Publishers
+
+<table class="publishers uk">
   <thead>
     <tr>
       <th>Class&#160;&#160;&#160;&#160;&#160;&#160;&#160;&#160;&#160;&#160;&#160;&#160;&#160;&#160;&#160;&#160;&#160;&#160;&#160;&#160;&#160;&#160;&#160;&#160;&#160;&#160;&#160;&#160;&#160;&#160;&#160;&#160;</th>
@@ -1082,6 +911,158 @@
   <tbody>
     <tr>
       <td>
+        <code>DailyMail</code>
+      </td>
+      <td>
+        <div>Daily Mail</div>
+      </td>
+      <td>
+        <a href="https://www.dailymail.co.uk/">
+          <span>www.dailymail.co.uk</span>
+        </a>
+      </td>
+      <td>&#160;</td>
+      <td>&#160;</td>
+    </tr>
+    <tr>
+      <td>
+        <code>DailyStar</code>
+      </td>
+      <td>
+        <div>Daily Star</div>
+      </td>
+      <td>
+        <a href="https://www.dailystar.co.uk/">
+          <span>www.dailystar.co.uk</span>
+        </a>
+      </td>
+      <td>&#160;</td>
+      <td>&#160;</td>
+    </tr>
+    <tr>
+      <td>
+        <code>EuronewsEN</code>
+      </td>
+      <td>
+        <div>Euronews (EN)</div>
+      </td>
+      <td>
+        <a href="https://www.euronews.com/">
+          <span>www.euronews.com</span>
+        </a>
+      </td>
+      <td>&#160;</td>
+      <td>&#160;</td>
+    </tr>
+    <tr>
+      <td>
+        <code>TheGuardian</code>
+      </td>
+      <td>
+        <div>The Guardian</div>
+      </td>
+      <td>
+        <a href="https://www.theguardian.com/">
+          <span>www.theguardian.com</span>
+        </a>
+      </td>
+      <td>&#160;</td>
+      <td>&#160;</td>
+    </tr>
+    <tr>
+      <td>
+        <code>TheIndependent</code>
+      </td>
+      <td>
+        <div>The Independent</div>
+      </td>
+      <td>
+        <a href="https://www.independent.co.uk/">
+          <span>www.independent.co.uk</span>
+        </a>
+      </td>
+      <td>&#160;</td>
+      <td>&#160;</td>
+    </tr>
+    <tr>
+      <td>
+        <code>TheMirror</code>
+      </td>
+      <td>
+        <div>The Mirror</div>
+      </td>
+      <td>
+        <a href="https://www.mirror.co.uk/">
+          <span>www.mirror.co.uk</span>
+        </a>
+      </td>
+      <td>&#160;</td>
+      <td>&#160;</td>
+    </tr>
+    <tr>
+      <td>
+        <code>TheSun</code>
+      </td>
+      <td>
+        <div>The Sun</div>
+      </td>
+      <td>
+        <a href="https://www.thesun.co.uk/">
+          <span>www.thesun.co.uk</span>
+        </a>
+      </td>
+      <td>&#160;</td>
+      <td>&#160;</td>
+    </tr>
+    <tr>
+      <td>
+        <code>TheTelegraph</code>
+      </td>
+      <td>
+        <div>The Telegraph</div>
+      </td>
+      <td>
+        <a href="https://www.telegraph.co.uk/">
+          <span>www.telegraph.co.uk</span>
+        </a>
+      </td>
+      <td>&#160;</td>
+      <td>&#160;</td>
+    </tr>
+    <tr>
+      <td>
+        <code>iNews</code>
+      </td>
+      <td>
+        <div>i</div>
+      </td>
+      <td>
+        <a href="https://inews.co.uk/">
+          <span>inews.co.uk</span>
+        </a>
+      </td>
+      <td>&#160;</td>
+      <td>&#160;</td>
+    </tr>
+  </tbody>
+</table>
+
+
+## US-Publishers
+
+<table class="publishers us">
+  <thead>
+    <tr>
+      <th>Class&#160;&#160;&#160;&#160;&#160;&#160;&#160;&#160;&#160;&#160;&#160;&#160;&#160;&#160;&#160;&#160;&#160;&#160;&#160;&#160;&#160;&#160;&#160;&#160;&#160;&#160;&#160;&#160;&#160;&#160;&#160;&#160;</th>
+      <th>Source&#160;&#160;&#160;&#160;&#160;&#160;&#160;&#160;&#160;&#160;&#160;&#160;&#160;&#160;&#160;&#160;&#160;&#160;&#160;&#160;&#160;&#160;&#160;&#160;&#160;&#160;&#160;&#160;&#160;&#160;&#160;&#160;&#160;&#160;&#160;&#160;&#160;&#160;&#160;&#160;&#160;&#160;&#160;&#160;&#160;&#160;&#160;&#160;&#160;&#160;&#160;&#160;&#160;&#160;&#160;&#160;&#160;&#160;&#160;&#160;&#160;&#160;&#160;&#160;&#160;&#160;&#160;&#160;</th>
+      <th>URL&#160;&#160;&#160;&#160;&#160;&#160;&#160;&#160;&#160;&#160;&#160;&#160;&#160;&#160;&#160;&#160;&#160;&#160;&#160;&#160;&#160;&#160;&#160;&#160;&#160;&#160;&#160;&#160;&#160;&#160;&#160;&#160;&#160;&#160;&#160;&#160;&#160;&#160;&#160;&#160;&#160;&#160;&#160;&#160;&#160;&#160;&#160;&#160;&#160;&#160;&#160;&#160;</th>
+      <th>Missing&#160;Attributes</th>
+      <th>Additional&#160;Attributes&#160;&#160;&#160;&#160;</th>
+    </tr>
+  </thead>
+  <tbody>
+    <tr>
+      <td>
         <code>APNews</code>
       </td>
       <td>

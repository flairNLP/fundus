--- conflicted
+++ resolved
@@ -764,7 +764,21 @@
   <tbody>
     <tr>
       <td>
-<<<<<<< HEAD
+        <code>EuronewsFR</code>
+      </td>
+      <td>
+        <div>Euronews (FR)</div>
+      </td>
+      <td>
+        <a href="https://fr.euronews.com/">
+          <span>fr.euronews.com</span>
+        </a>
+      </td>
+      <td>&#160;</td>
+      <td>&#160;</td>
+    </tr>
+    <tr>
+      <td>
         <code>LeFigaro</code>
       </td>
       <td>
@@ -773,16 +787,6 @@
       <td>
         <a href="https://www.lefigaro.fr/">
           <span>www.lefigaro.fr</span>
-=======
-        <code>EuronewsFR</code>
-      </td>
-      <td>
-        <div>Euronews (FR)</div>
-      </td>
-      <td>
-        <a href="https://fr.euronews.com/">
-          <span>fr.euronews.com</span>
->>>>>>> b4ce7b29
         </a>
       </td>
       <td>&#160;</td>

# Supported Publishers


## AT-Publishers

<table class="publishers at">
  <thead>
    <tr>
      <th>Class&#160;&#160;&#160;&#160;&#160;&#160;&#160;&#160;&#160;&#160;&#160;&#160;&#160;&#160;&#160;&#160;&#160;&#160;&#160;&#160;&#160;&#160;&#160;&#160;&#160;&#160;&#160;&#160;&#160;&#160;&#160;&#160;</th>
      <th>Name&#160;&#160;&#160;&#160;&#160;&#160;&#160;&#160;&#160;&#160;&#160;&#160;&#160;&#160;&#160;&#160;&#160;&#160;&#160;&#160;&#160;&#160;&#160;&#160;&#160;&#160;&#160;&#160;&#160;&#160;&#160;&#160;&#160;&#160;&#160;&#160;&#160;&#160;&#160;&#160;&#160;&#160;&#160;&#160;&#160;&#160;&#160;&#160;&#160;&#160;&#160;&#160;&#160;&#160;&#160;&#160;&#160;&#160;&#160;&#160;&#160;&#160;&#160;&#160;&#160;&#160;&#160;&#160;&#160;&#160;&#160;&#160;</th>
      <th>URL&#160;&#160;&#160;&#160;&#160;&#160;&#160;&#160;&#160;&#160;&#160;&#160;&#160;&#160;&#160;&#160;&#160;&#160;&#160;&#160;&#160;&#160;&#160;&#160;&#160;&#160;&#160;&#160;&#160;&#160;&#160;&#160;&#160;&#160;&#160;&#160;&#160;&#160;&#160;&#160;&#160;&#160;&#160;&#160;&#160;&#160;&#160;&#160;&#160;&#160;&#160;&#160;&#160;&#160;&#160;&#160;</th>
      <th>Languages</th>
      <th>Missing&#160;Attributes</th>
      <th>Additional&#160;Attributes&#160;&#160;&#160;&#160;</th>
    </tr>
  </thead>
  <tbody>
    <tr>
      <td>
        <code>DerStandard</code>
      </td>
      <td>
        <div>Der Standard</div>
      </td>
      <td>
        <a href="https://derstandard.at">
          <span>derstandard.at</span>
        </a>
      </td>
      <td>
        <code>de</code>
      </td>
      <td>
        <code>topics</code>
      </td>
      <td>&#160;</td>
    </tr>
    <tr>
      <td>
        <code>ORF</code>
      </td>
      <td>
        <div>&#214;sterreichischer Rundfunk</div>
      </td>
      <td>
        <a href="https://www.orf.at">
          <span>www.orf.at</span>
        </a>
      </td>
      <td>
        <code>de</code>
      </td>
      <td>
        <code>topics</code>
      </td>
      <td>&#160;</td>
    </tr>
  </tbody>
</table>


## AU-Publishers

<table class="publishers au">
  <thead>
    <tr>
      <th>Class&#160;&#160;&#160;&#160;&#160;&#160;&#160;&#160;&#160;&#160;&#160;&#160;&#160;&#160;&#160;&#160;&#160;&#160;&#160;&#160;&#160;&#160;&#160;&#160;&#160;&#160;&#160;&#160;&#160;&#160;&#160;&#160;</th>
      <th>Name&#160;&#160;&#160;&#160;&#160;&#160;&#160;&#160;&#160;&#160;&#160;&#160;&#160;&#160;&#160;&#160;&#160;&#160;&#160;&#160;&#160;&#160;&#160;&#160;&#160;&#160;&#160;&#160;&#160;&#160;&#160;&#160;&#160;&#160;&#160;&#160;&#160;&#160;&#160;&#160;&#160;&#160;&#160;&#160;&#160;&#160;&#160;&#160;&#160;&#160;&#160;&#160;&#160;&#160;&#160;&#160;&#160;&#160;&#160;&#160;&#160;&#160;&#160;&#160;&#160;&#160;&#160;&#160;&#160;&#160;&#160;&#160;</th>
      <th>URL&#160;&#160;&#160;&#160;&#160;&#160;&#160;&#160;&#160;&#160;&#160;&#160;&#160;&#160;&#160;&#160;&#160;&#160;&#160;&#160;&#160;&#160;&#160;&#160;&#160;&#160;&#160;&#160;&#160;&#160;&#160;&#160;&#160;&#160;&#160;&#160;&#160;&#160;&#160;&#160;&#160;&#160;&#160;&#160;&#160;&#160;&#160;&#160;&#160;&#160;&#160;&#160;&#160;&#160;&#160;&#160;</th>
      <th>Languages</th>
      <th>Missing&#160;Attributes</th>
      <th>Additional&#160;Attributes&#160;&#160;&#160;&#160;</th>
    </tr>
  </thead>
  <tbody>
    <tr>
      <td>
        <code>NineNews</code>
      </td>
      <td>
        <div>Nine News</div>
      </td>
      <td>
        <a href="https://www.9news.com.au/">
          <span>www.9news.com.au</span>
        </a>
      </td>
      <td>
        <code>en</code>
      </td>
      <td>
        <code>topics</code>
      </td>
      <td>&#160;</td>
    </tr>
    <tr>
      <td>
        <code>WestAustralian</code>
      </td>
      <td>
        <div>The West Australian</div>
      </td>
      <td>
        <a href="https://thewest.com.au/">
          <span>thewest.com.au</span>
        </a>
      </td>
      <td>
        <code>en</code>
      </td>
      <td>&#160;</td>
      <td>&#160;</td>
    </tr>
  </tbody>
</table>


## BE-Publishers

<table class="publishers be">
  <thead>
    <tr>
      <th>Class&#160;&#160;&#160;&#160;&#160;&#160;&#160;&#160;&#160;&#160;&#160;&#160;&#160;&#160;&#160;&#160;&#160;&#160;&#160;&#160;&#160;&#160;&#160;&#160;&#160;&#160;&#160;&#160;&#160;&#160;&#160;&#160;</th>
      <th>Name&#160;&#160;&#160;&#160;&#160;&#160;&#160;&#160;&#160;&#160;&#160;&#160;&#160;&#160;&#160;&#160;&#160;&#160;&#160;&#160;&#160;&#160;&#160;&#160;&#160;&#160;&#160;&#160;&#160;&#160;&#160;&#160;&#160;&#160;&#160;&#160;&#160;&#160;&#160;&#160;&#160;&#160;&#160;&#160;&#160;&#160;&#160;&#160;&#160;&#160;&#160;&#160;&#160;&#160;&#160;&#160;&#160;&#160;&#160;&#160;&#160;&#160;&#160;&#160;&#160;&#160;&#160;&#160;&#160;&#160;&#160;&#160;</th>
      <th>URL&#160;&#160;&#160;&#160;&#160;&#160;&#160;&#160;&#160;&#160;&#160;&#160;&#160;&#160;&#160;&#160;&#160;&#160;&#160;&#160;&#160;&#160;&#160;&#160;&#160;&#160;&#160;&#160;&#160;&#160;&#160;&#160;&#160;&#160;&#160;&#160;&#160;&#160;&#160;&#160;&#160;&#160;&#160;&#160;&#160;&#160;&#160;&#160;&#160;&#160;&#160;&#160;&#160;&#160;&#160;&#160;</th>
      <th>Missing&#160;Attributes</th>
      <th>Additional&#160;Attributes&#160;&#160;&#160;&#160;</th>
    </tr>
  </thead>
  <tbody>
    <tr>
      <td>
        <code>Nieuwsblad</code>
      </td>
      <td>
        <div>Nieuwsblad</div>
      </td>
      <td>
        <a href="https://www.nieuwsblad.be/">
          <span>www.nieuwsblad.be</span>
        </a>
      </td>
      <td>&#160;</td>
      <td>&#160;</td>
    </tr>
  </tbody>
</table>


## CA-Publishers

<table class="publishers ca">
  <thead>
    <tr>
      <th>Class&#160;&#160;&#160;&#160;&#160;&#160;&#160;&#160;&#160;&#160;&#160;&#160;&#160;&#160;&#160;&#160;&#160;&#160;&#160;&#160;&#160;&#160;&#160;&#160;&#160;&#160;&#160;&#160;&#160;&#160;&#160;&#160;</th>
      <th>Name&#160;&#160;&#160;&#160;&#160;&#160;&#160;&#160;&#160;&#160;&#160;&#160;&#160;&#160;&#160;&#160;&#160;&#160;&#160;&#160;&#160;&#160;&#160;&#160;&#160;&#160;&#160;&#160;&#160;&#160;&#160;&#160;&#160;&#160;&#160;&#160;&#160;&#160;&#160;&#160;&#160;&#160;&#160;&#160;&#160;&#160;&#160;&#160;&#160;&#160;&#160;&#160;&#160;&#160;&#160;&#160;&#160;&#160;&#160;&#160;&#160;&#160;&#160;&#160;&#160;&#160;&#160;&#160;&#160;&#160;&#160;&#160;</th>
      <th>URL&#160;&#160;&#160;&#160;&#160;&#160;&#160;&#160;&#160;&#160;&#160;&#160;&#160;&#160;&#160;&#160;&#160;&#160;&#160;&#160;&#160;&#160;&#160;&#160;&#160;&#160;&#160;&#160;&#160;&#160;&#160;&#160;&#160;&#160;&#160;&#160;&#160;&#160;&#160;&#160;&#160;&#160;&#160;&#160;&#160;&#160;&#160;&#160;&#160;&#160;&#160;&#160;&#160;&#160;&#160;&#160;</th>
      <th>Languages</th>
      <th>Missing&#160;Attributes</th>
      <th>Additional&#160;Attributes&#160;&#160;&#160;&#160;</th>
    </tr>
  </thead>
  <tbody>
    <tr>
      <td>
        <code>CBCNews</code>
      </td>
      <td>
        <div>CBC News</div>
      </td>
      <td>
        <a href="https://www.cbc.ca/">
          <span>www.cbc.ca</span>
        </a>
      </td>
      <td>
        <code>en</code>
      </td>
      <td>&#160;</td>
      <td>&#160;</td>
    </tr>
    <tr>
      <td>
        <code>NationalPost</code>
      </td>
      <td>
        <div>National Post</div>
      </td>
      <td>
        <a href="https://nationalpost.com">
          <span>nationalpost.com</span>
        </a>
      </td>
      <td>
        <code>en</code>
      </td>
      <td>&#160;</td>
      <td>&#160;</td>
    </tr>
    <tr>
      <td>
        <code>TheGlobeAndMail</code>
      </td>
      <td>
        <div>The Globe and Mail</div>
      </td>
      <td>
        <a href="https://www.theglobeandmail.com">
          <span>www.theglobeandmail.com</span>
        </a>
      </td>
      <td>
        <code>en</code>
      </td>
      <td>&#160;</td>
      <td>&#160;</td>
    </tr>
  </tbody>
</table>


## CH-Publishers

<table class="publishers ch">
  <thead>
    <tr>
      <th>Class&#160;&#160;&#160;&#160;&#160;&#160;&#160;&#160;&#160;&#160;&#160;&#160;&#160;&#160;&#160;&#160;&#160;&#160;&#160;&#160;&#160;&#160;&#160;&#160;&#160;&#160;&#160;&#160;&#160;&#160;&#160;&#160;</th>
      <th>Name&#160;&#160;&#160;&#160;&#160;&#160;&#160;&#160;&#160;&#160;&#160;&#160;&#160;&#160;&#160;&#160;&#160;&#160;&#160;&#160;&#160;&#160;&#160;&#160;&#160;&#160;&#160;&#160;&#160;&#160;&#160;&#160;&#160;&#160;&#160;&#160;&#160;&#160;&#160;&#160;&#160;&#160;&#160;&#160;&#160;&#160;&#160;&#160;&#160;&#160;&#160;&#160;&#160;&#160;&#160;&#160;&#160;&#160;&#160;&#160;&#160;&#160;&#160;&#160;&#160;&#160;&#160;&#160;&#160;&#160;&#160;&#160;</th>
      <th>URL&#160;&#160;&#160;&#160;&#160;&#160;&#160;&#160;&#160;&#160;&#160;&#160;&#160;&#160;&#160;&#160;&#160;&#160;&#160;&#160;&#160;&#160;&#160;&#160;&#160;&#160;&#160;&#160;&#160;&#160;&#160;&#160;&#160;&#160;&#160;&#160;&#160;&#160;&#160;&#160;&#160;&#160;&#160;&#160;&#160;&#160;&#160;&#160;&#160;&#160;&#160;&#160;&#160;&#160;&#160;&#160;</th>
      <th>Languages</th>
      <th>Missing&#160;Attributes</th>
      <th>Additional&#160;Attributes&#160;&#160;&#160;&#160;</th>
    </tr>
  </thead>
  <tbody>
    <tr>
      <td>
        <code>NZZ</code>
      </td>
      <td>
        <div>Neue Z&#252;rcher Zeitung (NZZ)</div>
      </td>
      <td>
        <a href="https://www.nzz.ch/">
          <span>www.nzz.ch</span>
        </a>
      </td>
      <td>
        <code>de</code>
      </td>
      <td>
        <code>topics</code>
      </td>
      <td>&#160;</td>
    </tr>
    <tr>
      <td>
        <code>SRF</code>
      </td>
      <td>
        <div>Schweizer Radio und Fernsehen</div>
      </td>
      <td>
        <a href="https://www.srf.ch/">
          <span>www.srf.ch</span>
        </a>
      </td>
      <td>
<<<<<<< HEAD
        <code>de</code>
      </td>
      <td>
=======
        <code>images</code>
>>>>>>> 9d1a2f86
        <code>topics</code>
      </td>
      <td>&#160;</td>
    </tr>
    <tr>
      <td>
        <code>TagesAnzeiger</code>
      </td>
      <td>
        <div>Tages-Anzeiger</div>
      </td>
      <td>
        <a href="https://www.tagesanzeiger.ch/">
          <span>www.tagesanzeiger.ch</span>
        </a>
      </td>
      <td>
        <code>de</code>
      </td>
      <td>
        <code>topics</code>
      </td>
      <td>&#160;</td>
    </tr>
    <tr>
      <td>
        <code>ZwanzigMinuten</code>
      </td>
      <td>
        <div>Zwanzig Minuten</div>
      </td>
      <td>
        <a href="https://www.20min.ch/">
          <span>www.20min.ch</span>
        </a>
      </td>
      <td>
        <code>topics</code>
      </td>
      <td>&#160;</td>
    </tr>
  </tbody>
</table>


## CN-Publishers

<table class="publishers cn">
  <thead>
    <tr>
      <th>Class&#160;&#160;&#160;&#160;&#160;&#160;&#160;&#160;&#160;&#160;&#160;&#160;&#160;&#160;&#160;&#160;&#160;&#160;&#160;&#160;&#160;&#160;&#160;&#160;&#160;&#160;&#160;&#160;&#160;&#160;&#160;&#160;</th>
      <th>Name&#160;&#160;&#160;&#160;&#160;&#160;&#160;&#160;&#160;&#160;&#160;&#160;&#160;&#160;&#160;&#160;&#160;&#160;&#160;&#160;&#160;&#160;&#160;&#160;&#160;&#160;&#160;&#160;&#160;&#160;&#160;&#160;&#160;&#160;&#160;&#160;&#160;&#160;&#160;&#160;&#160;&#160;&#160;&#160;&#160;&#160;&#160;&#160;&#160;&#160;&#160;&#160;&#160;&#160;&#160;&#160;&#160;&#160;&#160;&#160;&#160;&#160;&#160;&#160;&#160;&#160;&#160;&#160;&#160;&#160;&#160;&#160;</th>
      <th>URL&#160;&#160;&#160;&#160;&#160;&#160;&#160;&#160;&#160;&#160;&#160;&#160;&#160;&#160;&#160;&#160;&#160;&#160;&#160;&#160;&#160;&#160;&#160;&#160;&#160;&#160;&#160;&#160;&#160;&#160;&#160;&#160;&#160;&#160;&#160;&#160;&#160;&#160;&#160;&#160;&#160;&#160;&#160;&#160;&#160;&#160;&#160;&#160;&#160;&#160;&#160;&#160;&#160;&#160;&#160;&#160;</th>
      <th>Languages</th>
      <th>Missing&#160;Attributes</th>
      <th>Additional&#160;Attributes&#160;&#160;&#160;&#160;</th>
    </tr>
  </thead>
  <tbody>
    <tr>
      <td>
        <code>People</code>
      </td>
      <td>
        <div>People</div>
      </td>
      <td>
        <a href="http://www.people.com.cn">
          <span>www.people.com.cn</span>
        </a>
      </td>
      <td>
        <code>zh</code>
      </td>
      <td>&#160;</td>
      <td>&#160;</td>
    </tr>
  </tbody>
</table>


## CZ-Publishers

<table class="publishers cz">
  <thead>
    <tr>
      <th>Class&#160;&#160;&#160;&#160;&#160;&#160;&#160;&#160;&#160;&#160;&#160;&#160;&#160;&#160;&#160;&#160;&#160;&#160;&#160;&#160;&#160;&#160;&#160;&#160;&#160;&#160;&#160;&#160;&#160;&#160;&#160;&#160;</th>
      <th>Name&#160;&#160;&#160;&#160;&#160;&#160;&#160;&#160;&#160;&#160;&#160;&#160;&#160;&#160;&#160;&#160;&#160;&#160;&#160;&#160;&#160;&#160;&#160;&#160;&#160;&#160;&#160;&#160;&#160;&#160;&#160;&#160;&#160;&#160;&#160;&#160;&#160;&#160;&#160;&#160;&#160;&#160;&#160;&#160;&#160;&#160;&#160;&#160;&#160;&#160;&#160;&#160;&#160;&#160;&#160;&#160;&#160;&#160;&#160;&#160;&#160;&#160;&#160;&#160;&#160;&#160;&#160;&#160;&#160;&#160;&#160;&#160;</th>
      <th>URL&#160;&#160;&#160;&#160;&#160;&#160;&#160;&#160;&#160;&#160;&#160;&#160;&#160;&#160;&#160;&#160;&#160;&#160;&#160;&#160;&#160;&#160;&#160;&#160;&#160;&#160;&#160;&#160;&#160;&#160;&#160;&#160;&#160;&#160;&#160;&#160;&#160;&#160;&#160;&#160;&#160;&#160;&#160;&#160;&#160;&#160;&#160;&#160;&#160;&#160;&#160;&#160;&#160;&#160;&#160;&#160;</th>
      <th>Missing&#160;Attributes</th>
      <th>Additional&#160;Attributes&#160;&#160;&#160;&#160;</th>
    </tr>
  </thead>
  <tbody>
    <tr>
      <td>
        <code>SeznamZpravy</code>
      </td>
      <td>
        <div>SeznamZpravy</div>
      </td>
      <td>
        <a href="https://seznamzpravy.cz/">
          <span>seznamzpravy.cz</span>
        </a>
      </td>
      <td>&#160;</td>
      <td>&#160;</td>
    </tr>
  </tbody>
</table>


## DE-Publishers

<table class="publishers de">
  <thead>
    <tr>
      <th>Class&#160;&#160;&#160;&#160;&#160;&#160;&#160;&#160;&#160;&#160;&#160;&#160;&#160;&#160;&#160;&#160;&#160;&#160;&#160;&#160;&#160;&#160;&#160;&#160;&#160;&#160;&#160;&#160;&#160;&#160;&#160;&#160;</th>
      <th>Name&#160;&#160;&#160;&#160;&#160;&#160;&#160;&#160;&#160;&#160;&#160;&#160;&#160;&#160;&#160;&#160;&#160;&#160;&#160;&#160;&#160;&#160;&#160;&#160;&#160;&#160;&#160;&#160;&#160;&#160;&#160;&#160;&#160;&#160;&#160;&#160;&#160;&#160;&#160;&#160;&#160;&#160;&#160;&#160;&#160;&#160;&#160;&#160;&#160;&#160;&#160;&#160;&#160;&#160;&#160;&#160;&#160;&#160;&#160;&#160;&#160;&#160;&#160;&#160;&#160;&#160;&#160;&#160;&#160;&#160;&#160;&#160;</th>
      <th>URL&#160;&#160;&#160;&#160;&#160;&#160;&#160;&#160;&#160;&#160;&#160;&#160;&#160;&#160;&#160;&#160;&#160;&#160;&#160;&#160;&#160;&#160;&#160;&#160;&#160;&#160;&#160;&#160;&#160;&#160;&#160;&#160;&#160;&#160;&#160;&#160;&#160;&#160;&#160;&#160;&#160;&#160;&#160;&#160;&#160;&#160;&#160;&#160;&#160;&#160;&#160;&#160;&#160;&#160;&#160;&#160;</th>
      <th>Languages</th>
      <th>Missing&#160;Attributes</th>
      <th>Additional&#160;Attributes&#160;&#160;&#160;&#160;</th>
    </tr>
  </thead>
  <tbody>
    <tr>
      <td>
        <code>BR</code>
      </td>
      <td>
        <div>Bayerischer Rundfunk (BR)</div>
      </td>
      <td>
        <a href="https://www.br.de/">
          <span>www.br.de</span>
        </a>
      </td>
      <td>
        <code>de</code>
      </td>
      <td>&#160;</td>
      <td>&#160;</td>
    </tr>
    <tr>
      <td>
        <code>BerlinerMorgenpost</code>
      </td>
      <td>
        <div>Berliner Morgenpost</div>
      </td>
      <td>
        <a href="https://www.morgenpost.de/">
          <span>www.morgenpost.de</span>
        </a>
      </td>
      <td>
        <code>de</code>
      </td>
      <td>&#160;</td>
      <td>&#160;</td>
    </tr>
    <tr>
      <td>
        <code>BerlinerZeitung</code>
      </td>
      <td>
        <div>Berliner Zeitung</div>
      </td>
      <td>
        <a href="https://www.berliner-zeitung.de/">
          <span>www.berliner-zeitung.de</span>
        </a>
      </td>
      <td>
        <code>de</code>
      </td>
      <td>&#160;</td>
      <td>&#160;</td>
    </tr>
    <tr>
      <td>
        <code>Bild</code>
      </td>
      <td>
        <div>Bild</div>
      </td>
      <td>
        <a href="https://www.bild.de/">
          <span>www.bild.de</span>
        </a>
      </td>
      <td>
        <code>de</code>
      </td>
      <td>&#160;</td>
      <td>&#160;</td>
    </tr>
    <tr>
      <td>
        <code>BSZ</code>
      </td>
      <td>
        <div>Braunschweiger Zeitung</div>
      </td>
      <td>
        <a href="https://www.braunschweiger-zeitung.de/">
          <span>www.braunschweiger-zeitung.de</span>
        </a>
      </td>
      <td>
        <code>de</code>
      </td>
      <td>&#160;</td>
      <td>&#160;</td>
    </tr>
    <tr>
      <td>
        <code>BusinessInsiderDE</code>
      </td>
      <td>
        <div>Business Insider DE</div>
      </td>
      <td>
        <a href="https://www.businessinsider.de/">
          <span>www.businessinsider.de</span>
        </a>
      </td>
      <td>
        <code>de</code>
      </td>
      <td>&#160;</td>
      <td>&#160;</td>
    </tr>
    <tr>
      <td>
        <code>BoersenZeitung</code>
      </td>
      <td>
        <div>B&#246;rsen-Zeitung</div>
      </td>
      <td>
        <a href="https://www.boersen-zeitung.de">
          <span>www.boersen-zeitung.de</span>
        </a>
      </td>
      <td>
        <code>de</code>
      </td>
      <td>&#160;</td>
      <td>&#160;</td>
    </tr>
    <tr>
      <td>
        <code>DW</code>
      </td>
      <td>
        <div>Deutsche Welle</div>
      </td>
      <td>
        <a href="https://www.dw.com/">
          <span>www.dw.com</span>
        </a>
      </td>
      <td>
<<<<<<< HEAD
        <code>de</code>
        <code>en</code>
      </td>
      <td>&#160;</td>
=======
        <code>images</code>
      </td>
>>>>>>> 9d1a2f86
      <td>&#160;</td>
    </tr>
    <tr>
      <td>
        <code>Taz</code>
      </td>
      <td>
        <div>Die Tageszeitung (taz)</div>
      </td>
      <td>
        <a href="https://taz.de/">
          <span>taz.de</span>
        </a>
      </td>
      <td>
        <code>de</code>
      </td>
      <td>&#160;</td>
      <td>&#160;</td>
    </tr>
    <tr>
      <td>
        <code>DieWelt</code>
      </td>
      <td>
        <div>Die Welt</div>
      </td>
      <td>
        <a href="https://www.welt.de/">
          <span>www.welt.de</span>
        </a>
      </td>
      <td>
        <code>de</code>
      </td>
      <td>&#160;</td>
      <td>&#160;</td>
    </tr>
    <tr>
      <td>
        <code>DieZeit</code>
      </td>
      <td>
        <div>Die Zeit</div>
      </td>
      <td>
        <a href="https://www.zeit.de/">
          <span>www.zeit.de</span>
        </a>
      </td>
      <td>
        <code>de</code>
      </td>
      <td>&#160;</td>
      <td>&#160;</td>
    </tr>
    <tr>
      <td>
        <code>EuronewsDE</code>
      </td>
      <td>
        <div>Euronews (DE)</div>
      </td>
      <td>
        <a href="https://de.euronews.com/">
          <span>de.euronews.com</span>
        </a>
      </td>
      <td>
        <code>de</code>
      </td>
      <td>&#160;</td>
      <td>&#160;</td>
    </tr>
    <tr>
      <td>
        <code>Focus</code>
      </td>
      <td>
        <div>Focus Online</div>
      </td>
      <td>
        <a href="https://www.focus.de/">
          <span>www.focus.de</span>
        </a>
      </td>
      <td>
        <code>de</code>
      </td>
      <td>&#160;</td>
      <td>&#160;</td>
    </tr>
    <tr>
      <td>
        <code>FAZ</code>
      </td>
      <td>
        <div>Frankfurter Allgemeine Zeitung</div>
      </td>
      <td>
        <a href="https://www.faz.net/">
          <span>www.faz.net</span>
        </a>
      </td>
      <td>
        <code>de</code>
      </td>
      <td>&#160;</td>
      <td>&#160;</td>
    </tr>
    <tr>
      <td>
        <code>FrankfurterRundschau</code>
      </td>
      <td>
        <div>Frankfurter Rundschau</div>
      </td>
      <td>
        <a href="https://www.fr.de">
          <span>www.fr.de</span>
        </a>
      </td>
      <td>
        <code>de</code>
      </td>
      <td>
        <code>topics</code>
      </td>
      <td>&#160;</td>
    </tr>
    <tr>
      <td>
        <code>FreiePresse</code>
      </td>
      <td>
        <div>FreiePresse</div>
      </td>
      <td>
        <a href="https://www.freiepresse.de/">
          <span>www.freiepresse.de</span>
        </a>
      </td>
      <td>
        <code>de</code>
      </td>
      <td>&#160;</td>
      <td>&#160;</td>
    </tr>
    <tr>
      <td>
        <code>Gamestar</code>
      </td>
      <td>
        <div>Gamestar</div>
      </td>
      <td>
        <a href="https://www.gamestar.de/">
          <span>www.gamestar.de</span>
        </a>
      </td>
      <td>
        <code>de</code>
      </td>
      <td>
        <code>topics</code>
      </td>
      <td>&#160;</td>
    </tr>
    <tr>
      <td>
        <code>Golem</code>
      </td>
      <td>
        <div>Golem</div>
      </td>
      <td>
        <a href="https://www.golem.de/">
          <span>www.golem.de</span>
        </a>
      </td>
      <td>
        <code>de</code>
      </td>
      <td>&#160;</td>
      <td>&#160;</td>
    </tr>
    <tr>
      <td>
        <code>HamburgerAbendblatt</code>
      </td>
      <td>
        <div>Hamburger Abendblatt</div>
      </td>
      <td>
        <a href="https://www.abendblatt.de/">
          <span>www.abendblatt.de</span>
        </a>
      </td>
      <td>
        <code>de</code>
      </td>
      <td>&#160;</td>
      <td>&#160;</td>
    </tr>
    <tr>
      <td>
        <code>Heise</code>
      </td>
      <td>
        <div>Heise</div>
      </td>
      <td>
        <a href="https://www.heise.de">
          <span>www.heise.de</span>
        </a>
      </td>
      <td>
        <code>de</code>
      </td>
      <td>&#160;</td>
      <td>&#160;</td>
    </tr>
    <tr>
      <td>
        <code>Hessenschau</code>
      </td>
      <td>
        <div>Hessenschau</div>
      </td>
      <td>
        <a href="https://www.hessenschau.de/">
          <span>www.hessenschau.de</span>
        </a>
      </td>
      <td>
        <code>de</code>
      </td>
      <td>&#160;</td>
      <td>&#160;</td>
    </tr>
    <tr>
      <td>
        <code>JungeWelt</code>
      </td>
      <td>
        <div>Junge Welt</div>
      </td>
      <td>
        <a href="https://www.jungewelt.de/">
          <span>www.jungewelt.de</span>
        </a>
      </td>
      <td>
        <code>de</code>
      </td>
      <td>&#160;</td>
      <td>&#160;</td>
    </tr>
    <tr>
      <td>
        <code>Kicker</code>
      </td>
      <td>
        <div>Kicker</div>
      </td>
      <td>
        <a href="https://www.kicker.de/">
          <span>www.kicker.de</span>
        </a>
      </td>
      <td>
        <code>de</code>
      </td>
      <td>
        <code>topics</code>
      </td>
      <td>&#160;</td>
    </tr>
    <tr>
      <td>
        <code>Krautreporter</code>
      </td>
      <td>
        <div>Krautreporter</div>
      </td>
      <td>
        <a href="https://krautreporter.de/">
          <span>krautreporter.de</span>
        </a>
      </td>
      <td>
        <code>de</code>
      </td>
      <td>&#160;</td>
      <td>&#160;</td>
    </tr>
    <tr>
      <td>
        <code>MitteldeutscheZeitung</code>
      </td>
      <td>
        <div>Mitteldeutsche Zeitung</div>
      </td>
      <td>
        <a href="https://www.mz.de/">
          <span>www.mz.de</span>
        </a>
      </td>
      <td>
        <code>de</code>
      </td>
      <td>&#160;</td>
      <td>&#160;</td>
    </tr>
    <tr>
      <td>
        <code>MDR</code>
      </td>
      <td>
        <div>Mitteldeutscher Rundfunk (MDR)</div>
      </td>
      <td>
        <a href="https://www.mdr.de/">
          <span>www.mdr.de</span>
        </a>
      </td>
      <td>
        <code>de</code>
      </td>
      <td>&#160;</td>
      <td>&#160;</td>
    </tr>
    <tr>
      <td>
        <code>MotorSportMagazin</code>
      </td>
      <td>
        <div>MotorSport Magazin</div>
      </td>
      <td>
        <a href="https://www.motorsport-magazin.com/">
          <span>www.motorsport-magazin.com</span>
        </a>
      </td>
      <td>
        <code>de</code>
      </td>
      <td>&#160;</td>
      <td>&#160;</td>
    </tr>
    <tr>
      <td>
        <code>Merkur</code>
      </td>
      <td>
        <div>M&#252;nchner Merkur</div>
      </td>
      <td>
        <a href="https://www.merkur.de/">
          <span>www.merkur.de</span>
        </a>
      </td>
      <td>
        <code>de</code>
      </td>
      <td>
        <code>topics</code>
      </td>
      <td>&#160;</td>
    </tr>
    <tr>
      <td>
        <code>NTV</code>
      </td>
      <td>
        <div>N-Tv</div>
      </td>
      <td>
        <a href="https://www.n-tv.de/">
          <span>www.n-tv.de</span>
        </a>
      </td>
      <td>
        <code>de</code>
      </td>
      <td>&#160;</td>
      <td>&#160;</td>
    </tr>
    <tr>
      <td>
        <code>NDR</code>
      </td>
      <td>
        <div>Norddeutscher Rundfunk (NDR)</div>
      </td>
      <td>
        <a href="https://www.ndr.de/">
          <span>www.ndr.de</span>
        </a>
      </td>
      <td>
        <code>de</code>
      </td>
      <td>&#160;</td>
      <td>&#160;</td>
    </tr>
    <tr>
      <td>
        <code>Postillon</code>
      </td>
      <td>
        <div>Postillon</div>
      </td>
      <td>
        <a href="https://www.der-postillon.com/">
          <span>www.der-postillon.com</span>
        </a>
      </td>
      <td>
        <code>de</code>
      </td>
      <td>
        <code>topics</code>
      </td>
      <td>&#160;</td>
    </tr>
    <tr>
      <td>
        <code>RheinischePost</code>
      </td>
      <td>
        <div>Rheinische Post</div>
      </td>
      <td>
        <a href="https://rp-online.de/">
          <span>rp-online.de</span>
        </a>
      </td>
      <td>
        <code>de</code>
      </td>
      <td>&#160;</td>
      <td>&#160;</td>
    </tr>
    <tr>
      <td>
        <code>RuhrNachrichten</code>
      </td>
      <td>
        <div>Ruhr Nachrichten</div>
      </td>
      <td>
        <a href="https://www.ruhrnachrichten.de/">
          <span>www.ruhrnachrichten.de</span>
        </a>
      </td>
      <td>
        <code>de</code>
      </td>
      <td>&#160;</td>
      <td>&#160;</td>
    </tr>
    <tr>
      <td>
        <code>SpiegelOnline</code>
      </td>
      <td>
        <div>Spiegel Online</div>
      </td>
      <td>
        <a href="https://www.spiegel.de/">
          <span>www.spiegel.de</span>
        </a>
      </td>
      <td>
        <code>de</code>
      </td>
      <td>&#160;</td>
      <td>&#160;</td>
    </tr>
    <tr>
      <td>
        <code>SportSchau</code>
      </td>
      <td>
        <div>Sportschau</div>
      </td>
      <td>
        <a href="https://www.sportschau.de/">
          <span>www.sportschau.de</span>
        </a>
      </td>
      <td>
        <code>de</code>
      </td>
      <td>&#160;</td>
      <td>&#160;</td>
    </tr>
    <tr>
      <td>
        <code>Stern</code>
      </td>
      <td>
        <div>Stern</div>
      </td>
      <td>
        <a href="https://www.stern.de/">
          <span>www.stern.de</span>
        </a>
      </td>
      <td>
        <code>de</code>
      </td>
      <td>&#160;</td>
      <td>&#160;</td>
    </tr>
    <tr>
      <td>
        <code>SZ</code>
      </td>
      <td>
        <div>S&#252;ddeutsche Zeitung</div>
      </td>
      <td>
        <a href="https://www.sueddeutsche.de/">
          <span>www.sueddeutsche.de</span>
        </a>
      </td>
      <td>
        <code>de</code>
      </td>
      <td>&#160;</td>
      <td>&#160;</td>
    </tr>
    <tr>
      <td>
        <code>Tagesschau</code>
      </td>
      <td>
        <div>Tagesschau</div>
      </td>
      <td>
        <a href="https://www.tagesschau.de/">
          <span>www.tagesschau.de</span>
        </a>
      </td>
      <td>
        <code>de</code>
      </td>
      <td>&#160;</td>
      <td>&#160;</td>
    </tr>
    <tr>
      <td>
        <code>Tagesspiegel</code>
      </td>
      <td>
        <div>Tagesspiegel</div>
      </td>
      <td>
        <a href="https://www.tagesspiegel.de/">
          <span>www.tagesspiegel.de</span>
        </a>
      </td>
      <td>
        <code>de</code>
      </td>
      <td>&#160;</td>
      <td>&#160;</td>
    </tr>
    <tr>
      <td>
        <code>VogueDE</code>
      </td>
      <td>
        <div>Vogue</div>
      </td>
      <td>
        <a href="https://www.vogue.de/">
          <span>www.vogue.de</span>
        </a>
      </td>
      <td>
        <code>de</code>
      </td>
      <td>&#160;</td>
      <td>&#160;</td>
    </tr>
    <tr>
      <td>
        <code>WAZ</code>
      </td>
      <td>
        <div>Westdeutsche Allgemeine Zeitung (WAZ)</div>
      </td>
      <td>
        <a href="https://www.waz.de/">
          <span>www.waz.de</span>
        </a>
      </td>
      <td>
        <code>de</code>
      </td>
      <td>&#160;</td>
      <td>&#160;</td>
    </tr>
    <tr>
      <td>
        <code>WDR</code>
      </td>
      <td>
        <div>Westdeutscher Rundfunk</div>
      </td>
      <td>
        <a href="https://www1.wdr.de/">
          <span>www1.wdr.de</span>
        </a>
      </td>
      <td>
        <code>de</code>
      </td>
      <td>&#160;</td>
      <td>&#160;</td>
    </tr>
    <tr>
      <td>
        <code>WinFuture</code>
      </td>
      <td>
        <div>WinFuture</div>
      </td>
      <td>
        <a href="https://winfuture.de/">
          <span>winfuture.de</span>
        </a>
      </td>
      <td>
        <code>de</code>
      </td>
      <td>&#160;</td>
      <td>&#160;</td>
    </tr>
    <tr>
      <td>
        <code>ZDF</code>
      </td>
      <td>
        <div>ZDF</div>
      </td>
      <td>
        <a href="https://www.zdf.de/">
          <span>www.zdf.de</span>
        </a>
      </td>
      <td>
        <code>de</code>
      </td>
      <td>
        <code>topics</code>
      </td>
      <td>&#160;</td>
    </tr>
    <tr>
      <td>
        <code>NetzpolitikOrg</code>
      </td>
      <td>
        <div>netzpolitik.org</div>
      </td>
      <td>
        <a href="https://netzpolitik.org/">
          <span>netzpolitik.org</span>
        </a>
      </td>
      <td>
        <code>de</code>
      </td>
      <td>&#160;</td>
      <td>&#160;</td>
    </tr>
  </tbody>
</table>


## DK-Publishers

<table class="publishers dk">
  <thead>
    <tr>
      <th>Class&#160;&#160;&#160;&#160;&#160;&#160;&#160;&#160;&#160;&#160;&#160;&#160;&#160;&#160;&#160;&#160;&#160;&#160;&#160;&#160;&#160;&#160;&#160;&#160;&#160;&#160;&#160;&#160;&#160;&#160;&#160;&#160;</th>
      <th>Name&#160;&#160;&#160;&#160;&#160;&#160;&#160;&#160;&#160;&#160;&#160;&#160;&#160;&#160;&#160;&#160;&#160;&#160;&#160;&#160;&#160;&#160;&#160;&#160;&#160;&#160;&#160;&#160;&#160;&#160;&#160;&#160;&#160;&#160;&#160;&#160;&#160;&#160;&#160;&#160;&#160;&#160;&#160;&#160;&#160;&#160;&#160;&#160;&#160;&#160;&#160;&#160;&#160;&#160;&#160;&#160;&#160;&#160;&#160;&#160;&#160;&#160;&#160;&#160;&#160;&#160;&#160;&#160;&#160;&#160;&#160;&#160;</th>
      <th>URL&#160;&#160;&#160;&#160;&#160;&#160;&#160;&#160;&#160;&#160;&#160;&#160;&#160;&#160;&#160;&#160;&#160;&#160;&#160;&#160;&#160;&#160;&#160;&#160;&#160;&#160;&#160;&#160;&#160;&#160;&#160;&#160;&#160;&#160;&#160;&#160;&#160;&#160;&#160;&#160;&#160;&#160;&#160;&#160;&#160;&#160;&#160;&#160;&#160;&#160;&#160;&#160;&#160;&#160;&#160;&#160;</th>
      <th>Missing&#160;Attributes</th>
      <th>Additional&#160;Attributes&#160;&#160;&#160;&#160;</th>
    </tr>
  </thead>
  <tbody>
    <tr>
      <td>
        <code>JyllandsPosten</code>
      </td>
      <td>
        <div>Jyllands Posten</div>
      </td>
      <td>
        <a href="https://jyllands-posten.dk/">
          <span>jyllands-posten.dk</span>
        </a>
      </td>
      <td>
        <code>topics</code>
      </td>
      <td>&#160;</td>
    </tr>
  </tbody>
</table>


## ES-Publishers

<table class="publishers es">
  <thead>
    <tr>
      <th>Class&#160;&#160;&#160;&#160;&#160;&#160;&#160;&#160;&#160;&#160;&#160;&#160;&#160;&#160;&#160;&#160;&#160;&#160;&#160;&#160;&#160;&#160;&#160;&#160;&#160;&#160;&#160;&#160;&#160;&#160;&#160;&#160;</th>
      <th>Name&#160;&#160;&#160;&#160;&#160;&#160;&#160;&#160;&#160;&#160;&#160;&#160;&#160;&#160;&#160;&#160;&#160;&#160;&#160;&#160;&#160;&#160;&#160;&#160;&#160;&#160;&#160;&#160;&#160;&#160;&#160;&#160;&#160;&#160;&#160;&#160;&#160;&#160;&#160;&#160;&#160;&#160;&#160;&#160;&#160;&#160;&#160;&#160;&#160;&#160;&#160;&#160;&#160;&#160;&#160;&#160;&#160;&#160;&#160;&#160;&#160;&#160;&#160;&#160;&#160;&#160;&#160;&#160;&#160;&#160;&#160;&#160;</th>
      <th>URL&#160;&#160;&#160;&#160;&#160;&#160;&#160;&#160;&#160;&#160;&#160;&#160;&#160;&#160;&#160;&#160;&#160;&#160;&#160;&#160;&#160;&#160;&#160;&#160;&#160;&#160;&#160;&#160;&#160;&#160;&#160;&#160;&#160;&#160;&#160;&#160;&#160;&#160;&#160;&#160;&#160;&#160;&#160;&#160;&#160;&#160;&#160;&#160;&#160;&#160;&#160;&#160;&#160;&#160;&#160;&#160;</th>
      <th>Languages</th>
      <th>Missing&#160;Attributes</th>
      <th>Additional&#160;Attributes&#160;&#160;&#160;&#160;</th>
    </tr>
  </thead>
  <tbody>
    <tr>
      <td>
        <code>LaVanguardia</code>
      </td>
      <td>
        <div> La Vanguardia</div>
      </td>
      <td>
        <a href="https://www.lavanguardia.com/">
          <span>www.lavanguardia.com</span>
        </a>
      </td>
      <td>
        <code>topics</code>
      </td>
      <td>&#160;</td>
    </tr>
    <tr>
      <td>
        <code>ABC</code>
      </td>
      <td>
        <div>ABC</div>
      </td>
      <td>
        <a href="https://www.abc.es/">
          <span>www.abc.es</span>
        </a>
      </td>
      <td>&#160;</td>
      <td>&#160;</td>
    </tr>
    <tr>
      <td>
        <code>ElMundo</code>
      </td>
      <td>
        <div>El Mundo</div>
      </td>
      <td>
        <a href="https://www.elmundo.es/">
          <span>www.elmundo.es</span>
        </a>
      </td>
      <td>&#160;</td>
      <td>&#160;</td>
    </tr>
    <tr>
      <td>
        <code>ElPais</code>
      </td>
      <td>
        <div>El Pa&#237;s</div>
      </td>
      <td>
        <a href="https://elpais.com/">
          <span>elpais.com</span>
        </a>
      </td>
      <td>
        <code>es</code>
      </td>
      <td>&#160;</td>
      <td>&#160;</td>
    </tr>
  </tbody>
</table>


## FR-Publishers

<table class="publishers fr">
  <thead>
    <tr>
      <th>Class&#160;&#160;&#160;&#160;&#160;&#160;&#160;&#160;&#160;&#160;&#160;&#160;&#160;&#160;&#160;&#160;&#160;&#160;&#160;&#160;&#160;&#160;&#160;&#160;&#160;&#160;&#160;&#160;&#160;&#160;&#160;&#160;</th>
      <th>Name&#160;&#160;&#160;&#160;&#160;&#160;&#160;&#160;&#160;&#160;&#160;&#160;&#160;&#160;&#160;&#160;&#160;&#160;&#160;&#160;&#160;&#160;&#160;&#160;&#160;&#160;&#160;&#160;&#160;&#160;&#160;&#160;&#160;&#160;&#160;&#160;&#160;&#160;&#160;&#160;&#160;&#160;&#160;&#160;&#160;&#160;&#160;&#160;&#160;&#160;&#160;&#160;&#160;&#160;&#160;&#160;&#160;&#160;&#160;&#160;&#160;&#160;&#160;&#160;&#160;&#160;&#160;&#160;&#160;&#160;&#160;&#160;</th>
      <th>URL&#160;&#160;&#160;&#160;&#160;&#160;&#160;&#160;&#160;&#160;&#160;&#160;&#160;&#160;&#160;&#160;&#160;&#160;&#160;&#160;&#160;&#160;&#160;&#160;&#160;&#160;&#160;&#160;&#160;&#160;&#160;&#160;&#160;&#160;&#160;&#160;&#160;&#160;&#160;&#160;&#160;&#160;&#160;&#160;&#160;&#160;&#160;&#160;&#160;&#160;&#160;&#160;&#160;&#160;&#160;&#160;</th>
      <th>Languages</th>
      <th>Missing&#160;Attributes</th>
      <th>Additional&#160;Attributes&#160;&#160;&#160;&#160;</th>
    </tr>
  </thead>
  <tbody>
    <tr>
      <td>
        <code>EuronewsFR</code>
      </td>
      <td>
        <div>Euronews (FR)</div>
      </td>
      <td>
        <a href="https://fr.euronews.com/">
          <span>fr.euronews.com</span>
        </a>
      </td>
      <td>
        <code>fr</code>
      </td>
      <td>&#160;</td>
      <td>&#160;</td>
    </tr>
    <tr>
      <td>
        <code>LeFigaro</code>
      </td>
      <td>
        <div>Le Figaro</div>
      </td>
      <td>
        <a href="https://www.lefigaro.fr/">
          <span>www.lefigaro.fr</span>
        </a>
      </td>
      <td>
        <code>fr</code>
      </td>
      <td>&#160;</td>
      <td>&#160;</td>
    </tr>
    <tr>
      <td>
        <code>LeMonde</code>
      </td>
      <td>
        <div>Le Monde</div>
      </td>
      <td>
        <a href="https://www.lemonde.fr/">
          <span>www.lemonde.fr</span>
        </a>
      </td>
      <td>
        <code>fr</code>
      </td>
      <td>&#160;</td>
      <td>&#160;</td>
    </tr>
    <tr>
      <td>
        <code>LesEchos</code>
      </td>
      <td>
        <div>
          <strike>Les &#201;chos</strike>
        </div>
      </td>
      <td>
        <a href="https://www.lesechos.fr/">
          <span>www.lesechos.fr</span>
        </a>
      </td>
      <td>
        <code>fr</code>
      </td>
      <td>&#160;</td>
      <td>&#160;</td>
    </tr>
  </tbody>
</table>


## IND-Publishers

<table class="publishers ind">
  <thead>
    <tr>
      <th>Class&#160;&#160;&#160;&#160;&#160;&#160;&#160;&#160;&#160;&#160;&#160;&#160;&#160;&#160;&#160;&#160;&#160;&#160;&#160;&#160;&#160;&#160;&#160;&#160;&#160;&#160;&#160;&#160;&#160;&#160;&#160;&#160;</th>
      <th>Name&#160;&#160;&#160;&#160;&#160;&#160;&#160;&#160;&#160;&#160;&#160;&#160;&#160;&#160;&#160;&#160;&#160;&#160;&#160;&#160;&#160;&#160;&#160;&#160;&#160;&#160;&#160;&#160;&#160;&#160;&#160;&#160;&#160;&#160;&#160;&#160;&#160;&#160;&#160;&#160;&#160;&#160;&#160;&#160;&#160;&#160;&#160;&#160;&#160;&#160;&#160;&#160;&#160;&#160;&#160;&#160;&#160;&#160;&#160;&#160;&#160;&#160;&#160;&#160;&#160;&#160;&#160;&#160;&#160;&#160;&#160;&#160;</th>
      <th>URL&#160;&#160;&#160;&#160;&#160;&#160;&#160;&#160;&#160;&#160;&#160;&#160;&#160;&#160;&#160;&#160;&#160;&#160;&#160;&#160;&#160;&#160;&#160;&#160;&#160;&#160;&#160;&#160;&#160;&#160;&#160;&#160;&#160;&#160;&#160;&#160;&#160;&#160;&#160;&#160;&#160;&#160;&#160;&#160;&#160;&#160;&#160;&#160;&#160;&#160;&#160;&#160;&#160;&#160;&#160;&#160;</th>
      <th>Languages</th>
      <th>Missing&#160;Attributes</th>
      <th>Additional&#160;Attributes&#160;&#160;&#160;&#160;</th>
    </tr>
  </thead>
  <tbody>
    <tr>
      <td>
        <code>Bhaskar</code>
      </td>
      <td>
        <div>Dainik Bhaskar</div>
      </td>
      <td>
        <a href="https://www.bhaskar.com/">
          <span>www.bhaskar.com</span>
        </a>
      </td>
      <td>
        <code>hi</code>
      </td>
      <td>&#160;</td>
      <td>&#160;</td>
    </tr>
    <tr>
      <td>
        <code>TimesOfIndia</code>
      </td>
      <td>
        <div>Times Of India</div>
      </td>
      <td>
        <a href="https://www.timesofindia.indiatimes.com">
          <span>www.timesofindia.indiatimes.com</span>
        </a>
      </td>
      <td>
        <code>en</code>
      </td>
      <td>&#160;</td>
      <td>&#160;</td>
    </tr>
  </tbody>
</table>


## IT-Publishers

<table class="publishers it">
  <thead>
    <tr>
      <th>Class&#160;&#160;&#160;&#160;&#160;&#160;&#160;&#160;&#160;&#160;&#160;&#160;&#160;&#160;&#160;&#160;&#160;&#160;&#160;&#160;&#160;&#160;&#160;&#160;&#160;&#160;&#160;&#160;&#160;&#160;&#160;&#160;</th>
      <th>Name&#160;&#160;&#160;&#160;&#160;&#160;&#160;&#160;&#160;&#160;&#160;&#160;&#160;&#160;&#160;&#160;&#160;&#160;&#160;&#160;&#160;&#160;&#160;&#160;&#160;&#160;&#160;&#160;&#160;&#160;&#160;&#160;&#160;&#160;&#160;&#160;&#160;&#160;&#160;&#160;&#160;&#160;&#160;&#160;&#160;&#160;&#160;&#160;&#160;&#160;&#160;&#160;&#160;&#160;&#160;&#160;&#160;&#160;&#160;&#160;&#160;&#160;&#160;&#160;&#160;&#160;&#160;&#160;&#160;&#160;&#160;&#160;</th>
      <th>URL&#160;&#160;&#160;&#160;&#160;&#160;&#160;&#160;&#160;&#160;&#160;&#160;&#160;&#160;&#160;&#160;&#160;&#160;&#160;&#160;&#160;&#160;&#160;&#160;&#160;&#160;&#160;&#160;&#160;&#160;&#160;&#160;&#160;&#160;&#160;&#160;&#160;&#160;&#160;&#160;&#160;&#160;&#160;&#160;&#160;&#160;&#160;&#160;&#160;&#160;&#160;&#160;&#160;&#160;&#160;&#160;</th>
      <th>Missing&#160;Attributes</th>
      <th>Additional&#160;Attributes&#160;&#160;&#160;&#160;</th>
    </tr>
  </thead>
  <tbody>
    <tr>
      <td>
        <code>CorriereDellaSera</code>
      </td>
      <td>
        <div>Corriere della Sera</div>
      </td>
      <td>
        <a href="https://www.corriere.it">
          <span>www.corriere.it</span>
        </a>
      </td>
      <td>&#160;</td>
      <td>&#160;</td>
    </tr>
    <tr>
      <td>
        <code>IlGiornale</code>
      </td>
      <td>
        <div>Il Giornale</div>
      </td>
      <td>
        <a href="https://www.ilgiornale.it">
          <span>www.ilgiornale.it</span>
        </a>
      </td>
      <td>&#160;</td>
      <td>&#160;</td>
    </tr>
    <tr>
      <td>
        <code>LaRepubblica</code>
      </td>
      <td>
        <div>La Repubblica</div>
      </td>
      <td>
        <a href="https://www.repubblica.it">
          <span>www.repubblica.it</span>
        </a>
      </td>
      <td>&#160;</td>
      <td>&#160;</td>
    </tr>
  </tbody>
</table>


## JP-Publishers

<table class="publishers jp">
  <thead>
    <tr>
      <th>Class&#160;&#160;&#160;&#160;&#160;&#160;&#160;&#160;&#160;&#160;&#160;&#160;&#160;&#160;&#160;&#160;&#160;&#160;&#160;&#160;&#160;&#160;&#160;&#160;&#160;&#160;&#160;&#160;&#160;&#160;&#160;&#160;</th>
      <th>Name&#160;&#160;&#160;&#160;&#160;&#160;&#160;&#160;&#160;&#160;&#160;&#160;&#160;&#160;&#160;&#160;&#160;&#160;&#160;&#160;&#160;&#160;&#160;&#160;&#160;&#160;&#160;&#160;&#160;&#160;&#160;&#160;&#160;&#160;&#160;&#160;&#160;&#160;&#160;&#160;&#160;&#160;&#160;&#160;&#160;&#160;&#160;&#160;&#160;&#160;&#160;&#160;&#160;&#160;&#160;&#160;&#160;&#160;&#160;&#160;&#160;&#160;&#160;&#160;&#160;&#160;&#160;&#160;&#160;&#160;&#160;&#160;</th>
      <th>URL&#160;&#160;&#160;&#160;&#160;&#160;&#160;&#160;&#160;&#160;&#160;&#160;&#160;&#160;&#160;&#160;&#160;&#160;&#160;&#160;&#160;&#160;&#160;&#160;&#160;&#160;&#160;&#160;&#160;&#160;&#160;&#160;&#160;&#160;&#160;&#160;&#160;&#160;&#160;&#160;&#160;&#160;&#160;&#160;&#160;&#160;&#160;&#160;&#160;&#160;&#160;&#160;&#160;&#160;&#160;&#160;</th>
      <th>Languages</th>
      <th>Missing&#160;Attributes</th>
      <th>Additional&#160;Attributes&#160;&#160;&#160;&#160;</th>
    </tr>
  </thead>
  <tbody>
    <tr>
      <td>
        <code>AsahiShimbun</code>
      </td>
      <td>
        <div>Asahi Shimbun</div>
      </td>
      <td>
        <a href="https://www.asahi.com/">
          <span>www.asahi.com</span>
        </a>
      </td>
      <td>&#160;</td>
      <td>&#160;</td>
    </tr>
    <tr>
      <td>
        <code>ChunichiShimbun</code>
      </td>
      <td>
        <div>Chunichi Shimbun</div>
      </td>
      <td>
        <a href="https://www.chunichi.co.jp/">
          <span>www.chunichi.co.jp</span>
        </a>
      </td>
      <td>&#160;</td>
      <td>&#160;</td>
    </tr>
    <tr>
      <td>
        <code>MainichiShimbun</code>
      </td>
      <td>
        <div>Mainichi Shimbun</div>
      </td>
      <td>
        <a href="https://mainichi.jp/">
          <span>mainichi.jp</span>
        </a>
      </td>
      <td>&#160;</td>
      <td>&#160;</td>
    </tr>
    <tr>
      <td>
        <code>NikkanGeadai</code>
      </td>
      <td>
        <div>Nikkan Geadai</div>
      </td>
      <td>
        <a href="https://www.nikkan-gendai.com/">
          <span>www.nikkan-gendai.com</span>
        </a>
      </td>
      <td>&#160;</td>
      <td>&#160;</td>
    </tr>
    <tr>
      <td>
        <code>SankeiShimbun</code>
      </td>
      <td>
        <div>Sankei Shimbun</div>
      </td>
      <td>
        <a href="https://www.sankei.com/">
          <span>www.sankei.com</span>
        </a>
      </td>
      <td>&#160;</td>
      <td>&#160;</td>
    </tr>
    <tr>
      <td>
        <code>TheJapanNews</code>
      </td>
      <td>
        <div>The Japan News</div>
      </td>
      <td>
        <a href="https://japannews.yomiuri.co.jp/">
          <span>japannews.yomiuri.co.jp</span>
        </a>
      </td>
      <td>
        <code>en</code>
      </td>
      <td>&#160;</td>
      <td>&#160;</td>
    </tr>
    <tr>
      <td>
        <code>Nikkei</code>
      </td>
      <td>
        <div>The Nikkei</div>
      </td>
      <td>
        <a href="https://www.nikkei.com/">
          <span>www.nikkei.com</span>
        </a>
      </td>
      <td>
        <code>authors</code>
      </td>
      <td>&#160;</td>
    </tr>
    <tr>
      <td>
        <code>TokyoShimbun</code>
      </td>
      <td>
        <div>Tokyo Shimbun</div>
      </td>
      <td>
        <a href="https://www.tokyo-np.co.jp/">
          <span>www.tokyo-np.co.jp</span>
        </a>
      </td>
      <td>&#160;</td>
      <td>&#160;</td>
    </tr>
    <tr>
      <td>
        <code>YomiuriShimbun</code>
      </td>
      <td>
        <div>Yomiuri Shimbun</div>
      </td>
      <td>
        <a href="https://www.yomiuri.co.jp/">
          <span>www.yomiuri.co.jp</span>
        </a>
      </td>
      <td>
        <code>jp</code>
      </td>
      <td>&#160;</td>
      <td>&#160;</td>
    </tr>
  </tbody>
</table>


## LT-Publishers

<table class="publishers lt">
  <thead>
    <tr>
      <th>Class&#160;&#160;&#160;&#160;&#160;&#160;&#160;&#160;&#160;&#160;&#160;&#160;&#160;&#160;&#160;&#160;&#160;&#160;&#160;&#160;&#160;&#160;&#160;&#160;&#160;&#160;&#160;&#160;&#160;&#160;&#160;&#160;</th>
      <th>Name&#160;&#160;&#160;&#160;&#160;&#160;&#160;&#160;&#160;&#160;&#160;&#160;&#160;&#160;&#160;&#160;&#160;&#160;&#160;&#160;&#160;&#160;&#160;&#160;&#160;&#160;&#160;&#160;&#160;&#160;&#160;&#160;&#160;&#160;&#160;&#160;&#160;&#160;&#160;&#160;&#160;&#160;&#160;&#160;&#160;&#160;&#160;&#160;&#160;&#160;&#160;&#160;&#160;&#160;&#160;&#160;&#160;&#160;&#160;&#160;&#160;&#160;&#160;&#160;&#160;&#160;&#160;&#160;&#160;&#160;&#160;&#160;</th>
      <th>URL&#160;&#160;&#160;&#160;&#160;&#160;&#160;&#160;&#160;&#160;&#160;&#160;&#160;&#160;&#160;&#160;&#160;&#160;&#160;&#160;&#160;&#160;&#160;&#160;&#160;&#160;&#160;&#160;&#160;&#160;&#160;&#160;&#160;&#160;&#160;&#160;&#160;&#160;&#160;&#160;&#160;&#160;&#160;&#160;&#160;&#160;&#160;&#160;&#160;&#160;&#160;&#160;&#160;&#160;&#160;&#160;</th>
      <th>Languages</th>
      <th>Missing&#160;Attributes</th>
      <th>Additional&#160;Attributes&#160;&#160;&#160;&#160;</th>
    </tr>
  </thead>
  <tbody>
    <tr>
      <td>
        <code>LRT</code>
      </td>
      <td>
        <div>Lithuanian National Radio and Television</div>
      </td>
      <td>
        <a href="https://www.lrt.lt">
          <span>www.lrt.lt</span>
        </a>
      </td>
      <td>
        <code>lt</code>
      </td>
      <td>&#160;</td>
      <td>&#160;</td>
    </tr>
  </tbody>
</table>


## MY-Publishers

<table class="publishers my">
  <thead>
    <tr>
      <th>Class&#160;&#160;&#160;&#160;&#160;&#160;&#160;&#160;&#160;&#160;&#160;&#160;&#160;&#160;&#160;&#160;&#160;&#160;&#160;&#160;&#160;&#160;&#160;&#160;&#160;&#160;&#160;&#160;&#160;&#160;&#160;&#160;</th>
      <th>Name&#160;&#160;&#160;&#160;&#160;&#160;&#160;&#160;&#160;&#160;&#160;&#160;&#160;&#160;&#160;&#160;&#160;&#160;&#160;&#160;&#160;&#160;&#160;&#160;&#160;&#160;&#160;&#160;&#160;&#160;&#160;&#160;&#160;&#160;&#160;&#160;&#160;&#160;&#160;&#160;&#160;&#160;&#160;&#160;&#160;&#160;&#160;&#160;&#160;&#160;&#160;&#160;&#160;&#160;&#160;&#160;&#160;&#160;&#160;&#160;&#160;&#160;&#160;&#160;&#160;&#160;&#160;&#160;&#160;&#160;&#160;&#160;</th>
      <th>URL&#160;&#160;&#160;&#160;&#160;&#160;&#160;&#160;&#160;&#160;&#160;&#160;&#160;&#160;&#160;&#160;&#160;&#160;&#160;&#160;&#160;&#160;&#160;&#160;&#160;&#160;&#160;&#160;&#160;&#160;&#160;&#160;&#160;&#160;&#160;&#160;&#160;&#160;&#160;&#160;&#160;&#160;&#160;&#160;&#160;&#160;&#160;&#160;&#160;&#160;&#160;&#160;&#160;&#160;&#160;&#160;</th>
      <th>Languages</th>
      <th>Missing&#160;Attributes</th>
      <th>Additional&#160;Attributes&#160;&#160;&#160;&#160;</th>
    </tr>
  </thead>
  <tbody>
    <tr>
      <td>
        <code>MalayMail</code>
      </td>
      <td>
        <div>Malay Mail</div>
      </td>
      <td>
        <a href="https://www.malaymail.com/">
          <span>www.malaymail.com</span>
        </a>
      </td>
      <td>
        <code>ms</code>
      </td>
      <td>&#160;</td>
      <td>&#160;</td>
    </tr>
  </tbody>
</table>


## NA-Publishers

<table class="publishers na">
  <thead>
    <tr>
      <th>Class&#160;&#160;&#160;&#160;&#160;&#160;&#160;&#160;&#160;&#160;&#160;&#160;&#160;&#160;&#160;&#160;&#160;&#160;&#160;&#160;&#160;&#160;&#160;&#160;&#160;&#160;&#160;&#160;&#160;&#160;&#160;&#160;</th>
      <th>Name&#160;&#160;&#160;&#160;&#160;&#160;&#160;&#160;&#160;&#160;&#160;&#160;&#160;&#160;&#160;&#160;&#160;&#160;&#160;&#160;&#160;&#160;&#160;&#160;&#160;&#160;&#160;&#160;&#160;&#160;&#160;&#160;&#160;&#160;&#160;&#160;&#160;&#160;&#160;&#160;&#160;&#160;&#160;&#160;&#160;&#160;&#160;&#160;&#160;&#160;&#160;&#160;&#160;&#160;&#160;&#160;&#160;&#160;&#160;&#160;&#160;&#160;&#160;&#160;&#160;&#160;&#160;&#160;&#160;&#160;&#160;&#160;</th>
      <th>URL&#160;&#160;&#160;&#160;&#160;&#160;&#160;&#160;&#160;&#160;&#160;&#160;&#160;&#160;&#160;&#160;&#160;&#160;&#160;&#160;&#160;&#160;&#160;&#160;&#160;&#160;&#160;&#160;&#160;&#160;&#160;&#160;&#160;&#160;&#160;&#160;&#160;&#160;&#160;&#160;&#160;&#160;&#160;&#160;&#160;&#160;&#160;&#160;&#160;&#160;&#160;&#160;&#160;&#160;&#160;&#160;</th>
      <th>Languages</th>
      <th>Missing&#160;Attributes</th>
      <th>Additional&#160;Attributes&#160;&#160;&#160;&#160;</th>
    </tr>
  </thead>
  <tbody>
    <tr>
      <td>
        <code>TheNamibian</code>
      </td>
      <td>
        <div>The Namibian</div>
      </td>
      <td>
        <a href="https://www.namibian.com.na/">
          <span>www.namibian.com.na</span>
        </a>
      </td>
      <td>
        <code>en</code>
        <code>kj</code>
      </td>
      <td>
        <code>topics</code>
      </td>
      <td>&#160;</td>
    </tr>
  </tbody>
</table>


## NO-Publishers

<table class="publishers no">
  <thead>
    <tr>
      <th>Class&#160;&#160;&#160;&#160;&#160;&#160;&#160;&#160;&#160;&#160;&#160;&#160;&#160;&#160;&#160;&#160;&#160;&#160;&#160;&#160;&#160;&#160;&#160;&#160;&#160;&#160;&#160;&#160;&#160;&#160;&#160;&#160;</th>
      <th>Name&#160;&#160;&#160;&#160;&#160;&#160;&#160;&#160;&#160;&#160;&#160;&#160;&#160;&#160;&#160;&#160;&#160;&#160;&#160;&#160;&#160;&#160;&#160;&#160;&#160;&#160;&#160;&#160;&#160;&#160;&#160;&#160;&#160;&#160;&#160;&#160;&#160;&#160;&#160;&#160;&#160;&#160;&#160;&#160;&#160;&#160;&#160;&#160;&#160;&#160;&#160;&#160;&#160;&#160;&#160;&#160;&#160;&#160;&#160;&#160;&#160;&#160;&#160;&#160;&#160;&#160;&#160;&#160;&#160;&#160;&#160;&#160;</th>
      <th>URL&#160;&#160;&#160;&#160;&#160;&#160;&#160;&#160;&#160;&#160;&#160;&#160;&#160;&#160;&#160;&#160;&#160;&#160;&#160;&#160;&#160;&#160;&#160;&#160;&#160;&#160;&#160;&#160;&#160;&#160;&#160;&#160;&#160;&#160;&#160;&#160;&#160;&#160;&#160;&#160;&#160;&#160;&#160;&#160;&#160;&#160;&#160;&#160;&#160;&#160;&#160;&#160;&#160;&#160;&#160;&#160;</th>
      <th>Languages</th>
      <th>Missing&#160;Attributes</th>
      <th>Additional&#160;Attributes&#160;&#160;&#160;&#160;</th>
    </tr>
  </thead>
  <tbody>
    <tr>
      <td>
        <code>Dagbladet</code>
      </td>
      <td>
        <div>Dagbladet</div>
      </td>
      <td>
        <a href="https://www.db.no/">
          <span>www.db.no</span>
        </a>
      </td>
      <td>
        <code>no</code>
      </td>
      <td>&#160;</td>
      <td>&#160;</td>
    </tr>
    <tr>
      <td>
        <code>Nettavisen</code>
      </td>
      <td>
        <div>Nettavisen</div>
      </td>
      <td>
        <a href="https://www.nettavisen.no/">
          <span>www.nettavisen.no</span>
        </a>
      </td>
      <td>
        <code>no</code>
      </td>
      <td>&#160;</td>
      <td>&#160;</td>
    </tr>
    <tr>
      <td>
        <code>NRK</code>
      </td>
      <td>
        <div>Norsk rikskringkasting</div>
      </td>
      <td>
        <a href="https://www.nrk.no/">
          <span>www.nrk.no</span>
        </a>
      </td>
      <td>
        <code>no</code>
      </td>
      <td>
        <code>topics</code>
      </td>
      <td>&#160;</td>
    </tr>
    <tr>
      <td>
        <code>VerdensGang</code>
      </td>
      <td>
        <div>Verdens Gang</div>
      </td>
      <td>
        <a href="https://www.vg.no/">
          <span>www.vg.no</span>
        </a>
      </td>
      <td>
        <code>no</code>
      </td>
      <td>&#160;</td>
      <td>&#160;</td>
    </tr>
  </tbody>
</table>


## PL-Publishers

<table class="publishers pl">
  <thead>
    <tr>
      <th>Class&#160;&#160;&#160;&#160;&#160;&#160;&#160;&#160;&#160;&#160;&#160;&#160;&#160;&#160;&#160;&#160;&#160;&#160;&#160;&#160;&#160;&#160;&#160;&#160;&#160;&#160;&#160;&#160;&#160;&#160;&#160;&#160;</th>
      <th>Name&#160;&#160;&#160;&#160;&#160;&#160;&#160;&#160;&#160;&#160;&#160;&#160;&#160;&#160;&#160;&#160;&#160;&#160;&#160;&#160;&#160;&#160;&#160;&#160;&#160;&#160;&#160;&#160;&#160;&#160;&#160;&#160;&#160;&#160;&#160;&#160;&#160;&#160;&#160;&#160;&#160;&#160;&#160;&#160;&#160;&#160;&#160;&#160;&#160;&#160;&#160;&#160;&#160;&#160;&#160;&#160;&#160;&#160;&#160;&#160;&#160;&#160;&#160;&#160;&#160;&#160;&#160;&#160;&#160;&#160;&#160;&#160;</th>
      <th>URL&#160;&#160;&#160;&#160;&#160;&#160;&#160;&#160;&#160;&#160;&#160;&#160;&#160;&#160;&#160;&#160;&#160;&#160;&#160;&#160;&#160;&#160;&#160;&#160;&#160;&#160;&#160;&#160;&#160;&#160;&#160;&#160;&#160;&#160;&#160;&#160;&#160;&#160;&#160;&#160;&#160;&#160;&#160;&#160;&#160;&#160;&#160;&#160;&#160;&#160;&#160;&#160;&#160;&#160;&#160;&#160;</th>
      <th>Missing&#160;Attributes</th>
      <th>Additional&#160;Attributes&#160;&#160;&#160;&#160;</th>
    </tr>
  </thead>
  <tbody>
    <tr>
      <td>
        <code>Rzeczpospolita</code>
      </td>
      <td>
        <div>Wyborcza</div>
      </td>
      <td>
        <a href="https://www.rp.pl/">
          <span>www.rp.pl</span>
        </a>
      </td>
      <td>&#160;</td>
      <td>&#160;</td>
    </tr>
  </tbody>
</table>


## PT-Publishers

<table class="publishers pt">
  <thead>
    <tr>
      <th>Class&#160;&#160;&#160;&#160;&#160;&#160;&#160;&#160;&#160;&#160;&#160;&#160;&#160;&#160;&#160;&#160;&#160;&#160;&#160;&#160;&#160;&#160;&#160;&#160;&#160;&#160;&#160;&#160;&#160;&#160;&#160;&#160;</th>
      <th>Name&#160;&#160;&#160;&#160;&#160;&#160;&#160;&#160;&#160;&#160;&#160;&#160;&#160;&#160;&#160;&#160;&#160;&#160;&#160;&#160;&#160;&#160;&#160;&#160;&#160;&#160;&#160;&#160;&#160;&#160;&#160;&#160;&#160;&#160;&#160;&#160;&#160;&#160;&#160;&#160;&#160;&#160;&#160;&#160;&#160;&#160;&#160;&#160;&#160;&#160;&#160;&#160;&#160;&#160;&#160;&#160;&#160;&#160;&#160;&#160;&#160;&#160;&#160;&#160;&#160;&#160;&#160;&#160;&#160;&#160;&#160;&#160;</th>
      <th>URL&#160;&#160;&#160;&#160;&#160;&#160;&#160;&#160;&#160;&#160;&#160;&#160;&#160;&#160;&#160;&#160;&#160;&#160;&#160;&#160;&#160;&#160;&#160;&#160;&#160;&#160;&#160;&#160;&#160;&#160;&#160;&#160;&#160;&#160;&#160;&#160;&#160;&#160;&#160;&#160;&#160;&#160;&#160;&#160;&#160;&#160;&#160;&#160;&#160;&#160;&#160;&#160;&#160;&#160;&#160;&#160;</th>
      <th>Missing&#160;Attributes</th>
      <th>Additional&#160;Attributes&#160;&#160;&#160;&#160;</th>
    </tr>
  </thead>
  <tbody>
    <tr>
      <td>
        <code>ThePortugalNews</code>
      </td>
      <td>
        <div>Nine News</div>
      </td>
      <td>
        <a href="https://www.9news.com.au/">
          <span>www.9news.com.au</span>
        </a>
      </td>
      <td>
        <code>topics</code>
      </td>
      <td>&#160;</td>
    </tr>
  </tbody>
</table>


## TR-Publishers

<table class="publishers tr">
  <thead>
    <tr>
      <th>Class&#160;&#160;&#160;&#160;&#160;&#160;&#160;&#160;&#160;&#160;&#160;&#160;&#160;&#160;&#160;&#160;&#160;&#160;&#160;&#160;&#160;&#160;&#160;&#160;&#160;&#160;&#160;&#160;&#160;&#160;&#160;&#160;</th>
      <th>Name&#160;&#160;&#160;&#160;&#160;&#160;&#160;&#160;&#160;&#160;&#160;&#160;&#160;&#160;&#160;&#160;&#160;&#160;&#160;&#160;&#160;&#160;&#160;&#160;&#160;&#160;&#160;&#160;&#160;&#160;&#160;&#160;&#160;&#160;&#160;&#160;&#160;&#160;&#160;&#160;&#160;&#160;&#160;&#160;&#160;&#160;&#160;&#160;&#160;&#160;&#160;&#160;&#160;&#160;&#160;&#160;&#160;&#160;&#160;&#160;&#160;&#160;&#160;&#160;&#160;&#160;&#160;&#160;&#160;&#160;&#160;&#160;</th>
      <th>URL&#160;&#160;&#160;&#160;&#160;&#160;&#160;&#160;&#160;&#160;&#160;&#160;&#160;&#160;&#160;&#160;&#160;&#160;&#160;&#160;&#160;&#160;&#160;&#160;&#160;&#160;&#160;&#160;&#160;&#160;&#160;&#160;&#160;&#160;&#160;&#160;&#160;&#160;&#160;&#160;&#160;&#160;&#160;&#160;&#160;&#160;&#160;&#160;&#160;&#160;&#160;&#160;&#160;&#160;&#160;&#160;</th>
      <th>Languages</th>
      <th>Missing&#160;Attributes</th>
      <th>Additional&#160;Attributes&#160;&#160;&#160;&#160;</th>
    </tr>
  </thead>
  <tbody>
    <tr>
      <td>
        <code>AnadoluAjansi</code>
      </td>
      <td>
        <div>Anadolu Ajans&#305;</div>
      </td>
      <td>
        <a href="https://www.aa.com.tr/">
          <span>www.aa.com.tr</span>
        </a>
      </td>
      <td>&#160;</td>
      <td>&#160;</td>
    </tr>
    <tr>
      <td>
        <code>Haberturk</code>
      </td>
      <td>
        <div>Haberturk</div>
      </td>
      <td>
        <a href="https://www.haberturk.com/">
          <span>www.haberturk.com</span>
        </a>
      </td>
      <td>
        <code>tr</code>
      </td>
      <td>&#160;</td>
      <td>
        <code>description</code>
      </td>
    </tr>
    <tr>
      <td>
        <code>NTVTR</code>
      </td>
      <td>
        <div>NTVTR</div>
      </td>
      <td>
        <a href="https://www.ntv.com.tr/">
          <span>www.ntv.com.tr</span>
        </a>
      </td>
      <td>
        <code>tr</code>
      </td>
      <td>&#160;</td>
      <td>&#160;</td>
    </tr>
  </tbody>
</table>


## TW-Publishers

<table class="publishers tw">
  <thead>
    <tr>
      <th>Class&#160;&#160;&#160;&#160;&#160;&#160;&#160;&#160;&#160;&#160;&#160;&#160;&#160;&#160;&#160;&#160;&#160;&#160;&#160;&#160;&#160;&#160;&#160;&#160;&#160;&#160;&#160;&#160;&#160;&#160;&#160;&#160;</th>
      <th>Name&#160;&#160;&#160;&#160;&#160;&#160;&#160;&#160;&#160;&#160;&#160;&#160;&#160;&#160;&#160;&#160;&#160;&#160;&#160;&#160;&#160;&#160;&#160;&#160;&#160;&#160;&#160;&#160;&#160;&#160;&#160;&#160;&#160;&#160;&#160;&#160;&#160;&#160;&#160;&#160;&#160;&#160;&#160;&#160;&#160;&#160;&#160;&#160;&#160;&#160;&#160;&#160;&#160;&#160;&#160;&#160;&#160;&#160;&#160;&#160;&#160;&#160;&#160;&#160;&#160;&#160;&#160;&#160;&#160;&#160;&#160;&#160;</th>
      <th>URL&#160;&#160;&#160;&#160;&#160;&#160;&#160;&#160;&#160;&#160;&#160;&#160;&#160;&#160;&#160;&#160;&#160;&#160;&#160;&#160;&#160;&#160;&#160;&#160;&#160;&#160;&#160;&#160;&#160;&#160;&#160;&#160;&#160;&#160;&#160;&#160;&#160;&#160;&#160;&#160;&#160;&#160;&#160;&#160;&#160;&#160;&#160;&#160;&#160;&#160;&#160;&#160;&#160;&#160;&#160;&#160;</th>
      <th>Missing&#160;Attributes</th>
      <th>Additional&#160;Attributes&#160;&#160;&#160;&#160;</th>
    </tr>
  </thead>
  <tbody>
    <tr>
      <td>
        <code>TaipeiTimes</code>
      </td>
      <td>
        <div>Taipei Times</div>
      </td>
      <td>
        <a href="https://www.taipeitimes.com/">
          <span>www.taipeitimes.com</span>
        </a>
      </td>
      <td>
        <code>topics</code>
      </td>
      <td>&#160;</td>
    </tr>
  </tbody>
</table>


## TZ-Publishers

<table class="publishers tz">
  <thead>
    <tr>
      <th>Class&#160;&#160;&#160;&#160;&#160;&#160;&#160;&#160;&#160;&#160;&#160;&#160;&#160;&#160;&#160;&#160;&#160;&#160;&#160;&#160;&#160;&#160;&#160;&#160;&#160;&#160;&#160;&#160;&#160;&#160;&#160;&#160;</th>
      <th>Name&#160;&#160;&#160;&#160;&#160;&#160;&#160;&#160;&#160;&#160;&#160;&#160;&#160;&#160;&#160;&#160;&#160;&#160;&#160;&#160;&#160;&#160;&#160;&#160;&#160;&#160;&#160;&#160;&#160;&#160;&#160;&#160;&#160;&#160;&#160;&#160;&#160;&#160;&#160;&#160;&#160;&#160;&#160;&#160;&#160;&#160;&#160;&#160;&#160;&#160;&#160;&#160;&#160;&#160;&#160;&#160;&#160;&#160;&#160;&#160;&#160;&#160;&#160;&#160;&#160;&#160;&#160;&#160;&#160;&#160;&#160;&#160;</th>
      <th>URL&#160;&#160;&#160;&#160;&#160;&#160;&#160;&#160;&#160;&#160;&#160;&#160;&#160;&#160;&#160;&#160;&#160;&#160;&#160;&#160;&#160;&#160;&#160;&#160;&#160;&#160;&#160;&#160;&#160;&#160;&#160;&#160;&#160;&#160;&#160;&#160;&#160;&#160;&#160;&#160;&#160;&#160;&#160;&#160;&#160;&#160;&#160;&#160;&#160;&#160;&#160;&#160;&#160;&#160;&#160;&#160;</th>
      <th>Missing&#160;Attributes</th>
      <th>Additional&#160;Attributes&#160;&#160;&#160;&#160;</th>
    </tr>
  </thead>
  <tbody>
    <tr>
      <td>
        <code>DailyNewsTZ</code>
      </td>
      <td>
        <div>Daily News (Tanzania)</div>
      </td>
      <td>
        <a href="https://www.dailynews.co.tz/">
          <span>www.dailynews.co.tz</span>
        </a>
      </td>
      <td>
        <code>topics</code>
      </td>
      <td>&#160;</td>
    </tr>
    <tr>
      <td>
        <code>HabariLeo</code>
      </td>
      <td>
        <div>Habari Leo</div>
      </td>
      <td>
        <a href="https://www.habarileo.co.tz/">
          <span>www.habarileo.co.tz</span>
        </a>
      </td>
      <td>
        <code>topics</code>
      </td>
      <td>&#160;</td>
    </tr>
  </tbody>
</table>


## UK-Publishers

<table class="publishers uk">
  <thead>
    <tr>
      <th>Class&#160;&#160;&#160;&#160;&#160;&#160;&#160;&#160;&#160;&#160;&#160;&#160;&#160;&#160;&#160;&#160;&#160;&#160;&#160;&#160;&#160;&#160;&#160;&#160;&#160;&#160;&#160;&#160;&#160;&#160;&#160;&#160;</th>
      <th>Name&#160;&#160;&#160;&#160;&#160;&#160;&#160;&#160;&#160;&#160;&#160;&#160;&#160;&#160;&#160;&#160;&#160;&#160;&#160;&#160;&#160;&#160;&#160;&#160;&#160;&#160;&#160;&#160;&#160;&#160;&#160;&#160;&#160;&#160;&#160;&#160;&#160;&#160;&#160;&#160;&#160;&#160;&#160;&#160;&#160;&#160;&#160;&#160;&#160;&#160;&#160;&#160;&#160;&#160;&#160;&#160;&#160;&#160;&#160;&#160;&#160;&#160;&#160;&#160;&#160;&#160;&#160;&#160;&#160;&#160;&#160;&#160;</th>
      <th>URL&#160;&#160;&#160;&#160;&#160;&#160;&#160;&#160;&#160;&#160;&#160;&#160;&#160;&#160;&#160;&#160;&#160;&#160;&#160;&#160;&#160;&#160;&#160;&#160;&#160;&#160;&#160;&#160;&#160;&#160;&#160;&#160;&#160;&#160;&#160;&#160;&#160;&#160;&#160;&#160;&#160;&#160;&#160;&#160;&#160;&#160;&#160;&#160;&#160;&#160;&#160;&#160;&#160;&#160;&#160;&#160;</th>
      <th>Languages</th>
      <th>Missing&#160;Attributes</th>
      <th>Additional&#160;Attributes&#160;&#160;&#160;&#160;</th>
    </tr>
  </thead>
  <tbody>
    <tr>
      <td>
        <code>Express</code>
      </td>
      <td>
        <div>Daily Express</div>
      </td>
      <td>
        <a href="https://www.express.co.uk/">
          <span>www.express.co.uk</span>
        </a>
      </td>
      <td>
        <code>en</code>
      </td>
      <td>&#160;</td>
      <td>&#160;</td>
    </tr>
    <tr>
      <td>
        <code>DailyMail</code>
      </td>
      <td>
        <div>Daily Mail</div>
      </td>
      <td>
        <a href="https://www.dailymail.co.uk/">
          <span>www.dailymail.co.uk</span>
        </a>
      </td>
      <td>
        <code>en</code>
      </td>
      <td>&#160;</td>
      <td>&#160;</td>
    </tr>
    <tr>
      <td>
        <code>DailyStar</code>
      </td>
      <td>
        <div>Daily Star</div>
      </td>
      <td>
        <a href="https://www.dailystar.co.uk/">
          <span>www.dailystar.co.uk</span>
        </a>
      </td>
      <td>
        <code>en</code>
      </td>
      <td>&#160;</td>
      <td>&#160;</td>
    </tr>
    <tr>
      <td>
        <code>EuronewsEN</code>
      </td>
      <td>
        <div>Euronews (EN)</div>
      </td>
      <td>
        <a href="https://www.euronews.com/">
          <span>www.euronews.com</span>
        </a>
      </td>
      <td>
        <code>en</code>
      </td>
      <td>&#160;</td>
      <td>&#160;</td>
    </tr>
    <tr>
      <td>
        <code>EveningStandard</code>
      </td>
      <td>
        <div>Evening Standard</div>
      </td>
      <td>
        <a href="https://www.standard.co.uk/">
          <span>www.standard.co.uk</span>
        </a>
      </td>
      <td>
        <code>en</code>
      </td>
      <td>&#160;</td>
      <td>&#160;</td>
    </tr>
    <tr>
      <td>
        <code>Metro</code>
      </td>
      <td>
        <div>Metro</div>
      </td>
      <td>
        <a href="https://metro.co.uk/">
          <span>metro.co.uk</span>
        </a>
      </td>
      <td>
        <code>en</code>
      </td>
      <td>&#160;</td>
      <td>&#160;</td>
    </tr>
    <tr>
      <td>
        <code>BBC</code>
      </td>
      <td>
        <div>The BBC</div>
      </td>
      <td>
        <a href="https://www.bbc.co.uk/">
          <span>www.bbc.co.uk</span>
        </a>
      </td>
      <td>
        <code>en</code>
      </td>
      <td>&#160;</td>
      <td>&#160;</td>
    </tr>
    <tr>
      <td>
        <code>TheGuardian</code>
      </td>
      <td>
        <div>The Guardian</div>
      </td>
      <td>
        <a href="https://www.theguardian.com/">
          <span>www.theguardian.com</span>
        </a>
      </td>
      <td>
        <code>en</code>
      </td>
      <td>&#160;</td>
      <td>&#160;</td>
    </tr>
    <tr>
      <td>
        <code>TheIndependent</code>
      </td>
      <td>
        <div>The Independent</div>
      </td>
      <td>
        <a href="https://www.independent.co.uk/">
          <span>www.independent.co.uk</span>
        </a>
      </td>
      <td>
        <code>en</code>
      </td>
      <td>&#160;</td>
      <td>&#160;</td>
    </tr>
    <tr>
      <td>
        <code>TheMirror</code>
      </td>
      <td>
        <div>The Mirror</div>
      </td>
      <td>
        <a href="https://www.mirror.co.uk/">
          <span>www.mirror.co.uk</span>
        </a>
      </td>
      <td>
        <code>en</code>
      </td>
      <td>&#160;</td>
      <td>&#160;</td>
    </tr>
    <tr>
      <td>
        <code>TheSun</code>
      </td>
      <td>
        <div>The Sun</div>
      </td>
      <td>
        <a href="https://www.thesun.co.uk/">
          <span>www.thesun.co.uk</span>
        </a>
      </td>
      <td>
        <code>en</code>
      </td>
      <td>&#160;</td>
      <td>&#160;</td>
    </tr>
    <tr>
      <td>
        <code>TheTelegraph</code>
      </td>
      <td>
        <div>
          <strike>The Telegraph</strike>
        </div>
      </td>
      <td>
        <a href="https://www.telegraph.co.uk/">
          <span>www.telegraph.co.uk</span>
        </a>
      </td>
      <td>
        <code>en</code>
      </td>
      <td>&#160;</td>
      <td>&#160;</td>
    </tr>
    <tr>
      <td>
        <code>iNews</code>
      </td>
      <td>
        <div>i</div>
      </td>
      <td>
        <a href="https://inews.co.uk/">
          <span>inews.co.uk</span>
        </a>
      </td>
      <td>
        <code>en</code>
      </td>
      <td>&#160;</td>
      <td>&#160;</td>
    </tr>
  </tbody>
</table>


## US-Publishers

<table class="publishers us">
  <thead>
    <tr>
      <th>Class&#160;&#160;&#160;&#160;&#160;&#160;&#160;&#160;&#160;&#160;&#160;&#160;&#160;&#160;&#160;&#160;&#160;&#160;&#160;&#160;&#160;&#160;&#160;&#160;&#160;&#160;&#160;&#160;&#160;&#160;&#160;&#160;</th>
      <th>Name&#160;&#160;&#160;&#160;&#160;&#160;&#160;&#160;&#160;&#160;&#160;&#160;&#160;&#160;&#160;&#160;&#160;&#160;&#160;&#160;&#160;&#160;&#160;&#160;&#160;&#160;&#160;&#160;&#160;&#160;&#160;&#160;&#160;&#160;&#160;&#160;&#160;&#160;&#160;&#160;&#160;&#160;&#160;&#160;&#160;&#160;&#160;&#160;&#160;&#160;&#160;&#160;&#160;&#160;&#160;&#160;&#160;&#160;&#160;&#160;&#160;&#160;&#160;&#160;&#160;&#160;&#160;&#160;&#160;&#160;&#160;&#160;</th>
      <th>URL&#160;&#160;&#160;&#160;&#160;&#160;&#160;&#160;&#160;&#160;&#160;&#160;&#160;&#160;&#160;&#160;&#160;&#160;&#160;&#160;&#160;&#160;&#160;&#160;&#160;&#160;&#160;&#160;&#160;&#160;&#160;&#160;&#160;&#160;&#160;&#160;&#160;&#160;&#160;&#160;&#160;&#160;&#160;&#160;&#160;&#160;&#160;&#160;&#160;&#160;&#160;&#160;&#160;&#160;&#160;&#160;</th>
      <th>Languages</th>
      <th>Missing&#160;Attributes</th>
      <th>Additional&#160;Attributes&#160;&#160;&#160;&#160;</th>
    </tr>
  </thead>
  <tbody>
    <tr>
      <td>
        <code>APNews</code>
      </td>
      <td>
        <div>Associated Press News</div>
      </td>
      <td>
        <a href="https://apnews.com/">
          <span>apnews.com</span>
        </a>
      </td>
      <td>
        <code>es</code>
        <code>en</code>
      </td>
      <td>&#160;</td>
      <td>&#160;</td>
    </tr>
    <tr>
      <td>
        <code>BusinessInsider</code>
      </td>
      <td>
        <div>Business Insider</div>
      </td>
      <td>
        <a href="https://www.businessinsider.com/">
          <span>www.businessinsider.com</span>
        </a>
      </td>
      <td>
<<<<<<< HEAD
        <code>en</code>
      </td>
      <td>&#160;</td>
=======
        <code>images</code>
      </td>
>>>>>>> 9d1a2f86
      <td>&#160;</td>
    </tr>
    <tr>
      <td>
        <code>CNBC</code>
      </td>
      <td>
        <div>CNBC</div>
      </td>
      <td>
        <a href="https://www.cnbc.com/">
          <span>www.cnbc.com</span>
        </a>
      </td>
      <td>
<<<<<<< HEAD
        <code>en</code>
      </td>
      <td>&#160;</td>
=======
        <code>images</code>
      </td>
>>>>>>> 9d1a2f86
      <td>
        <code>key_points</code>
      </td>
    </tr>
    <tr>
      <td>
        <code>FoxNews</code>
      </td>
      <td>
        <div>Fox News</div>
      </td>
      <td>
        <a href="https://www.foxnews.com/">
          <span>www.foxnews.com</span>
        </a>
      </td>
      <td>
        <code>en</code>
      </td>
      <td>&#160;</td>
      <td>&#160;</td>
    </tr>
    <tr>
      <td>
        <code>LATimes</code>
      </td>
      <td>
        <div>Los Angeles Times</div>
      </td>
      <td>
        <a href="https://www.latimes.com/">
          <span>www.latimes.com</span>
        </a>
      </td>
      <td>
        <code>en</code>
      </td>
      <td>
        <code>topics</code>
      </td>
      <td>&#160;</td>
    </tr>
    <tr>
      <td>
        <code>OccupyDemocrats</code>
      </td>
      <td>
        <div>
          <strike>Occupy Democrats</strike>
        </div>
      </td>
      <td>
        <a href="https://occupydemocrats.com/">
          <span>occupydemocrats.com</span>
        </a>
      </td>
      <td>
<<<<<<< HEAD
        <code>en</code>
      </td>
      <td>&#160;</td>
=======
        <code>images</code>
      </td>
>>>>>>> 9d1a2f86
      <td>
        <code>description</code>
      </td>
    </tr>
    <tr>
      <td>
        <code>Reuters</code>
      </td>
      <td>
        <div>
          <strike>Reuters</strike>
        </div>
      </td>
      <td>
        <a href="https://www.reuters.com/">
          <span>www.reuters.com</span>
        </a>
      </td>
      <td>
<<<<<<< HEAD
        <code>en</code>
      </td>
      <td>&#160;</td>
=======
        <code>images</code>
      </td>
>>>>>>> 9d1a2f86
      <td>&#160;</td>
    </tr>
    <tr>
      <td>
        <code>RollingStone</code>
      </td>
      <td>
        <div>Rolling Stone</div>
      </td>
      <td>
        <a href="https://www.rollingstone.com/">
          <span>www.rollingstone.com</span>
        </a>
      </td>
      <td>
        <code>en</code>
      </td>
      <td>&#160;</td>
      <td>&#160;</td>
    </tr>
    <tr>
      <td>
        <code>TechCrunch</code>
      </td>
      <td>
        <div>TechCrunch</div>
      </td>
      <td>
        <a href="https://techcrunch.com/">
          <span>techcrunch.com</span>
        </a>
      </td>
      <td>
        <code>en</code>
      </td>
      <td>&#160;</td>
      <td>&#160;</td>
    </tr>
    <tr>
      <td>
        <code>TheGatewayPundit</code>
      </td>
      <td>
        <div>The Gateway Pundit</div>
      </td>
      <td>
        <a href="https://www.thegatewaypundit.com/">
          <span>www.thegatewaypundit.com</span>
        </a>
      </td>
      <td>
        <code>en</code>
      </td>
      <td>
        <code>topics</code>
      </td>
      <td>&#160;</td>
    </tr>
    <tr>
      <td>
        <code>TheIntercept</code>
      </td>
      <td>
        <div>The Intercept</div>
      </td>
      <td>
        <a href="https://theintercept.com/">
          <span>theintercept.com</span>
        </a>
      </td>
      <td>
        <code>en</code>
      </td>
      <td>&#160;</td>
      <td>&#160;</td>
    </tr>
    <tr>
      <td>
        <code>TheNation</code>
      </td>
      <td>
        <div>The Nation</div>
      </td>
      <td>
        <a href="https://www.thenation.com/">
          <span>www.thenation.com</span>
        </a>
      </td>
      <td>
        <code>en</code>
      </td>
      <td>&#160;</td>
      <td>&#160;</td>
    </tr>
    <tr>
      <td>
        <code>TheNewYorker</code>
      </td>
      <td>
        <div>The New Yorker</div>
      </td>
      <td>
        <a href="https://www.newyorker.com/">
          <span>www.newyorker.com</span>
        </a>
      </td>
      <td>
        <code>en</code>
      </td>
      <td>&#160;</td>
      <td>
        <code>alternative_description</code>
        <code>alternative_title</code>
        <code>description</code>
        <code>section</code>
      </td>
    </tr>
    <tr>
      <td>
        <code>FreeBeacon</code>
      </td>
      <td>
        <div>The Washington Free Beacon</div>
      </td>
      <td>
        <a href="https://freebeacon.com/">
          <span>freebeacon.com</span>
        </a>
      </td>
      <td>
        <code>en</code>
      </td>
      <td>&#160;</td>
      <td>&#160;</td>
    </tr>
    <tr>
      <td>
        <code>WashingtonTimes</code>
      </td>
      <td>
        <div>
          <strike>The Washington Times</strike>
        </div>
      </td>
      <td>
        <a href="https://www.washingtontimes.com/">
          <span>www.washingtontimes.com</span>
        </a>
      </td>
      <td>
<<<<<<< HEAD
        <code>en</code>
      </td>
      <td>
=======
        <code>images</code>
>>>>>>> 9d1a2f86
        <code>topics</code>
      </td>
      <td>&#160;</td>
    </tr>
    <tr>
      <td>
        <code>VoiceOfAmerica</code>
      </td>
      <td>
        <div>Voice Of America</div>
      </td>
      <td>
        <a href="https://www.voanews.com/">
          <span>www.voanews.com</span>
        </a>
      </td>
      <td>
        <code>en</code>
      </td>
      <td>&#160;</td>
      <td>&#160;</td>
    </tr>
    <tr>
      <td>
        <code>WashingtonPost</code>
      </td>
      <td>
        <div>
          <strike>Washington Post</strike>
        </div>
      </td>
      <td>
        <a href="https://www.washingtonpost.com/">
          <span>www.washingtonpost.com</span>
        </a>
      </td>
      <td>
<<<<<<< HEAD
        <code>en</code>
      </td>
      <td>
=======
        <code>images</code>
>>>>>>> 9d1a2f86
        <code>topics</code>
      </td>
      <td>&#160;</td>
    </tr>
    <tr>
      <td>
        <code>Wired</code>
      </td>
      <td>
        <div>Wired</div>
      </td>
      <td>
        <a href="https://www.wired.com">
          <span>www.wired.com</span>
        </a>
      </td>
      <td>
        <code>en</code>
      </td>
      <td>&#160;</td>
      <td>&#160;</td>
    </tr>
  </tbody>
</table><|MERGE_RESOLUTION|>--- conflicted
+++ resolved
@@ -266,13 +266,10 @@
         </a>
       </td>
       <td>
-<<<<<<< HEAD
-        <code>de</code>
-      </td>
-      <td>
-=======
+        <code>de</code>
+      </td>
+      <td>
         <code>images</code>
->>>>>>> 9d1a2f86
         <code>topics</code>
       </td>
       <td>&#160;</td>
@@ -290,9 +287,6 @@
         </a>
       </td>
       <td>
-        <code>de</code>
-      </td>
-      <td>
         <code>topics</code>
       </td>
       <td>&#160;</td>
@@ -308,6 +302,9 @@
         <a href="https://www.20min.ch/">
           <span>www.20min.ch</span>
         </a>
+      </td>
+      <td>
+        <code>de</code>
       </td>
       <td>
         <code>topics</code>
@@ -539,15 +536,12 @@
         </a>
       </td>
       <td>
-<<<<<<< HEAD
-        <code>de</code>
-        <code>en</code>
-      </td>
-      <td>&#160;</td>
-=======
+        <code>de</code>
+        <code>en</code>
+      </td>
+      <td>
         <code>images</code>
       </td>
->>>>>>> 9d1a2f86
       <td>&#160;</td>
     </tr>
     <tr>
@@ -2443,14 +2437,11 @@
         </a>
       </td>
       <td>
-<<<<<<< HEAD
-        <code>en</code>
-      </td>
-      <td>&#160;</td>
-=======
+        <code>en</code>
+      </td>
+      <td>
         <code>images</code>
       </td>
->>>>>>> 9d1a2f86
       <td>&#160;</td>
     </tr>
     <tr>
@@ -2466,14 +2457,11 @@
         </a>
       </td>
       <td>
-<<<<<<< HEAD
-        <code>en</code>
-      </td>
-      <td>&#160;</td>
-=======
+        <code>en</code>
+      </td>
+      <td>
         <code>images</code>
       </td>
->>>>>>> 9d1a2f86
       <td>
         <code>key_points</code>
       </td>
@@ -2531,14 +2519,11 @@
         </a>
       </td>
       <td>
-<<<<<<< HEAD
-        <code>en</code>
-      </td>
-      <td>&#160;</td>
-=======
+        <code>en</code>
+      </td>
+      <td>
         <code>images</code>
       </td>
->>>>>>> 9d1a2f86
       <td>
         <code>description</code>
       </td>
@@ -2558,14 +2543,11 @@
         </a>
       </td>
       <td>
-<<<<<<< HEAD
-        <code>en</code>
-      </td>
-      <td>&#160;</td>
-=======
+        <code>en</code>
+      </td>
+      <td>
         <code>images</code>
       </td>
->>>>>>> 9d1a2f86
       <td>&#160;</td>
     </tr>
     <tr>
@@ -2716,13 +2698,10 @@
         </a>
       </td>
       <td>
-<<<<<<< HEAD
-        <code>en</code>
-      </td>
-      <td>
-=======
+        <code>en</code>
+      </td>
+      <td>
         <code>images</code>
->>>>>>> 9d1a2f86
         <code>topics</code>
       </td>
       <td>&#160;</td>
@@ -2760,13 +2739,10 @@
         </a>
       </td>
       <td>
-<<<<<<< HEAD
-        <code>en</code>
-      </td>
-      <td>
-=======
+        <code>en</code>
+      </td>
+      <td>
         <code>images</code>
->>>>>>> 9d1a2f86
         <code>topics</code>
       </td>
       <td>&#160;</td>

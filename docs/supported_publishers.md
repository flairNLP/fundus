--- conflicted
+++ resolved
@@ -531,27 +531,6 @@
     </tr>
     <tr>
       <td>
-        <code>TheMirror</code>
-      </td>
-      <td>
-        <div>The Mirror</div>
-      </td>
-      <td>
-        <a href="https://www.mirror.co.uk/">
-          <span>www.mirror.co.uk</span>
-        </a>
-      </td>
-<<<<<<< HEAD
-      <td>&#160;</td>
-=======
-      <td>
-        <code>topics</code>
-      </td>
->>>>>>> ebce5f45
-      <td>&#160;</td>
-    </tr>
-    <tr>
-      <td>
         <code>TheTelegraph</code>
       </td>
       <td>

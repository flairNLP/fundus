--- conflicted
+++ resolved
@@ -377,16 +377,6 @@
     </tr>
     <tr>
       <td>
-<<<<<<< HEAD
-        <code>Heise</code>
-      </td>
-      <td>
-        <div>Heise</div>
-      </td>
-      <td>
-        <a href="https://www.heise.de">
-          <span>www.heise.de</span>
-=======
         <code>FrankfurterRundschau</code>
       </td>
       <td>
@@ -489,7 +479,6 @@
       <td>
         <a href="https://www.mz.de/">
           <span>www.mz.de</span>
->>>>>>> 40251c2e
         </a>
       </td>
       <td>&#160;</td>

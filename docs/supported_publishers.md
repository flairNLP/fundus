# Supported Publishers


## AT-Publishers

<table class="publishers at">
  <thead>
    <tr>
      <th>Class&#160;&#160;&#160;&#160;&#160;&#160;&#160;&#160;&#160;&#160;&#160;&#160;&#160;&#160;&#160;&#160;&#160;&#160;&#160;&#160;&#160;&#160;&#160;&#160;&#160;&#160;&#160;&#160;&#160;&#160;&#160;&#160;</th>
      <th>Name&#160;&#160;&#160;&#160;&#160;&#160;&#160;&#160;&#160;&#160;&#160;&#160;&#160;&#160;&#160;&#160;&#160;&#160;&#160;&#160;&#160;&#160;&#160;&#160;&#160;&#160;&#160;&#160;&#160;&#160;&#160;&#160;&#160;&#160;&#160;&#160;&#160;&#160;&#160;&#160;&#160;&#160;&#160;&#160;&#160;&#160;&#160;&#160;&#160;&#160;&#160;&#160;&#160;&#160;&#160;&#160;&#160;&#160;&#160;&#160;&#160;&#160;&#160;&#160;&#160;&#160;&#160;&#160;&#160;&#160;&#160;&#160;</th>
      <th>URL&#160;&#160;&#160;&#160;&#160;&#160;&#160;&#160;&#160;&#160;&#160;&#160;&#160;&#160;&#160;&#160;&#160;&#160;&#160;&#160;&#160;&#160;&#160;&#160;&#160;&#160;&#160;&#160;&#160;&#160;&#160;&#160;&#160;&#160;&#160;&#160;&#160;&#160;&#160;&#160;&#160;&#160;&#160;&#160;&#160;&#160;&#160;&#160;&#160;&#160;&#160;&#160;&#160;&#160;&#160;&#160;</th>
      <th>Languages</th>
      <th>Missing&#160;Attributes</th>
      <th>Deprecated&#160;Attributes</th>
      <th>Additional&#160;Attributes&#160;&#160;&#160;&#160;</th>
    </tr>
  </thead>
  <tbody>
    <tr>
      <td>
        <code>DerStandard</code>
      </td>
      <td>
        <div>Der Standard</div>
      </td>
      <td>
        <a href="https://derstandard.at">
          <span>derstandard.at</span>
        </a>
      </td>
      <td>
        <code>de</code>
      </td>
      <td>
        <code>topics</code>
      </td>
      <td>&#160;</td>
      <td>&#160;</td>
    </tr>
    <tr>
      <td>
        <code>DiePresse</code>
      </td>
      <td>
        <div>Die Presse</div>
      </td>
      <td>
        <a href="https://diepresse.com">
          <span>diepresse.com</span>
        </a>
      </td>
      <td>
        <code>de</code>
      </td>
      <td>&#160;</td>
      <td>&#160;</td>
      <td>&#160;</td>
    </tr>
    <tr>
      <td>
        <code>KleineZeitung</code>
      </td>
      <td>
        <div>Kleine Zeitung</div>
      </td>
      <td>
        <a href="https://www.kleinezeitung.at">
          <span>www.kleinezeitung.at</span>
        </a>
      </td>
      <td>
        <code>de</code>
      </td>
      <td>&#160;</td>
      <td>&#160;</td>
      <td>&#160;</td>
    </tr>
    <tr>
      <td>
        <code>SalzburgerNachrichten</code>
      </td>
      <td>
        <div>Salzburger Nachrichten</div>
      </td>
      <td>
        <a href="https://www.sn.at">
          <span>www.sn.at</span>
        </a>
      </td>
      <td>
        <code>de</code>
      </td>
      <td>
        <code>topics</code>
      </td>
      <td>&#160;</td>
      <td>&#160;</td>
    </tr>
    <tr>
      <td>
        <code>ORF</code>
      </td>
      <td>
        <div>&#214;sterreichischer Rundfunk</div>
      </td>
      <td>
        <a href="https://www.orf.at">
          <span>www.orf.at</span>
        </a>
      </td>
      <td>
        <code>de</code>
      </td>
      <td>
        <code>topics</code>
      </td>
      <td>&#160;</td>
      <td>&#160;</td>
    </tr>
  </tbody>
</table>


## AU-Publishers

<table class="publishers au">
  <thead>
    <tr>
      <th>Class&#160;&#160;&#160;&#160;&#160;&#160;&#160;&#160;&#160;&#160;&#160;&#160;&#160;&#160;&#160;&#160;&#160;&#160;&#160;&#160;&#160;&#160;&#160;&#160;&#160;&#160;&#160;&#160;&#160;&#160;&#160;&#160;</th>
      <th>Name&#160;&#160;&#160;&#160;&#160;&#160;&#160;&#160;&#160;&#160;&#160;&#160;&#160;&#160;&#160;&#160;&#160;&#160;&#160;&#160;&#160;&#160;&#160;&#160;&#160;&#160;&#160;&#160;&#160;&#160;&#160;&#160;&#160;&#160;&#160;&#160;&#160;&#160;&#160;&#160;&#160;&#160;&#160;&#160;&#160;&#160;&#160;&#160;&#160;&#160;&#160;&#160;&#160;&#160;&#160;&#160;&#160;&#160;&#160;&#160;&#160;&#160;&#160;&#160;&#160;&#160;&#160;&#160;&#160;&#160;&#160;&#160;</th>
      <th>URL&#160;&#160;&#160;&#160;&#160;&#160;&#160;&#160;&#160;&#160;&#160;&#160;&#160;&#160;&#160;&#160;&#160;&#160;&#160;&#160;&#160;&#160;&#160;&#160;&#160;&#160;&#160;&#160;&#160;&#160;&#160;&#160;&#160;&#160;&#160;&#160;&#160;&#160;&#160;&#160;&#160;&#160;&#160;&#160;&#160;&#160;&#160;&#160;&#160;&#160;&#160;&#160;&#160;&#160;&#160;&#160;</th>
      <th>Languages</th>
      <th>Missing&#160;Attributes</th>
      <th>Deprecated&#160;Attributes</th>
      <th>Additional&#160;Attributes&#160;&#160;&#160;&#160;</th>
    </tr>
  </thead>
  <tbody>
    <tr>
      <td>
        <code>NineNews</code>
      </td>
      <td>
        <div>Nine News</div>
      </td>
      <td>
        <a href="https://www.9news.com.au/">
          <span>www.9news.com.au</span>
        </a>
      </td>
      <td>
        <code>en</code>
      </td>
      <td>
        <code>topics</code>
      </td>
      <td>&#160;</td>
      <td>&#160;</td>
    </tr>
    <tr>
      <td>
        <code>WestAustralian</code>
      </td>
      <td>
        <div>The West Australian</div>
      </td>
      <td>
        <a href="https://thewest.com.au/">
          <span>thewest.com.au</span>
        </a>
      </td>
      <td>
        <code>en</code>
      </td>
      <td>&#160;</td>
      <td>&#160;</td>
      <td>&#160;</td>
    </tr>
  </tbody>
</table>


## BE-Publishers

<table class="publishers be">
  <thead>
    <tr>
      <th>Class&#160;&#160;&#160;&#160;&#160;&#160;&#160;&#160;&#160;&#160;&#160;&#160;&#160;&#160;&#160;&#160;&#160;&#160;&#160;&#160;&#160;&#160;&#160;&#160;&#160;&#160;&#160;&#160;&#160;&#160;&#160;&#160;</th>
      <th>Name&#160;&#160;&#160;&#160;&#160;&#160;&#160;&#160;&#160;&#160;&#160;&#160;&#160;&#160;&#160;&#160;&#160;&#160;&#160;&#160;&#160;&#160;&#160;&#160;&#160;&#160;&#160;&#160;&#160;&#160;&#160;&#160;&#160;&#160;&#160;&#160;&#160;&#160;&#160;&#160;&#160;&#160;&#160;&#160;&#160;&#160;&#160;&#160;&#160;&#160;&#160;&#160;&#160;&#160;&#160;&#160;&#160;&#160;&#160;&#160;&#160;&#160;&#160;&#160;&#160;&#160;&#160;&#160;&#160;&#160;&#160;&#160;</th>
      <th>URL&#160;&#160;&#160;&#160;&#160;&#160;&#160;&#160;&#160;&#160;&#160;&#160;&#160;&#160;&#160;&#160;&#160;&#160;&#160;&#160;&#160;&#160;&#160;&#160;&#160;&#160;&#160;&#160;&#160;&#160;&#160;&#160;&#160;&#160;&#160;&#160;&#160;&#160;&#160;&#160;&#160;&#160;&#160;&#160;&#160;&#160;&#160;&#160;&#160;&#160;&#160;&#160;&#160;&#160;&#160;&#160;</th>
      <th>Languages</th>
      <th>Missing&#160;Attributes</th>
      <th>Deprecated&#160;Attributes</th>
      <th>Additional&#160;Attributes&#160;&#160;&#160;&#160;</th>
    </tr>
  </thead>
  <tbody>
    <tr>
      <td>
        <code>Nieuwsblad</code>
      </td>
      <td>
        <div>Nieuwsblad</div>
      </td>
      <td>
        <a href="https://www.nieuwsblad.be/">
          <span>www.nieuwsblad.be</span>
        </a>
      </td>
      <td>
        <code>nl</code>
      </td>
      <td>&#160;</td>
      <td>&#160;</td>
      <td>&#160;</td>
    </tr>
  </tbody>
</table>


## CA-Publishers

<table class="publishers ca">
  <thead>
    <tr>
      <th>Class&#160;&#160;&#160;&#160;&#160;&#160;&#160;&#160;&#160;&#160;&#160;&#160;&#160;&#160;&#160;&#160;&#160;&#160;&#160;&#160;&#160;&#160;&#160;&#160;&#160;&#160;&#160;&#160;&#160;&#160;&#160;&#160;</th>
      <th>Name&#160;&#160;&#160;&#160;&#160;&#160;&#160;&#160;&#160;&#160;&#160;&#160;&#160;&#160;&#160;&#160;&#160;&#160;&#160;&#160;&#160;&#160;&#160;&#160;&#160;&#160;&#160;&#160;&#160;&#160;&#160;&#160;&#160;&#160;&#160;&#160;&#160;&#160;&#160;&#160;&#160;&#160;&#160;&#160;&#160;&#160;&#160;&#160;&#160;&#160;&#160;&#160;&#160;&#160;&#160;&#160;&#160;&#160;&#160;&#160;&#160;&#160;&#160;&#160;&#160;&#160;&#160;&#160;&#160;&#160;&#160;&#160;</th>
      <th>URL&#160;&#160;&#160;&#160;&#160;&#160;&#160;&#160;&#160;&#160;&#160;&#160;&#160;&#160;&#160;&#160;&#160;&#160;&#160;&#160;&#160;&#160;&#160;&#160;&#160;&#160;&#160;&#160;&#160;&#160;&#160;&#160;&#160;&#160;&#160;&#160;&#160;&#160;&#160;&#160;&#160;&#160;&#160;&#160;&#160;&#160;&#160;&#160;&#160;&#160;&#160;&#160;&#160;&#160;&#160;&#160;</th>
      <th>Languages</th>
      <th>Missing&#160;Attributes</th>
      <th>Deprecated&#160;Attributes</th>
      <th>Additional&#160;Attributes&#160;&#160;&#160;&#160;</th>
    </tr>
  </thead>
  <tbody>
    <tr>
      <td>
        <code>CBCNews</code>
      </td>
      <td>
        <div>CBC News</div>
      </td>
      <td>
        <a href="https://www.cbc.ca/">
          <span>www.cbc.ca</span>
        </a>
      </td>
      <td>
        <code>en</code>
      </td>
      <td>&#160;</td>
      <td>&#160;</td>
      <td>&#160;</td>
    </tr>
    <tr>
      <td>
        <code>NationalPost</code>
      </td>
      <td>
        <div>National Post</div>
      </td>
      <td>
        <a href="https://nationalpost.com">
          <span>nationalpost.com</span>
        </a>
      </td>
      <td>
        <code>en</code>
      </td>
      <td>&#160;</td>
      <td>&#160;</td>
      <td>&#160;</td>
    </tr>
    <tr>
      <td>
        <code>TheGlobeAndMail</code>
      </td>
      <td>
        <div>The Globe and Mail</div>
      </td>
      <td>
        <a href="https://www.theglobeandmail.com">
          <span>www.theglobeandmail.com</span>
        </a>
      </td>
      <td>
        <code>en</code>
      </td>
      <td>&#160;</td>
      <td>&#160;</td>
      <td>&#160;</td>
    </tr>
  </tbody>
</table>


## CH-Publishers

<table class="publishers ch">
  <thead>
    <tr>
      <th>Class&#160;&#160;&#160;&#160;&#160;&#160;&#160;&#160;&#160;&#160;&#160;&#160;&#160;&#160;&#160;&#160;&#160;&#160;&#160;&#160;&#160;&#160;&#160;&#160;&#160;&#160;&#160;&#160;&#160;&#160;&#160;&#160;</th>
      <th>Name&#160;&#160;&#160;&#160;&#160;&#160;&#160;&#160;&#160;&#160;&#160;&#160;&#160;&#160;&#160;&#160;&#160;&#160;&#160;&#160;&#160;&#160;&#160;&#160;&#160;&#160;&#160;&#160;&#160;&#160;&#160;&#160;&#160;&#160;&#160;&#160;&#160;&#160;&#160;&#160;&#160;&#160;&#160;&#160;&#160;&#160;&#160;&#160;&#160;&#160;&#160;&#160;&#160;&#160;&#160;&#160;&#160;&#160;&#160;&#160;&#160;&#160;&#160;&#160;&#160;&#160;&#160;&#160;&#160;&#160;&#160;&#160;</th>
      <th>URL&#160;&#160;&#160;&#160;&#160;&#160;&#160;&#160;&#160;&#160;&#160;&#160;&#160;&#160;&#160;&#160;&#160;&#160;&#160;&#160;&#160;&#160;&#160;&#160;&#160;&#160;&#160;&#160;&#160;&#160;&#160;&#160;&#160;&#160;&#160;&#160;&#160;&#160;&#160;&#160;&#160;&#160;&#160;&#160;&#160;&#160;&#160;&#160;&#160;&#160;&#160;&#160;&#160;&#160;&#160;&#160;</th>
      <th>Languages</th>
      <th>Missing&#160;Attributes</th>
      <th>Deprecated&#160;Attributes</th>
      <th>Additional&#160;Attributes&#160;&#160;&#160;&#160;</th>
    </tr>
  </thead>
  <tbody>
    <tr>
      <td>
        <code>NZZ</code>
      </td>
      <td>
        <div>Neue Z&#252;rcher Zeitung (NZZ)</div>
      </td>
      <td>
        <a href="https://www.nzz.ch/">
          <span>www.nzz.ch</span>
        </a>
      </td>
      <td>
        <code>de</code>
      </td>
      <td>
        <code>topics</code>
      </td>
      <td>&#160;</td>
      <td>&#160;</td>
    </tr>
    <tr>
      <td>
        <code>SRF</code>
      </td>
      <td>
        <div>Schweizer Radio und Fernsehen</div>
      </td>
      <td>
        <a href="https://www.srf.ch/">
          <span>www.srf.ch</span>
        </a>
      </td>
      <td>
        <code>de</code>
      </td>
      <td>
        <code>images</code>
        <code>topics</code>
      </td>
      <td>&#160;</td>
      <td>&#160;</td>
    </tr>
    <tr>
      <td>
        <code>TagesAnzeiger</code>
      </td>
      <td>
        <div>Tages-Anzeiger</div>
      </td>
      <td>
        <a href="https://www.tagesanzeiger.ch/">
          <span>www.tagesanzeiger.ch</span>
        </a>
      </td>
      <td>
        <code>de</code>
      </td>
      <td>
        <code>topics</code>
      </td>
      <td>&#160;</td>
      <td>&#160;</td>
    </tr>
    <tr>
      <td>
        <code>ZwanzigMinuten</code>
      </td>
      <td>
        <div>Zwanzig Minuten</div>
      </td>
      <td>
        <a href="https://www.20min.ch/">
          <span>www.20min.ch</span>
        </a>
      </td>
      <td>
        <code>de</code>
      </td>
      <td>
        <code>topics</code>
      </td>
      <td>&#160;</td>
      <td>&#160;</td>
    </tr>
  </tbody>
</table>


## CN-Publishers

<table class="publishers cn">
  <thead>
    <tr>
      <th>Class&#160;&#160;&#160;&#160;&#160;&#160;&#160;&#160;&#160;&#160;&#160;&#160;&#160;&#160;&#160;&#160;&#160;&#160;&#160;&#160;&#160;&#160;&#160;&#160;&#160;&#160;&#160;&#160;&#160;&#160;&#160;&#160;</th>
      <th>Name&#160;&#160;&#160;&#160;&#160;&#160;&#160;&#160;&#160;&#160;&#160;&#160;&#160;&#160;&#160;&#160;&#160;&#160;&#160;&#160;&#160;&#160;&#160;&#160;&#160;&#160;&#160;&#160;&#160;&#160;&#160;&#160;&#160;&#160;&#160;&#160;&#160;&#160;&#160;&#160;&#160;&#160;&#160;&#160;&#160;&#160;&#160;&#160;&#160;&#160;&#160;&#160;&#160;&#160;&#160;&#160;&#160;&#160;&#160;&#160;&#160;&#160;&#160;&#160;&#160;&#160;&#160;&#160;&#160;&#160;&#160;&#160;</th>
      <th>URL&#160;&#160;&#160;&#160;&#160;&#160;&#160;&#160;&#160;&#160;&#160;&#160;&#160;&#160;&#160;&#160;&#160;&#160;&#160;&#160;&#160;&#160;&#160;&#160;&#160;&#160;&#160;&#160;&#160;&#160;&#160;&#160;&#160;&#160;&#160;&#160;&#160;&#160;&#160;&#160;&#160;&#160;&#160;&#160;&#160;&#160;&#160;&#160;&#160;&#160;&#160;&#160;&#160;&#160;&#160;&#160;</th>
      <th>Languages</th>
      <th>Missing&#160;Attributes</th>
      <th>Deprecated&#160;Attributes</th>
      <th>Additional&#160;Attributes&#160;&#160;&#160;&#160;</th>
    </tr>
  </thead>
  <tbody>
    <tr>
      <td>
        <code>People</code>
      </td>
      <td>
        <div>People</div>
      </td>
      <td>
        <a href="http://www.people.com.cn">
          <span>www.people.com.cn</span>
        </a>
      </td>
      <td>
        <code>zh</code>
      </td>
      <td>&#160;</td>
      <td>&#160;</td>
      <td>&#160;</td>
    </tr>
  </tbody>
</table>


## CZ-Publishers

<table class="publishers cz">
  <thead>
    <tr>
      <th>Class&#160;&#160;&#160;&#160;&#160;&#160;&#160;&#160;&#160;&#160;&#160;&#160;&#160;&#160;&#160;&#160;&#160;&#160;&#160;&#160;&#160;&#160;&#160;&#160;&#160;&#160;&#160;&#160;&#160;&#160;&#160;&#160;</th>
      <th>Name&#160;&#160;&#160;&#160;&#160;&#160;&#160;&#160;&#160;&#160;&#160;&#160;&#160;&#160;&#160;&#160;&#160;&#160;&#160;&#160;&#160;&#160;&#160;&#160;&#160;&#160;&#160;&#160;&#160;&#160;&#160;&#160;&#160;&#160;&#160;&#160;&#160;&#160;&#160;&#160;&#160;&#160;&#160;&#160;&#160;&#160;&#160;&#160;&#160;&#160;&#160;&#160;&#160;&#160;&#160;&#160;&#160;&#160;&#160;&#160;&#160;&#160;&#160;&#160;&#160;&#160;&#160;&#160;&#160;&#160;&#160;&#160;</th>
      <th>URL&#160;&#160;&#160;&#160;&#160;&#160;&#160;&#160;&#160;&#160;&#160;&#160;&#160;&#160;&#160;&#160;&#160;&#160;&#160;&#160;&#160;&#160;&#160;&#160;&#160;&#160;&#160;&#160;&#160;&#160;&#160;&#160;&#160;&#160;&#160;&#160;&#160;&#160;&#160;&#160;&#160;&#160;&#160;&#160;&#160;&#160;&#160;&#160;&#160;&#160;&#160;&#160;&#160;&#160;&#160;&#160;</th>
      <th>Languages</th>
      <th>Missing&#160;Attributes</th>
      <th>Deprecated&#160;Attributes</th>
      <th>Additional&#160;Attributes&#160;&#160;&#160;&#160;</th>
    </tr>
  </thead>
  <tbody>
    <tr>
      <td>
        <code>SeznamZpravy</code>
      </td>
      <td>
        <div>SeznamZpravy</div>
      </td>
      <td>
        <a href="https://seznamzpravy.cz/">
          <span>seznamzpravy.cz</span>
        </a>
      </td>
      <td>
        <code>cs</code>
      </td>
      <td>&#160;</td>
      <td>&#160;</td>
      <td>&#160;</td>
    </tr>
  </tbody>
</table>


## DE-Publishers

<table class="publishers de">
  <thead>
    <tr>
      <th>Class&#160;&#160;&#160;&#160;&#160;&#160;&#160;&#160;&#160;&#160;&#160;&#160;&#160;&#160;&#160;&#160;&#160;&#160;&#160;&#160;&#160;&#160;&#160;&#160;&#160;&#160;&#160;&#160;&#160;&#160;&#160;&#160;</th>
      <th>Name&#160;&#160;&#160;&#160;&#160;&#160;&#160;&#160;&#160;&#160;&#160;&#160;&#160;&#160;&#160;&#160;&#160;&#160;&#160;&#160;&#160;&#160;&#160;&#160;&#160;&#160;&#160;&#160;&#160;&#160;&#160;&#160;&#160;&#160;&#160;&#160;&#160;&#160;&#160;&#160;&#160;&#160;&#160;&#160;&#160;&#160;&#160;&#160;&#160;&#160;&#160;&#160;&#160;&#160;&#160;&#160;&#160;&#160;&#160;&#160;&#160;&#160;&#160;&#160;&#160;&#160;&#160;&#160;&#160;&#160;&#160;&#160;</th>
      <th>URL&#160;&#160;&#160;&#160;&#160;&#160;&#160;&#160;&#160;&#160;&#160;&#160;&#160;&#160;&#160;&#160;&#160;&#160;&#160;&#160;&#160;&#160;&#160;&#160;&#160;&#160;&#160;&#160;&#160;&#160;&#160;&#160;&#160;&#160;&#160;&#160;&#160;&#160;&#160;&#160;&#160;&#160;&#160;&#160;&#160;&#160;&#160;&#160;&#160;&#160;&#160;&#160;&#160;&#160;&#160;&#160;</th>
      <th>Languages</th>
      <th>Missing&#160;Attributes</th>
      <th>Deprecated&#160;Attributes</th>
      <th>Additional&#160;Attributes&#160;&#160;&#160;&#160;</th>
    </tr>
  </thead>
  <tbody>
    <tr>
      <td>
        <code>BR</code>
      </td>
      <td>
        <div>Bayerischer Rundfunk (BR)</div>
      </td>
      <td>
        <a href="https://www.br.de/">
          <span>www.br.de</span>
        </a>
      </td>
      <td>
        <code>de</code>
      </td>
      <td>&#160;</td>
      <td>&#160;</td>
      <td>&#160;</td>
    </tr>
    <tr>
      <td>
        <code>BerlinerMorgenpost</code>
      </td>
      <td>
        <div>Berliner Morgenpost</div>
      </td>
      <td>
        <a href="https://www.morgenpost.de/">
          <span>www.morgenpost.de</span>
        </a>
      </td>
      <td>
        <code>de</code>
      </td>
      <td>&#160;</td>
      <td>&#160;</td>
      <td>&#160;</td>
    </tr>
    <tr>
      <td>
        <code>BerlinerZeitung</code>
      </td>
      <td>
        <div>Berliner Zeitung</div>
      </td>
      <td>
        <a href="https://www.berliner-zeitung.de/">
          <span>www.berliner-zeitung.de</span>
        </a>
      </td>
      <td>
        <code>de</code>
      </td>
      <td>&#160;</td>
      <td>&#160;</td>
      <td>&#160;</td>
    </tr>
    <tr>
      <td>
        <code>Bild</code>
      </td>
      <td>
        <div>Bild</div>
      </td>
      <td>
        <a href="https://www.bild.de/">
          <span>www.bild.de</span>
        </a>
      </td>
      <td>
        <code>de</code>
      </td>
      <td>&#160;</td>
      <td>&#160;</td>
      <td>&#160;</td>
    </tr>
    <tr>
      <td>
        <code>BSZ</code>
      </td>
      <td>
        <div>Braunschweiger Zeitung</div>
      </td>
      <td>
        <a href="https://www.braunschweiger-zeitung.de/">
          <span>www.braunschweiger-zeitung.de</span>
        </a>
      </td>
      <td>
        <code>de</code>
      </td>
      <td>&#160;</td>
      <td>&#160;</td>
      <td>&#160;</td>
    </tr>
    <tr>
      <td>
        <code>BusinessInsiderDE</code>
      </td>
      <td>
        <div>Business Insider DE</div>
      </td>
      <td>
        <a href="https://www.businessinsider.de/">
          <span>www.businessinsider.de</span>
        </a>
      </td>
      <td>
        <code>de</code>
      </td>
      <td>&#160;</td>
      <td>&#160;</td>
      <td>&#160;</td>
    </tr>
    <tr>
      <td>
        <code>BoersenZeitung</code>
      </td>
      <td>
        <div>B&#246;rsen-Zeitung</div>
      </td>
      <td>
        <a href="https://www.boersen-zeitung.de">
          <span>www.boersen-zeitung.de</span>
        </a>
      </td>
      <td>
        <code>de</code>
      </td>
      <td>&#160;</td>
      <td>&#160;</td>
      <td>&#160;</td>
    </tr>
    <tr>
      <td>
        <code>DW</code>
      </td>
      <td>
        <div>Deutsche Welle</div>
      </td>
      <td>
        <a href="https://www.dw.com/">
          <span>www.dw.com</span>
        </a>
      </td>
      <td>
        <code>de</code>
        <code>en</code>
      </td>
      <td>
        <code>images</code>
      </td>
      <td>&#160;</td>
      <td>&#160;</td>
    </tr>
    <tr>
      <td>
        <code>Taz</code>
      </td>
      <td>
        <div>Die Tageszeitung (taz)</div>
      </td>
      <td>
        <a href="https://taz.de/">
          <span>taz.de</span>
        </a>
      </td>
      <td>
        <code>de</code>
      </td>
      <td>&#160;</td>
      <td>&#160;</td>
      <td>&#160;</td>
    </tr>
    <tr>
      <td>
        <code>DieWelt</code>
      </td>
      <td>
        <div>Die Welt</div>
      </td>
      <td>
        <a href="https://www.welt.de/">
          <span>www.welt.de</span>
        </a>
      </td>
      <td>
        <code>de</code>
      </td>
      <td>&#160;</td>
      <td>&#160;</td>
      <td>&#160;</td>
    </tr>
    <tr>
      <td>
        <code>DieZeit</code>
      </td>
      <td>
        <div>Die Zeit</div>
      </td>
      <td>
        <a href="https://www.zeit.de/">
          <span>www.zeit.de</span>
        </a>
      </td>
      <td>
        <code>de</code>
      </td>
      <td>&#160;</td>
      <td>&#160;</td>
      <td>&#160;</td>
    </tr>
    <tr>
      <td>
        <code>EuronewsDE</code>
      </td>
      <td>
        <div>Euronews (DE)</div>
      </td>
      <td>
        <a href="https://de.euronews.com/">
          <span>de.euronews.com</span>
        </a>
      </td>
      <td>
        <code>de</code>
      </td>
      <td>&#160;</td>
      <td>&#160;</td>
      <td>&#160;</td>
    </tr>
    <tr>
      <td>
        <code>Focus</code>
      </td>
      <td>
        <div>Focus Online</div>
      </td>
      <td>
        <a href="https://www.focus.de/">
          <span>www.focus.de</span>
        </a>
      </td>
      <td>
        <code>de</code>
      </td>
      <td>&#160;</td>
      <td>
        <code>topics</code>
      </td>
      <td>&#160;</td>
    </tr>
    <tr>
      <td>
        <code>FAZ</code>
      </td>
      <td>
        <div>Frankfurter Allgemeine Zeitung</div>
      </td>
      <td>
        <a href="https://www.faz.net/">
          <span>www.faz.net</span>
        </a>
      </td>
      <td>
        <code>de</code>
      </td>
      <td>&#160;</td>
      <td>&#160;</td>
      <td>&#160;</td>
    </tr>
    <tr>
      <td>
        <code>FrankfurterRundschau</code>
      </td>
      <td>
        <div>Frankfurter Rundschau</div>
      </td>
      <td>
        <a href="https://www.fr.de">
          <span>www.fr.de</span>
        </a>
      </td>
      <td>
        <code>de</code>
      </td>
      <td>
        <code>topics</code>
      </td>
      <td>&#160;</td>
      <td>&#160;</td>
    </tr>
    <tr>
      <td>
        <code>FreiePresse</code>
      </td>
      <td>
        <div>FreiePresse</div>
      </td>
      <td>
        <a href="https://www.freiepresse.de/">
          <span>www.freiepresse.de</span>
        </a>
      </td>
      <td>
        <code>de</code>
      </td>
      <td>&#160;</td>
      <td>&#160;</td>
      <td>&#160;</td>
    </tr>
    <tr>
      <td>
        <code>Gamestar</code>
      </td>
      <td>
        <div>Gamestar</div>
      </td>
      <td>
        <a href="https://www.gamestar.de/">
          <span>www.gamestar.de</span>
        </a>
      </td>
      <td>
        <code>de</code>
      </td>
      <td>
        <code>topics</code>
      </td>
      <td>&#160;</td>
      <td>&#160;</td>
    </tr>
    <tr>
      <td>
        <code>Golem</code>
      </td>
      <td>
        <div>Golem</div>
      </td>
      <td>
        <a href="https://www.golem.de/">
          <span>www.golem.de</span>
        </a>
      </td>
      <td>
        <code>de</code>
      </td>
      <td>&#160;</td>
      <td>&#160;</td>
      <td>&#160;</td>
    </tr>
    <tr>
      <td>
        <code>HamburgerAbendblatt</code>
      </td>
      <td>
        <div>Hamburger Abendblatt</div>
      </td>
      <td>
        <a href="https://www.abendblatt.de/">
          <span>www.abendblatt.de</span>
        </a>
      </td>
      <td>
        <code>de</code>
      </td>
      <td>&#160;</td>
      <td>&#160;</td>
      <td>&#160;</td>
    </tr>
    <tr>
      <td>
        <code>Heise</code>
      </td>
      <td>
        <div>Heise</div>
      </td>
      <td>
        <a href="https://www.heise.de">
          <span>www.heise.de</span>
        </a>
      </td>
      <td>
        <code>de</code>
      </td>
      <td>&#160;</td>
      <td>&#160;</td>
      <td>&#160;</td>
    </tr>
    <tr>
      <td>
        <code>Hessenschau</code>
      </td>
      <td>
        <div>Hessenschau</div>
      </td>
      <td>
        <a href="https://www.hessenschau.de/">
          <span>www.hessenschau.de</span>
        </a>
      </td>
      <td>
        <code>de</code>
      </td>
      <td>&#160;</td>
      <td>&#160;</td>
      <td>&#160;</td>
    </tr>
    <tr>
      <td>
        <code>JungeWelt</code>
      </td>
      <td>
        <div>Junge Welt</div>
      </td>
      <td>
        <a href="https://www.jungewelt.de/">
          <span>www.jungewelt.de</span>
        </a>
      </td>
      <td>
        <code>de</code>
      </td>
      <td>&#160;</td>
      <td>&#160;</td>
      <td>&#160;</td>
    </tr>
    <tr>
      <td>
        <code>Kicker</code>
      </td>
      <td>
        <div>Kicker</div>
      </td>
      <td>
        <a href="https://www.kicker.de/">
          <span>www.kicker.de</span>
        </a>
      </td>
      <td>
        <code>de</code>
      </td>
      <td>
        <code>topics</code>
      </td>
      <td>&#160;</td>
      <td>&#160;</td>
    </tr>
    <tr>
      <td>
        <code>Krautreporter</code>
      </td>
      <td>
        <div>Krautreporter</div>
      </td>
      <td>
        <a href="https://krautreporter.de/">
          <span>krautreporter.de</span>
        </a>
      </td>
      <td>
        <code>de</code>
      </td>
      <td>&#160;</td>
      <td>&#160;</td>
      <td>&#160;</td>
    </tr>
    <tr>
      <td>
        <code>MitteldeutscheZeitung</code>
      </td>
      <td>
        <div>Mitteldeutsche Zeitung</div>
      </td>
      <td>
        <a href="https://www.mz.de/">
          <span>www.mz.de</span>
        </a>
      </td>
      <td>
        <code>de</code>
      </td>
      <td>&#160;</td>
      <td>&#160;</td>
      <td>&#160;</td>
    </tr>
    <tr>
      <td>
        <code>MDR</code>
      </td>
      <td>
        <div>Mitteldeutscher Rundfunk (MDR)</div>
      </td>
      <td>
        <a href="https://www.mdr.de/">
          <span>www.mdr.de</span>
        </a>
      </td>
      <td>
        <code>de</code>
      </td>
      <td>&#160;</td>
      <td>&#160;</td>
      <td>&#160;</td>
    </tr>
    <tr>
      <td>
        <code>MotorSportMagazin</code>
      </td>
      <td>
        <div>MotorSport Magazin</div>
      </td>
      <td>
        <a href="https://www.motorsport-magazin.com/">
          <span>www.motorsport-magazin.com</span>
        </a>
      </td>
      <td>
        <code>de</code>
      </td>
      <td>&#160;</td>
      <td>&#160;</td>
      <td>&#160;</td>
    </tr>
    <tr>
      <td>
        <code>Merkur</code>
      </td>
      <td>
        <div>M&#252;nchner Merkur</div>
      </td>
      <td>
        <a href="https://www.merkur.de/">
          <span>www.merkur.de</span>
        </a>
      </td>
      <td>
        <code>de</code>
      </td>
      <td>
        <code>topics</code>
      </td>
      <td>&#160;</td>
      <td>&#160;</td>
    </tr>
    <tr>
      <td>
        <code>NTV</code>
      </td>
      <td>
        <div>N-Tv</div>
      </td>
      <td>
        <a href="https://www.n-tv.de/">
          <span>www.n-tv.de</span>
        </a>
      </td>
      <td>
        <code>de</code>
      </td>
      <td>&#160;</td>
      <td>&#160;</td>
      <td>&#160;</td>
    </tr>
    <tr>
      <td>
        <code>NDR</code>
      </td>
      <td>
        <div>Norddeutscher Rundfunk (NDR)</div>
      </td>
      <td>
        <a href="https://www.ndr.de/">
          <span>www.ndr.de</span>
        </a>
      </td>
      <td>
        <code>de</code>
      </td>
      <td>&#160;</td>
      <td>&#160;</td>
      <td>&#160;</td>
    </tr>
    <tr>
      <td>
        <code>Postillon</code>
      </td>
      <td>
        <div>Postillon</div>
      </td>
      <td>
        <a href="https://www.der-postillon.com/">
          <span>www.der-postillon.com</span>
        </a>
      </td>
      <td>
        <code>de</code>
      </td>
      <td>
        <code>topics</code>
      </td>
      <td>&#160;</td>
      <td>&#160;</td>
    </tr>
    <tr>
      <td>
        <code>RheinischePost</code>
      </td>
      <td>
        <div>Rheinische Post</div>
      </td>
      <td>
        <a href="https://rp-online.de/">
          <span>rp-online.de</span>
        </a>
      </td>
      <td>
        <code>de</code>
      </td>
      <td>&#160;</td>
      <td>&#160;</td>
      <td>&#160;</td>
    </tr>
    <tr>
      <td>
        <code>RuhrNachrichten</code>
      </td>
      <td>
        <div>Ruhr Nachrichten</div>
      </td>
      <td>
        <a href="https://www.ruhrnachrichten.de/">
          <span>www.ruhrnachrichten.de</span>
        </a>
      </td>
      <td>
        <code>de</code>
      </td>
      <td>&#160;</td>
      <td>&#160;</td>
      <td>&#160;</td>
    </tr>
    <tr>
      <td>
        <code>SpiegelOnline</code>
      </td>
      <td>
        <div>Spiegel Online</div>
      </td>
      <td>
        <a href="https://www.spiegel.de/">
          <span>www.spiegel.de</span>
        </a>
      </td>
      <td>
        <code>de</code>
      </td>
      <td>&#160;</td>
      <td>&#160;</td>
      <td>&#160;</td>
    </tr>
    <tr>
      <td>
        <code>SportSchau</code>
      </td>
      <td>
        <div>Sportschau</div>
      </td>
      <td>
        <a href="https://www.sportschau.de/">
          <span>www.sportschau.de</span>
        </a>
      </td>
      <td>
        <code>de</code>
      </td>
      <td>&#160;</td>
      <td>&#160;</td>
      <td>&#160;</td>
    </tr>
    <tr>
      <td>
        <code>Stern</code>
      </td>
      <td>
        <div>Stern</div>
      </td>
      <td>
        <a href="https://www.stern.de/">
          <span>www.stern.de</span>
        </a>
      </td>
      <td>
        <code>de</code>
      </td>
      <td>&#160;</td>
      <td>&#160;</td>
      <td>&#160;</td>
    </tr>
    <tr>
      <td>
<<<<<<< HEAD
=======
        <code>StuttgarterZeitung</code>
      </td>
      <td>
        <div>Stuttgarter Zeitung</div>
      </td>
      <td>
        <a href="https://www.stuttgarter-zeitung.de/">
          <span>www.stuttgarter-zeitung.de</span>
        </a>
      </td>
      <td>
        <code>de</code>
      </td>
      <td>
        <code>images</code>
      </td>
      <td>&#160;</td>
      <td>&#160;</td>
    </tr>
    <tr>
      <td>
>>>>>>> d5139cff
        <code>SZ</code>
      </td>
      <td>
        <div>S&#252;ddeutsche Zeitung</div>
      </td>
      <td>
        <a href="https://www.sueddeutsche.de/">
          <span>www.sueddeutsche.de</span>
        </a>
      </td>
      <td>
        <code>de</code>
      </td>
      <td>&#160;</td>
      <td>&#160;</td>
      <td>&#160;</td>
    </tr>
    <tr>
      <td>
        <code>Tagesschau</code>
      </td>
      <td>
        <div>Tagesschau</div>
      </td>
      <td>
        <a href="https://www.tagesschau.de/">
          <span>www.tagesschau.de</span>
        </a>
      </td>
      <td>
        <code>de</code>
      </td>
      <td>&#160;</td>
      <td>&#160;</td>
      <td>&#160;</td>
    </tr>
    <tr>
      <td>
        <code>Tagesspiegel</code>
      </td>
      <td>
        <div>Tagesspiegel</div>
      </td>
      <td>
        <a href="https://www.tagesspiegel.de/">
          <span>www.tagesspiegel.de</span>
        </a>
      </td>
      <td>
        <code>de</code>
      </td>
      <td>&#160;</td>
      <td>&#160;</td>
      <td>&#160;</td>
    </tr>
    <tr>
      <td>
        <code>VogueDE</code>
      </td>
      <td>
        <div>Vogue</div>
      </td>
      <td>
        <a href="https://www.vogue.de/">
          <span>www.vogue.de</span>
        </a>
      </td>
      <td>
        <code>de</code>
      </td>
      <td>&#160;</td>
      <td>&#160;</td>
      <td>&#160;</td>
    </tr>
    <tr>
      <td>
        <code>WAZ</code>
      </td>
      <td>
        <div>Westdeutsche Allgemeine Zeitung (WAZ)</div>
      </td>
      <td>
        <a href="https://www.waz.de/">
          <span>www.waz.de</span>
        </a>
      </td>
      <td>
        <code>de</code>
      </td>
      <td>&#160;</td>
      <td>&#160;</td>
      <td>&#160;</td>
    </tr>
    <tr>
      <td>
        <code>WDR</code>
      </td>
      <td>
        <div>Westdeutscher Rundfunk</div>
      </td>
      <td>
        <a href="https://www1.wdr.de/">
          <span>www1.wdr.de</span>
        </a>
      </td>
      <td>
        <code>de</code>
      </td>
      <td>&#160;</td>
      <td>&#160;</td>
      <td>&#160;</td>
    </tr>
    <tr>
      <td>
        <code>WinFuture</code>
      </td>
      <td>
        <div>WinFuture</div>
      </td>
      <td>
        <a href="https://winfuture.de/">
          <span>winfuture.de</span>
        </a>
      </td>
      <td>
        <code>de</code>
      </td>
      <td>&#160;</td>
      <td>&#160;</td>
      <td>&#160;</td>
    </tr>
    <tr>
      <td>
        <code>ZDF</code>
      </td>
      <td>
        <div>ZDF</div>
      </td>
      <td>
        <a href="https://www.zdf.de/">
          <span>www.zdf.de</span>
        </a>
      </td>
      <td>
        <code>de</code>
      </td>
      <td>
        <code>topics</code>
      </td>
      <td>&#160;</td>
      <td>&#160;</td>
    </tr>
    <tr>
      <td>
        <code>NetzpolitikOrg</code>
      </td>
      <td>
        <div>netzpolitik.org</div>
      </td>
      <td>
        <a href="https://netzpolitik.org/">
          <span>netzpolitik.org</span>
        </a>
      </td>
      <td>
        <code>de</code>
      </td>
      <td>&#160;</td>
      <td>&#160;</td>
      <td>&#160;</td>
    </tr>
  </tbody>
</table>


## DK-Publishers

<table class="publishers dk">
  <thead>
    <tr>
      <th>Class&#160;&#160;&#160;&#160;&#160;&#160;&#160;&#160;&#160;&#160;&#160;&#160;&#160;&#160;&#160;&#160;&#160;&#160;&#160;&#160;&#160;&#160;&#160;&#160;&#160;&#160;&#160;&#160;&#160;&#160;&#160;&#160;</th>
      <th>Name&#160;&#160;&#160;&#160;&#160;&#160;&#160;&#160;&#160;&#160;&#160;&#160;&#160;&#160;&#160;&#160;&#160;&#160;&#160;&#160;&#160;&#160;&#160;&#160;&#160;&#160;&#160;&#160;&#160;&#160;&#160;&#160;&#160;&#160;&#160;&#160;&#160;&#160;&#160;&#160;&#160;&#160;&#160;&#160;&#160;&#160;&#160;&#160;&#160;&#160;&#160;&#160;&#160;&#160;&#160;&#160;&#160;&#160;&#160;&#160;&#160;&#160;&#160;&#160;&#160;&#160;&#160;&#160;&#160;&#160;&#160;&#160;</th>
      <th>URL&#160;&#160;&#160;&#160;&#160;&#160;&#160;&#160;&#160;&#160;&#160;&#160;&#160;&#160;&#160;&#160;&#160;&#160;&#160;&#160;&#160;&#160;&#160;&#160;&#160;&#160;&#160;&#160;&#160;&#160;&#160;&#160;&#160;&#160;&#160;&#160;&#160;&#160;&#160;&#160;&#160;&#160;&#160;&#160;&#160;&#160;&#160;&#160;&#160;&#160;&#160;&#160;&#160;&#160;&#160;&#160;</th>
      <th>Languages</th>
      <th>Missing&#160;Attributes</th>
      <th>Deprecated&#160;Attributes</th>
      <th>Additional&#160;Attributes&#160;&#160;&#160;&#160;</th>
    </tr>
  </thead>
  <tbody>
    <tr>
      <td>
        <code>JyllandsPosten</code>
      </td>
      <td>
        <div>Jyllands Posten</div>
      </td>
      <td>
        <a href="https://jyllands-posten.dk/">
          <span>jyllands-posten.dk</span>
        </a>
      </td>
      <td>
        <code>da</code>
      </td>
      <td>
        <code>topics</code>
      </td>
      <td>&#160;</td>
      <td>&#160;</td>
    </tr>
  </tbody>
</table>


## ES-Publishers

<table class="publishers es">
  <thead>
    <tr>
      <th>Class&#160;&#160;&#160;&#160;&#160;&#160;&#160;&#160;&#160;&#160;&#160;&#160;&#160;&#160;&#160;&#160;&#160;&#160;&#160;&#160;&#160;&#160;&#160;&#160;&#160;&#160;&#160;&#160;&#160;&#160;&#160;&#160;</th>
      <th>Name&#160;&#160;&#160;&#160;&#160;&#160;&#160;&#160;&#160;&#160;&#160;&#160;&#160;&#160;&#160;&#160;&#160;&#160;&#160;&#160;&#160;&#160;&#160;&#160;&#160;&#160;&#160;&#160;&#160;&#160;&#160;&#160;&#160;&#160;&#160;&#160;&#160;&#160;&#160;&#160;&#160;&#160;&#160;&#160;&#160;&#160;&#160;&#160;&#160;&#160;&#160;&#160;&#160;&#160;&#160;&#160;&#160;&#160;&#160;&#160;&#160;&#160;&#160;&#160;&#160;&#160;&#160;&#160;&#160;&#160;&#160;&#160;</th>
      <th>URL&#160;&#160;&#160;&#160;&#160;&#160;&#160;&#160;&#160;&#160;&#160;&#160;&#160;&#160;&#160;&#160;&#160;&#160;&#160;&#160;&#160;&#160;&#160;&#160;&#160;&#160;&#160;&#160;&#160;&#160;&#160;&#160;&#160;&#160;&#160;&#160;&#160;&#160;&#160;&#160;&#160;&#160;&#160;&#160;&#160;&#160;&#160;&#160;&#160;&#160;&#160;&#160;&#160;&#160;&#160;&#160;</th>
      <th>Languages</th>
      <th>Missing&#160;Attributes</th>
      <th>Deprecated&#160;Attributes</th>
      <th>Additional&#160;Attributes&#160;&#160;&#160;&#160;</th>
    </tr>
  </thead>
  <tbody>
    <tr>
      <td>
        <code>ABC</code>
      </td>
      <td>
        <div>ABC</div>
      </td>
      <td>
        <a href="https://www.abc.es/">
          <span>www.abc.es</span>
        </a>
      </td>
      <td>
        <code>es</code>
      </td>
      <td>&#160;</td>
      <td>&#160;</td>
      <td>&#160;</td>
    </tr>
    <tr>
      <td>
        <code>ElMundo</code>
      </td>
      <td>
        <div>El Mundo</div>
      </td>
      <td>
        <a href="https://www.elmundo.es/">
          <span>www.elmundo.es</span>
        </a>
      </td>
      <td>
        <code>es</code>
      </td>
      <td>&#160;</td>
      <td>&#160;</td>
      <td>&#160;</td>
    </tr>
    <tr>
      <td>
        <code>ElPais</code>
      </td>
      <td>
        <div>El Pa&#237;s</div>
      </td>
      <td>
        <a href="https://elpais.com/">
          <span>elpais.com</span>
        </a>
      </td>
      <td>
        <code>es</code>
      </td>
      <td>&#160;</td>
      <td>&#160;</td>
      <td>&#160;</td>
    </tr>
    <tr>
      <td>
        <code>LaVanguardia</code>
      </td>
      <td>
        <div>La Vanguardia</div>
      </td>
      <td>
        <a href="https://www.lavanguardia.com/">
          <span>www.lavanguardia.com</span>
        </a>
      </td>
      <td>
        <code>es</code>
      </td>
      <td>
        <code>topics</code>
      </td>
      <td>&#160;</td>
      <td>&#160;</td>
    </tr>
    <tr>
      <td>
        <code>MallorcaMagazin</code>
      </td>
      <td>
        <div>Mallorca Magazin</div>
      </td>
      <td>
        <a href="https://www.mallorcamagazin.com/">
          <span>www.mallorcamagazin.com</span>
        </a>
      </td>
      <td>
        <code>de</code>
      </td>
      <td>&#160;</td>
      <td>&#160;</td>
      <td>&#160;</td>
    </tr>
    <tr>
      <td>
        <code>MallorcaZeitung</code>
      </td>
      <td>
        <div>Mallorca Zeitung</div>
      </td>
      <td>
        <a href="https://www.mallorcazeitung.es/">
          <span>www.mallorcazeitung.es</span>
        </a>
      </td>
      <td>
        <code>de</code>
      </td>
      <td>&#160;</td>
      <td>&#160;</td>
      <td>&#160;</td>
    </tr>
    <tr>
      <td>
        <code>Publico</code>
      </td>
      <td>
        <div>Publico</div>
      </td>
      <td>
        <a href="https://www.publico.es/">
          <span>www.publico.es</span>
        </a>
      </td>
      <td>
        <code>es</code>
      </td>
      <td>&#160;</td>
      <td>&#160;</td>
      <td>&#160;</td>
    </tr>
    <tr>
      <td>
        <code>ElDiario</code>
      </td>
      <td>
        <div>elDiario.es</div>
      </td>
      <td>
        <a href="https://www.eldiario.es/">
          <span>www.eldiario.es</span>
        </a>
      </td>
      <td>
        <code>es</code>
      </td>
      <td>&#160;</td>
      <td>&#160;</td>
      <td>&#160;</td>
    </tr>
  </tbody>
</table>


## FR-Publishers

<table class="publishers fr">
  <thead>
    <tr>
      <th>Class&#160;&#160;&#160;&#160;&#160;&#160;&#160;&#160;&#160;&#160;&#160;&#160;&#160;&#160;&#160;&#160;&#160;&#160;&#160;&#160;&#160;&#160;&#160;&#160;&#160;&#160;&#160;&#160;&#160;&#160;&#160;&#160;</th>
      <th>Name&#160;&#160;&#160;&#160;&#160;&#160;&#160;&#160;&#160;&#160;&#160;&#160;&#160;&#160;&#160;&#160;&#160;&#160;&#160;&#160;&#160;&#160;&#160;&#160;&#160;&#160;&#160;&#160;&#160;&#160;&#160;&#160;&#160;&#160;&#160;&#160;&#160;&#160;&#160;&#160;&#160;&#160;&#160;&#160;&#160;&#160;&#160;&#160;&#160;&#160;&#160;&#160;&#160;&#160;&#160;&#160;&#160;&#160;&#160;&#160;&#160;&#160;&#160;&#160;&#160;&#160;&#160;&#160;&#160;&#160;&#160;&#160;</th>
      <th>URL&#160;&#160;&#160;&#160;&#160;&#160;&#160;&#160;&#160;&#160;&#160;&#160;&#160;&#160;&#160;&#160;&#160;&#160;&#160;&#160;&#160;&#160;&#160;&#160;&#160;&#160;&#160;&#160;&#160;&#160;&#160;&#160;&#160;&#160;&#160;&#160;&#160;&#160;&#160;&#160;&#160;&#160;&#160;&#160;&#160;&#160;&#160;&#160;&#160;&#160;&#160;&#160;&#160;&#160;&#160;&#160;</th>
      <th>Languages</th>
      <th>Missing&#160;Attributes</th>
      <th>Deprecated&#160;Attributes</th>
      <th>Additional&#160;Attributes&#160;&#160;&#160;&#160;</th>
    </tr>
  </thead>
  <tbody>
    <tr>
      <td>
        <code>EuronewsFR</code>
      </td>
      <td>
        <div>Euronews (FR)</div>
      </td>
      <td>
        <a href="https://fr.euronews.com/">
          <span>fr.euronews.com</span>
        </a>
      </td>
      <td>
        <code>fr</code>
      </td>
      <td>&#160;</td>
      <td>&#160;</td>
      <td>&#160;</td>
    </tr>
    <tr>
      <td>
        <code>LeFigaro</code>
      </td>
      <td>
        <div>Le Figaro</div>
      </td>
      <td>
        <a href="https://www.lefigaro.fr/">
          <span>www.lefigaro.fr</span>
        </a>
      </td>
      <td>
        <code>fr</code>
      </td>
      <td>&#160;</td>
      <td>&#160;</td>
      <td>&#160;</td>
    </tr>
    <tr>
      <td>
        <code>LeMonde</code>
      </td>
      <td>
        <div>Le Monde</div>
      </td>
      <td>
        <a href="https://www.lemonde.fr/">
          <span>www.lemonde.fr</span>
        </a>
      </td>
      <td>
        <code>fr</code>
      </td>
      <td>&#160;</td>
      <td>&#160;</td>
      <td>&#160;</td>
    </tr>
    <tr>
      <td>
        <code>LesEchos</code>
      </td>
      <td>
        <div>
          <strike>Les &#201;chos</strike>
        </div>
      </td>
      <td>
        <a href="https://www.lesechos.fr/">
          <span>www.lesechos.fr</span>
        </a>
      </td>
      <td>
        <code>fr</code>
      </td>
      <td>&#160;</td>
      <td>&#160;</td>
      <td>&#160;</td>
    </tr>
  </tbody>
</table>


## GL-Publishers

<table class="publishers gl">
  <thead>
    <tr>
      <th>Class&#160;&#160;&#160;&#160;&#160;&#160;&#160;&#160;&#160;&#160;&#160;&#160;&#160;&#160;&#160;&#160;&#160;&#160;&#160;&#160;&#160;&#160;&#160;&#160;&#160;&#160;&#160;&#160;&#160;&#160;&#160;&#160;</th>
      <th>Name&#160;&#160;&#160;&#160;&#160;&#160;&#160;&#160;&#160;&#160;&#160;&#160;&#160;&#160;&#160;&#160;&#160;&#160;&#160;&#160;&#160;&#160;&#160;&#160;&#160;&#160;&#160;&#160;&#160;&#160;&#160;&#160;&#160;&#160;&#160;&#160;&#160;&#160;&#160;&#160;&#160;&#160;&#160;&#160;&#160;&#160;&#160;&#160;&#160;&#160;&#160;&#160;&#160;&#160;&#160;&#160;&#160;&#160;&#160;&#160;&#160;&#160;&#160;&#160;&#160;&#160;&#160;&#160;&#160;&#160;&#160;&#160;</th>
      <th>URL&#160;&#160;&#160;&#160;&#160;&#160;&#160;&#160;&#160;&#160;&#160;&#160;&#160;&#160;&#160;&#160;&#160;&#160;&#160;&#160;&#160;&#160;&#160;&#160;&#160;&#160;&#160;&#160;&#160;&#160;&#160;&#160;&#160;&#160;&#160;&#160;&#160;&#160;&#160;&#160;&#160;&#160;&#160;&#160;&#160;&#160;&#160;&#160;&#160;&#160;&#160;&#160;&#160;&#160;&#160;&#160;</th>
      <th>Languages</th>
      <th>Missing&#160;Attributes</th>
      <th>Deprecated&#160;Attributes</th>
      <th>Additional&#160;Attributes&#160;&#160;&#160;&#160;</th>
    </tr>
  </thead>
  <tbody>
    <tr>
      <td>
        <code>Sermitsiaq</code>
      </td>
      <td>
        <div>Sermitsiaq</div>
      </td>
      <td>
        <a href="https://www.sermitsiaq.ag/">
          <span>www.sermitsiaq.ag</span>
        </a>
      </td>
      <td>
        <code>kl</code>
      </td>
      <td>&#160;</td>
      <td>&#160;</td>
      <td>&#160;</td>
    </tr>
  </tbody>
</table>


## IL-Publishers

<table class="publishers il">
  <thead>
    <tr>
      <th>Class&#160;&#160;&#160;&#160;&#160;&#160;&#160;&#160;&#160;&#160;&#160;&#160;&#160;&#160;&#160;&#160;&#160;&#160;&#160;&#160;&#160;&#160;&#160;&#160;&#160;&#160;&#160;&#160;&#160;&#160;&#160;&#160;</th>
      <th>Name&#160;&#160;&#160;&#160;&#160;&#160;&#160;&#160;&#160;&#160;&#160;&#160;&#160;&#160;&#160;&#160;&#160;&#160;&#160;&#160;&#160;&#160;&#160;&#160;&#160;&#160;&#160;&#160;&#160;&#160;&#160;&#160;&#160;&#160;&#160;&#160;&#160;&#160;&#160;&#160;&#160;&#160;&#160;&#160;&#160;&#160;&#160;&#160;&#160;&#160;&#160;&#160;&#160;&#160;&#160;&#160;&#160;&#160;&#160;&#160;&#160;&#160;&#160;&#160;&#160;&#160;&#160;&#160;&#160;&#160;&#160;&#160;</th>
      <th>URL&#160;&#160;&#160;&#160;&#160;&#160;&#160;&#160;&#160;&#160;&#160;&#160;&#160;&#160;&#160;&#160;&#160;&#160;&#160;&#160;&#160;&#160;&#160;&#160;&#160;&#160;&#160;&#160;&#160;&#160;&#160;&#160;&#160;&#160;&#160;&#160;&#160;&#160;&#160;&#160;&#160;&#160;&#160;&#160;&#160;&#160;&#160;&#160;&#160;&#160;&#160;&#160;&#160;&#160;&#160;&#160;</th>
      <th>Languages</th>
      <th>Missing&#160;Attributes</th>
      <th>Deprecated&#160;Attributes</th>
      <th>Additional&#160;Attributes&#160;&#160;&#160;&#160;</th>
    </tr>
  </thead>
  <tbody>
    <tr>
      <td>
        <code>IsraelNachrichten</code>
      </td>
      <td>
        <div>Israel Nachrichten</div>
      </td>
      <td>
        <a href="https://www.israel-nachrichten.org/">
          <span>www.israel-nachrichten.org</span>
        </a>
      </td>
      <td>
        <code>de</code>
      </td>
      <td>
        <code>images</code>
        <code>topics</code>
      </td>
      <td>&#160;</td>
      <td>&#160;</td>
    </tr>
  </tbody>
</table>


## IND-Publishers

<table class="publishers ind">
  <thead>
    <tr>
      <th>Class&#160;&#160;&#160;&#160;&#160;&#160;&#160;&#160;&#160;&#160;&#160;&#160;&#160;&#160;&#160;&#160;&#160;&#160;&#160;&#160;&#160;&#160;&#160;&#160;&#160;&#160;&#160;&#160;&#160;&#160;&#160;&#160;</th>
      <th>Name&#160;&#160;&#160;&#160;&#160;&#160;&#160;&#160;&#160;&#160;&#160;&#160;&#160;&#160;&#160;&#160;&#160;&#160;&#160;&#160;&#160;&#160;&#160;&#160;&#160;&#160;&#160;&#160;&#160;&#160;&#160;&#160;&#160;&#160;&#160;&#160;&#160;&#160;&#160;&#160;&#160;&#160;&#160;&#160;&#160;&#160;&#160;&#160;&#160;&#160;&#160;&#160;&#160;&#160;&#160;&#160;&#160;&#160;&#160;&#160;&#160;&#160;&#160;&#160;&#160;&#160;&#160;&#160;&#160;&#160;&#160;&#160;</th>
      <th>URL&#160;&#160;&#160;&#160;&#160;&#160;&#160;&#160;&#160;&#160;&#160;&#160;&#160;&#160;&#160;&#160;&#160;&#160;&#160;&#160;&#160;&#160;&#160;&#160;&#160;&#160;&#160;&#160;&#160;&#160;&#160;&#160;&#160;&#160;&#160;&#160;&#160;&#160;&#160;&#160;&#160;&#160;&#160;&#160;&#160;&#160;&#160;&#160;&#160;&#160;&#160;&#160;&#160;&#160;&#160;&#160;</th>
      <th>Languages</th>
      <th>Missing&#160;Attributes</th>
      <th>Deprecated&#160;Attributes</th>
      <th>Additional&#160;Attributes&#160;&#160;&#160;&#160;</th>
    </tr>
  </thead>
  <tbody>
    <tr>
      <td>
        <code>Bhaskar</code>
      </td>
      <td>
        <div>Dainik Bhaskar</div>
      </td>
      <td>
        <a href="https://www.bhaskar.com/">
          <span>www.bhaskar.com</span>
        </a>
      </td>
      <td>
        <code>hi</code>
      </td>
      <td>&#160;</td>
      <td>&#160;</td>
      <td>&#160;</td>
    </tr>
    <tr>
      <td>
        <code>TimesOfIndia</code>
      </td>
      <td>
        <div>Times Of India</div>
      </td>
      <td>
        <a href="https://www.timesofindia.indiatimes.com">
          <span>www.timesofindia.indiatimes.com</span>
        </a>
      </td>
      <td>
        <code>en</code>
      </td>
      <td>&#160;</td>
      <td>&#160;</td>
      <td>&#160;</td>
    </tr>
  </tbody>
</table>


## ISL-Publishers

<table class="publishers isl">
  <thead>
    <tr>
      <th>Class&#160;&#160;&#160;&#160;&#160;&#160;&#160;&#160;&#160;&#160;&#160;&#160;&#160;&#160;&#160;&#160;&#160;&#160;&#160;&#160;&#160;&#160;&#160;&#160;&#160;&#160;&#160;&#160;&#160;&#160;&#160;&#160;</th>
      <th>Name&#160;&#160;&#160;&#160;&#160;&#160;&#160;&#160;&#160;&#160;&#160;&#160;&#160;&#160;&#160;&#160;&#160;&#160;&#160;&#160;&#160;&#160;&#160;&#160;&#160;&#160;&#160;&#160;&#160;&#160;&#160;&#160;&#160;&#160;&#160;&#160;&#160;&#160;&#160;&#160;&#160;&#160;&#160;&#160;&#160;&#160;&#160;&#160;&#160;&#160;&#160;&#160;&#160;&#160;&#160;&#160;&#160;&#160;&#160;&#160;&#160;&#160;&#160;&#160;&#160;&#160;&#160;&#160;&#160;&#160;&#160;&#160;</th>
      <th>URL&#160;&#160;&#160;&#160;&#160;&#160;&#160;&#160;&#160;&#160;&#160;&#160;&#160;&#160;&#160;&#160;&#160;&#160;&#160;&#160;&#160;&#160;&#160;&#160;&#160;&#160;&#160;&#160;&#160;&#160;&#160;&#160;&#160;&#160;&#160;&#160;&#160;&#160;&#160;&#160;&#160;&#160;&#160;&#160;&#160;&#160;&#160;&#160;&#160;&#160;&#160;&#160;&#160;&#160;&#160;&#160;</th>
      <th>Languages</th>
      <th>Missing&#160;Attributes</th>
      <th>Deprecated&#160;Attributes</th>
      <th>Additional&#160;Attributes&#160;&#160;&#160;&#160;</th>
    </tr>
  </thead>
  <tbody>
    <tr>
      <td>
        <code>Morgunbladid</code>
      </td>
      <td>
        <div>Morgunbladid</div>
      </td>
      <td>
        <a href="https://www.mbl.is/">
          <span>www.mbl.is</span>
        </a>
      </td>
      <td>
        <code>is</code>
      </td>
      <td>
        <code>topics</code>
      </td>
      <td>&#160;</td>
      <td>&#160;</td>
    </tr>
  </tbody>
</table>


## IT-Publishers

<table class="publishers it">
  <thead>
    <tr>
      <th>Class&#160;&#160;&#160;&#160;&#160;&#160;&#160;&#160;&#160;&#160;&#160;&#160;&#160;&#160;&#160;&#160;&#160;&#160;&#160;&#160;&#160;&#160;&#160;&#160;&#160;&#160;&#160;&#160;&#160;&#160;&#160;&#160;</th>
      <th>Name&#160;&#160;&#160;&#160;&#160;&#160;&#160;&#160;&#160;&#160;&#160;&#160;&#160;&#160;&#160;&#160;&#160;&#160;&#160;&#160;&#160;&#160;&#160;&#160;&#160;&#160;&#160;&#160;&#160;&#160;&#160;&#160;&#160;&#160;&#160;&#160;&#160;&#160;&#160;&#160;&#160;&#160;&#160;&#160;&#160;&#160;&#160;&#160;&#160;&#160;&#160;&#160;&#160;&#160;&#160;&#160;&#160;&#160;&#160;&#160;&#160;&#160;&#160;&#160;&#160;&#160;&#160;&#160;&#160;&#160;&#160;&#160;</th>
      <th>URL&#160;&#160;&#160;&#160;&#160;&#160;&#160;&#160;&#160;&#160;&#160;&#160;&#160;&#160;&#160;&#160;&#160;&#160;&#160;&#160;&#160;&#160;&#160;&#160;&#160;&#160;&#160;&#160;&#160;&#160;&#160;&#160;&#160;&#160;&#160;&#160;&#160;&#160;&#160;&#160;&#160;&#160;&#160;&#160;&#160;&#160;&#160;&#160;&#160;&#160;&#160;&#160;&#160;&#160;&#160;&#160;</th>
      <th>Languages</th>
      <th>Missing&#160;Attributes</th>
      <th>Deprecated&#160;Attributes</th>
      <th>Additional&#160;Attributes&#160;&#160;&#160;&#160;</th>
    </tr>
  </thead>
  <tbody>
    <tr>
      <td>
        <code>CorriereDellaSera</code>
      </td>
      <td>
        <div>Corriere della Sera</div>
      </td>
      <td>
        <a href="https://www.corriere.it">
          <span>www.corriere.it</span>
        </a>
      </td>
      <td>
        <code>it</code>
      </td>
      <td>&#160;</td>
      <td>&#160;</td>
      <td>&#160;</td>
    </tr>
    <tr>
      <td>
        <code>Tageszeitung</code>
      </td>
      <td>
        <div>Die Neue S&#252;dtiroler Tageszeitung</div>
      </td>
      <td>
        <a href="https://www.tageszeitung.it">
          <span>www.tageszeitung.it</span>
        </a>
      </td>
      <td>
        <code>de</code>
      </td>
      <td>
        <code>authors</code>
        <code>topics</code>
      </td>
      <td>&#160;</td>
      <td>&#160;</td>
    </tr>
    <tr>
      <td>
        <code>IlGiornale</code>
      </td>
      <td>
        <div>Il Giornale</div>
      </td>
      <td>
        <a href="https://www.ilgiornale.it">
          <span>www.ilgiornale.it</span>
        </a>
      </td>
      <td>
        <code>it</code>
      </td>
      <td>&#160;</td>
      <td>&#160;</td>
      <td>&#160;</td>
    </tr>
    <tr>
      <td>
        <code>LaRepubblica</code>
      </td>
      <td>
        <div>La Repubblica</div>
      </td>
      <td>
        <a href="https://www.repubblica.it">
          <span>www.repubblica.it</span>
        </a>
      </td>
      <td>
        <code>it</code>
      </td>
      <td>&#160;</td>
      <td>&#160;</td>
      <td>&#160;</td>
    </tr>
  </tbody>
</table>


## JP-Publishers

<table class="publishers jp">
  <thead>
    <tr>
      <th>Class&#160;&#160;&#160;&#160;&#160;&#160;&#160;&#160;&#160;&#160;&#160;&#160;&#160;&#160;&#160;&#160;&#160;&#160;&#160;&#160;&#160;&#160;&#160;&#160;&#160;&#160;&#160;&#160;&#160;&#160;&#160;&#160;</th>
      <th>Name&#160;&#160;&#160;&#160;&#160;&#160;&#160;&#160;&#160;&#160;&#160;&#160;&#160;&#160;&#160;&#160;&#160;&#160;&#160;&#160;&#160;&#160;&#160;&#160;&#160;&#160;&#160;&#160;&#160;&#160;&#160;&#160;&#160;&#160;&#160;&#160;&#160;&#160;&#160;&#160;&#160;&#160;&#160;&#160;&#160;&#160;&#160;&#160;&#160;&#160;&#160;&#160;&#160;&#160;&#160;&#160;&#160;&#160;&#160;&#160;&#160;&#160;&#160;&#160;&#160;&#160;&#160;&#160;&#160;&#160;&#160;&#160;</th>
      <th>URL&#160;&#160;&#160;&#160;&#160;&#160;&#160;&#160;&#160;&#160;&#160;&#160;&#160;&#160;&#160;&#160;&#160;&#160;&#160;&#160;&#160;&#160;&#160;&#160;&#160;&#160;&#160;&#160;&#160;&#160;&#160;&#160;&#160;&#160;&#160;&#160;&#160;&#160;&#160;&#160;&#160;&#160;&#160;&#160;&#160;&#160;&#160;&#160;&#160;&#160;&#160;&#160;&#160;&#160;&#160;&#160;</th>
      <th>Languages</th>
      <th>Missing&#160;Attributes</th>
      <th>Deprecated&#160;Attributes</th>
      <th>Additional&#160;Attributes&#160;&#160;&#160;&#160;</th>
    </tr>
  </thead>
  <tbody>
    <tr>
      <td>
        <code>AsahiShimbun</code>
      </td>
      <td>
        <div>Asahi Shimbun</div>
      </td>
      <td>
        <a href="https://www.asahi.com/">
          <span>www.asahi.com</span>
        </a>
      </td>
      <td>
        <code>ja</code>
      </td>
      <td>&#160;</td>
      <td>&#160;</td>
      <td>&#160;</td>
    </tr>
    <tr>
      <td>
        <code>ChunichiShimbun</code>
      </td>
      <td>
        <div>Chunichi Shimbun</div>
      </td>
      <td>
        <a href="https://www.chunichi.co.jp/">
          <span>www.chunichi.co.jp</span>
        </a>
      </td>
      <td>
        <code>ja</code>
      </td>
      <td>&#160;</td>
      <td>&#160;</td>
      <td>&#160;</td>
    </tr>
    <tr>
      <td>
        <code>MainichiShimbun</code>
      </td>
      <td>
        <div>Mainichi Shimbun</div>
      </td>
      <td>
        <a href="https://mainichi.jp/">
          <span>mainichi.jp</span>
        </a>
      </td>
      <td>
        <code>ja</code>
      </td>
      <td>&#160;</td>
      <td>&#160;</td>
      <td>&#160;</td>
    </tr>
    <tr>
      <td>
        <code>NikkanGeadai</code>
      </td>
      <td>
        <div>Nikkan Geadai</div>
      </td>
      <td>
        <a href="https://www.nikkan-gendai.com/">
          <span>www.nikkan-gendai.com</span>
        </a>
      </td>
      <td>
        <code>ja</code>
      </td>
      <td>&#160;</td>
      <td>&#160;</td>
      <td>&#160;</td>
    </tr>
    <tr>
      <td>
        <code>SankeiShimbun</code>
      </td>
      <td>
        <div>Sankei Shimbun</div>
      </td>
      <td>
        <a href="https://www.sankei.com/">
          <span>www.sankei.com</span>
        </a>
      </td>
      <td>
        <code>ja</code>
      </td>
      <td>&#160;</td>
      <td>&#160;</td>
      <td>&#160;</td>
    </tr>
    <tr>
      <td>
        <code>TheJapanNews</code>
      </td>
      <td>
        <div>The Japan News</div>
      </td>
      <td>
        <a href="https://japannews.yomiuri.co.jp/">
          <span>japannews.yomiuri.co.jp</span>
        </a>
      </td>
      <td>
        <code>en</code>
      </td>
      <td>&#160;</td>
      <td>&#160;</td>
      <td>&#160;</td>
    </tr>
    <tr>
      <td>
        <code>Nikkei</code>
      </td>
      <td>
        <div>
          <strike>The Nikkei</strike>
        </div>
      </td>
      <td>
        <a href="https://www.nikkei.com/">
          <span>www.nikkei.com</span>
        </a>
      </td>
      <td>
        <code>ja</code>
      </td>
      <td>
        <code>authors</code>
      </td>
      <td>&#160;</td>
      <td>&#160;</td>
    </tr>
    <tr>
      <td>
        <code>TokyoShimbun</code>
      </td>
      <td>
        <div>Tokyo Shimbun</div>
      </td>
      <td>
        <a href="https://www.tokyo-np.co.jp/">
          <span>www.tokyo-np.co.jp</span>
        </a>
      </td>
      <td>
        <code>ja</code>
      </td>
      <td>&#160;</td>
      <td>&#160;</td>
      <td>&#160;</td>
    </tr>
    <tr>
      <td>
        <code>YomiuriShimbun</code>
      </td>
      <td>
        <div>Yomiuri Shimbun</div>
      </td>
      <td>
        <a href="https://www.yomiuri.co.jp/">
          <span>www.yomiuri.co.jp</span>
        </a>
      </td>
      <td>
        <code>ja</code>
      </td>
      <td>&#160;</td>
      <td>&#160;</td>
      <td>&#160;</td>
    </tr>
  </tbody>
</table>


## KR-Publishers

<table class="publishers kr">
  <thead>
    <tr>
      <th>Class&#160;&#160;&#160;&#160;&#160;&#160;&#160;&#160;&#160;&#160;&#160;&#160;&#160;&#160;&#160;&#160;&#160;&#160;&#160;&#160;&#160;&#160;&#160;&#160;&#160;&#160;&#160;&#160;&#160;&#160;&#160;&#160;</th>
      <th>Name&#160;&#160;&#160;&#160;&#160;&#160;&#160;&#160;&#160;&#160;&#160;&#160;&#160;&#160;&#160;&#160;&#160;&#160;&#160;&#160;&#160;&#160;&#160;&#160;&#160;&#160;&#160;&#160;&#160;&#160;&#160;&#160;&#160;&#160;&#160;&#160;&#160;&#160;&#160;&#160;&#160;&#160;&#160;&#160;&#160;&#160;&#160;&#160;&#160;&#160;&#160;&#160;&#160;&#160;&#160;&#160;&#160;&#160;&#160;&#160;&#160;&#160;&#160;&#160;&#160;&#160;&#160;&#160;&#160;&#160;&#160;&#160;</th>
      <th>URL&#160;&#160;&#160;&#160;&#160;&#160;&#160;&#160;&#160;&#160;&#160;&#160;&#160;&#160;&#160;&#160;&#160;&#160;&#160;&#160;&#160;&#160;&#160;&#160;&#160;&#160;&#160;&#160;&#160;&#160;&#160;&#160;&#160;&#160;&#160;&#160;&#160;&#160;&#160;&#160;&#160;&#160;&#160;&#160;&#160;&#160;&#160;&#160;&#160;&#160;&#160;&#160;&#160;&#160;&#160;&#160;</th>
      <th>Languages</th>
      <th>Missing&#160;Attributes</th>
      <th>Deprecated&#160;Attributes</th>
      <th>Additional&#160;Attributes&#160;&#160;&#160;&#160;</th>
    </tr>
  </thead>
  <tbody>
    <tr>
      <td>
        <code>HankookIlbo</code>
      </td>
      <td>
        <div>Hankook Ilbo</div>
      </td>
      <td>
        <a href="https://www.hankookilbo.com/">
          <span>www.hankookilbo.com</span>
        </a>
      </td>
      <td>
        <code>ko</code>
      </td>
      <td>&#160;</td>
      <td>&#160;</td>
      <td>&#160;</td>
    </tr>
    <tr>
      <td>
        <code>MBN</code>
      </td>
      <td>
        <div>Maeil Business Newspaper</div>
      </td>
      <td>
        <a href="https://www.mk.co.kr/">
          <span>www.mk.co.kr</span>
        </a>
      </td>
      <td>
        <code>ko</code>
      </td>
      <td>
        <code>topics</code>
      </td>
      <td>&#160;</td>
      <td>&#160;</td>
    </tr>
  </tbody>
</table>


## LI-Publishers

<table class="publishers li">
  <thead>
    <tr>
      <th>Class&#160;&#160;&#160;&#160;&#160;&#160;&#160;&#160;&#160;&#160;&#160;&#160;&#160;&#160;&#160;&#160;&#160;&#160;&#160;&#160;&#160;&#160;&#160;&#160;&#160;&#160;&#160;&#160;&#160;&#160;&#160;&#160;</th>
      <th>Name&#160;&#160;&#160;&#160;&#160;&#160;&#160;&#160;&#160;&#160;&#160;&#160;&#160;&#160;&#160;&#160;&#160;&#160;&#160;&#160;&#160;&#160;&#160;&#160;&#160;&#160;&#160;&#160;&#160;&#160;&#160;&#160;&#160;&#160;&#160;&#160;&#160;&#160;&#160;&#160;&#160;&#160;&#160;&#160;&#160;&#160;&#160;&#160;&#160;&#160;&#160;&#160;&#160;&#160;&#160;&#160;&#160;&#160;&#160;&#160;&#160;&#160;&#160;&#160;&#160;&#160;&#160;&#160;&#160;&#160;&#160;&#160;</th>
      <th>URL&#160;&#160;&#160;&#160;&#160;&#160;&#160;&#160;&#160;&#160;&#160;&#160;&#160;&#160;&#160;&#160;&#160;&#160;&#160;&#160;&#160;&#160;&#160;&#160;&#160;&#160;&#160;&#160;&#160;&#160;&#160;&#160;&#160;&#160;&#160;&#160;&#160;&#160;&#160;&#160;&#160;&#160;&#160;&#160;&#160;&#160;&#160;&#160;&#160;&#160;&#160;&#160;&#160;&#160;&#160;&#160;</th>
      <th>Languages</th>
      <th>Missing&#160;Attributes</th>
      <th>Deprecated&#160;Attributes</th>
      <th>Additional&#160;Attributes&#160;&#160;&#160;&#160;</th>
    </tr>
  </thead>
  <tbody>
    <tr>
      <td>
        <code>Landesspiegel</code>
      </td>
      <td>
        <div>Landesspiegel</div>
      </td>
      <td>
        <a href="https://www.landesspiegel.li">
          <span>www.landesspiegel.li</span>
        </a>
      </td>
      <td>
        <code>de</code>
      </td>
      <td>
        <code>topics</code>
      </td>
      <td>&#160;</td>
      <td>&#160;</td>
    </tr>
  </tbody>
</table>


## LS-Publishers

<table class="publishers ls">
  <thead>
    <tr>
      <th>Class&#160;&#160;&#160;&#160;&#160;&#160;&#160;&#160;&#160;&#160;&#160;&#160;&#160;&#160;&#160;&#160;&#160;&#160;&#160;&#160;&#160;&#160;&#160;&#160;&#160;&#160;&#160;&#160;&#160;&#160;&#160;&#160;</th>
      <th>Name&#160;&#160;&#160;&#160;&#160;&#160;&#160;&#160;&#160;&#160;&#160;&#160;&#160;&#160;&#160;&#160;&#160;&#160;&#160;&#160;&#160;&#160;&#160;&#160;&#160;&#160;&#160;&#160;&#160;&#160;&#160;&#160;&#160;&#160;&#160;&#160;&#160;&#160;&#160;&#160;&#160;&#160;&#160;&#160;&#160;&#160;&#160;&#160;&#160;&#160;&#160;&#160;&#160;&#160;&#160;&#160;&#160;&#160;&#160;&#160;&#160;&#160;&#160;&#160;&#160;&#160;&#160;&#160;&#160;&#160;&#160;&#160;</th>
      <th>URL&#160;&#160;&#160;&#160;&#160;&#160;&#160;&#160;&#160;&#160;&#160;&#160;&#160;&#160;&#160;&#160;&#160;&#160;&#160;&#160;&#160;&#160;&#160;&#160;&#160;&#160;&#160;&#160;&#160;&#160;&#160;&#160;&#160;&#160;&#160;&#160;&#160;&#160;&#160;&#160;&#160;&#160;&#160;&#160;&#160;&#160;&#160;&#160;&#160;&#160;&#160;&#160;&#160;&#160;&#160;&#160;</th>
      <th>Languages</th>
      <th>Missing&#160;Attributes</th>
      <th>Deprecated&#160;Attributes</th>
      <th>Additional&#160;Attributes&#160;&#160;&#160;&#160;</th>
    </tr>
  </thead>
  <tbody>
    <tr>
      <td>
        <code>LesothoTimes</code>
      </td>
      <td>
        <div>Lesotho Times</div>
      </td>
      <td>
        <a href="https://lestimes.com/">
          <span>lestimes.com</span>
        </a>
      </td>
      <td>
        <code>en</code>
      </td>
      <td>
        <code>topics</code>
      </td>
      <td>&#160;</td>
      <td>&#160;</td>
    </tr>
  </tbody>
</table>


## LT-Publishers

<table class="publishers lt">
  <thead>
    <tr>
      <th>Class&#160;&#160;&#160;&#160;&#160;&#160;&#160;&#160;&#160;&#160;&#160;&#160;&#160;&#160;&#160;&#160;&#160;&#160;&#160;&#160;&#160;&#160;&#160;&#160;&#160;&#160;&#160;&#160;&#160;&#160;&#160;&#160;</th>
      <th>Name&#160;&#160;&#160;&#160;&#160;&#160;&#160;&#160;&#160;&#160;&#160;&#160;&#160;&#160;&#160;&#160;&#160;&#160;&#160;&#160;&#160;&#160;&#160;&#160;&#160;&#160;&#160;&#160;&#160;&#160;&#160;&#160;&#160;&#160;&#160;&#160;&#160;&#160;&#160;&#160;&#160;&#160;&#160;&#160;&#160;&#160;&#160;&#160;&#160;&#160;&#160;&#160;&#160;&#160;&#160;&#160;&#160;&#160;&#160;&#160;&#160;&#160;&#160;&#160;&#160;&#160;&#160;&#160;&#160;&#160;&#160;&#160;</th>
      <th>URL&#160;&#160;&#160;&#160;&#160;&#160;&#160;&#160;&#160;&#160;&#160;&#160;&#160;&#160;&#160;&#160;&#160;&#160;&#160;&#160;&#160;&#160;&#160;&#160;&#160;&#160;&#160;&#160;&#160;&#160;&#160;&#160;&#160;&#160;&#160;&#160;&#160;&#160;&#160;&#160;&#160;&#160;&#160;&#160;&#160;&#160;&#160;&#160;&#160;&#160;&#160;&#160;&#160;&#160;&#160;&#160;</th>
      <th>Languages</th>
      <th>Missing&#160;Attributes</th>
      <th>Deprecated&#160;Attributes</th>
      <th>Additional&#160;Attributes&#160;&#160;&#160;&#160;</th>
    </tr>
  </thead>
  <tbody>
    <tr>
      <td>
        <code>LRT</code>
      </td>
      <td>
        <div>Lithuanian National Radio and Television</div>
      </td>
      <td>
        <a href="https://www.lrt.lt">
          <span>www.lrt.lt</span>
        </a>
      </td>
      <td>
        <code>lt</code>
      </td>
      <td>&#160;</td>
      <td>&#160;</td>
      <td>&#160;</td>
    </tr>
  </tbody>
</table>


## LU-Publishers

<table class="publishers lu">
  <thead>
    <tr>
      <th>Class&#160;&#160;&#160;&#160;&#160;&#160;&#160;&#160;&#160;&#160;&#160;&#160;&#160;&#160;&#160;&#160;&#160;&#160;&#160;&#160;&#160;&#160;&#160;&#160;&#160;&#160;&#160;&#160;&#160;&#160;&#160;&#160;</th>
      <th>Name&#160;&#160;&#160;&#160;&#160;&#160;&#160;&#160;&#160;&#160;&#160;&#160;&#160;&#160;&#160;&#160;&#160;&#160;&#160;&#160;&#160;&#160;&#160;&#160;&#160;&#160;&#160;&#160;&#160;&#160;&#160;&#160;&#160;&#160;&#160;&#160;&#160;&#160;&#160;&#160;&#160;&#160;&#160;&#160;&#160;&#160;&#160;&#160;&#160;&#160;&#160;&#160;&#160;&#160;&#160;&#160;&#160;&#160;&#160;&#160;&#160;&#160;&#160;&#160;&#160;&#160;&#160;&#160;&#160;&#160;&#160;&#160;</th>
      <th>URL&#160;&#160;&#160;&#160;&#160;&#160;&#160;&#160;&#160;&#160;&#160;&#160;&#160;&#160;&#160;&#160;&#160;&#160;&#160;&#160;&#160;&#160;&#160;&#160;&#160;&#160;&#160;&#160;&#160;&#160;&#160;&#160;&#160;&#160;&#160;&#160;&#160;&#160;&#160;&#160;&#160;&#160;&#160;&#160;&#160;&#160;&#160;&#160;&#160;&#160;&#160;&#160;&#160;&#160;&#160;&#160;</th>
      <th>Languages</th>
      <th>Missing&#160;Attributes</th>
      <th>Deprecated&#160;Attributes</th>
      <th>Additional&#160;Attributes&#160;&#160;&#160;&#160;</th>
    </tr>
  </thead>
  <tbody>
    <tr>
      <td>
        <code>LuxemburgerWort</code>
      </td>
      <td>
        <div>Luxemburger Wort</div>
      </td>
      <td>
        <a href="https://www.wort.lu/">
          <span>www.wort.lu</span>
        </a>
      </td>
      <td>
        <code>de</code>
      </td>
      <td>&#160;</td>
      <td>&#160;</td>
      <td>&#160;</td>
    </tr>
    <tr>
      <td>
        <code>Tageblatt</code>
      </td>
      <td>
        <div>Tageblatt</div>
      </td>
      <td>
        <a href="https://www.tageblatt.lu/">
          <span>www.tageblatt.lu</span>
        </a>
      </td>
      <td>
        <code>de</code>
      </td>
      <td>
        <code>topics</code>
      </td>
      <td>&#160;</td>
      <td>&#160;</td>
    </tr>
  </tbody>
</table>


## MX-Publishers

<table class="publishers mx">
  <thead>
    <tr>
      <th>Class&#160;&#160;&#160;&#160;&#160;&#160;&#160;&#160;&#160;&#160;&#160;&#160;&#160;&#160;&#160;&#160;&#160;&#160;&#160;&#160;&#160;&#160;&#160;&#160;&#160;&#160;&#160;&#160;&#160;&#160;&#160;&#160;</th>
      <th>Name&#160;&#160;&#160;&#160;&#160;&#160;&#160;&#160;&#160;&#160;&#160;&#160;&#160;&#160;&#160;&#160;&#160;&#160;&#160;&#160;&#160;&#160;&#160;&#160;&#160;&#160;&#160;&#160;&#160;&#160;&#160;&#160;&#160;&#160;&#160;&#160;&#160;&#160;&#160;&#160;&#160;&#160;&#160;&#160;&#160;&#160;&#160;&#160;&#160;&#160;&#160;&#160;&#160;&#160;&#160;&#160;&#160;&#160;&#160;&#160;&#160;&#160;&#160;&#160;&#160;&#160;&#160;&#160;&#160;&#160;&#160;&#160;</th>
      <th>URL&#160;&#160;&#160;&#160;&#160;&#160;&#160;&#160;&#160;&#160;&#160;&#160;&#160;&#160;&#160;&#160;&#160;&#160;&#160;&#160;&#160;&#160;&#160;&#160;&#160;&#160;&#160;&#160;&#160;&#160;&#160;&#160;&#160;&#160;&#160;&#160;&#160;&#160;&#160;&#160;&#160;&#160;&#160;&#160;&#160;&#160;&#160;&#160;&#160;&#160;&#160;&#160;&#160;&#160;&#160;&#160;</th>
      <th>Languages</th>
      <th>Missing&#160;Attributes</th>
      <th>Deprecated&#160;Attributes</th>
      <th>Additional&#160;Attributes&#160;&#160;&#160;&#160;</th>
    </tr>
  </thead>
  <tbody>
    <tr>
      <td>
        <code>MexicoNewsDaily</code>
      </td>
      <td>
        <div>Mexico News Daily</div>
      </td>
      <td>
        <a href="https://mexiconewsdaily.com/">
          <span>mexiconewsdaily.com</span>
        </a>
      </td>
      <td>
        <code>en</code>
      </td>
      <td>&#160;</td>
      <td>&#160;</td>
      <td>&#160;</td>
    </tr>
  </tbody>
</table>


## MY-Publishers

<table class="publishers my">
  <thead>
    <tr>
      <th>Class&#160;&#160;&#160;&#160;&#160;&#160;&#160;&#160;&#160;&#160;&#160;&#160;&#160;&#160;&#160;&#160;&#160;&#160;&#160;&#160;&#160;&#160;&#160;&#160;&#160;&#160;&#160;&#160;&#160;&#160;&#160;&#160;</th>
      <th>Name&#160;&#160;&#160;&#160;&#160;&#160;&#160;&#160;&#160;&#160;&#160;&#160;&#160;&#160;&#160;&#160;&#160;&#160;&#160;&#160;&#160;&#160;&#160;&#160;&#160;&#160;&#160;&#160;&#160;&#160;&#160;&#160;&#160;&#160;&#160;&#160;&#160;&#160;&#160;&#160;&#160;&#160;&#160;&#160;&#160;&#160;&#160;&#160;&#160;&#160;&#160;&#160;&#160;&#160;&#160;&#160;&#160;&#160;&#160;&#160;&#160;&#160;&#160;&#160;&#160;&#160;&#160;&#160;&#160;&#160;&#160;&#160;</th>
      <th>URL&#160;&#160;&#160;&#160;&#160;&#160;&#160;&#160;&#160;&#160;&#160;&#160;&#160;&#160;&#160;&#160;&#160;&#160;&#160;&#160;&#160;&#160;&#160;&#160;&#160;&#160;&#160;&#160;&#160;&#160;&#160;&#160;&#160;&#160;&#160;&#160;&#160;&#160;&#160;&#160;&#160;&#160;&#160;&#160;&#160;&#160;&#160;&#160;&#160;&#160;&#160;&#160;&#160;&#160;&#160;&#160;</th>
      <th>Languages</th>
      <th>Missing&#160;Attributes</th>
      <th>Deprecated&#160;Attributes</th>
      <th>Additional&#160;Attributes&#160;&#160;&#160;&#160;</th>
    </tr>
  </thead>
  <tbody>
    <tr>
      <td>
        <code>MalayMail</code>
      </td>
      <td>
        <div>Malay Mail</div>
      </td>
      <td>
        <a href="https://www.malaymail.com/">
          <span>www.malaymail.com</span>
        </a>
      </td>
      <td>
        <code>ms</code>
      </td>
      <td>&#160;</td>
      <td>&#160;</td>
      <td>&#160;</td>
    </tr>
  </tbody>
</table>


## NA-Publishers

<table class="publishers na">
  <thead>
    <tr>
      <th>Class&#160;&#160;&#160;&#160;&#160;&#160;&#160;&#160;&#160;&#160;&#160;&#160;&#160;&#160;&#160;&#160;&#160;&#160;&#160;&#160;&#160;&#160;&#160;&#160;&#160;&#160;&#160;&#160;&#160;&#160;&#160;&#160;</th>
      <th>Name&#160;&#160;&#160;&#160;&#160;&#160;&#160;&#160;&#160;&#160;&#160;&#160;&#160;&#160;&#160;&#160;&#160;&#160;&#160;&#160;&#160;&#160;&#160;&#160;&#160;&#160;&#160;&#160;&#160;&#160;&#160;&#160;&#160;&#160;&#160;&#160;&#160;&#160;&#160;&#160;&#160;&#160;&#160;&#160;&#160;&#160;&#160;&#160;&#160;&#160;&#160;&#160;&#160;&#160;&#160;&#160;&#160;&#160;&#160;&#160;&#160;&#160;&#160;&#160;&#160;&#160;&#160;&#160;&#160;&#160;&#160;&#160;</th>
      <th>URL&#160;&#160;&#160;&#160;&#160;&#160;&#160;&#160;&#160;&#160;&#160;&#160;&#160;&#160;&#160;&#160;&#160;&#160;&#160;&#160;&#160;&#160;&#160;&#160;&#160;&#160;&#160;&#160;&#160;&#160;&#160;&#160;&#160;&#160;&#160;&#160;&#160;&#160;&#160;&#160;&#160;&#160;&#160;&#160;&#160;&#160;&#160;&#160;&#160;&#160;&#160;&#160;&#160;&#160;&#160;&#160;</th>
      <th>Languages</th>
      <th>Missing&#160;Attributes</th>
      <th>Deprecated&#160;Attributes</th>
      <th>Additional&#160;Attributes&#160;&#160;&#160;&#160;</th>
    </tr>
  </thead>
  <tbody>
    <tr>
      <td>
        <code>TheNamibian</code>
      </td>
      <td>
        <div>
          <strike>The Namibian</strike>
        </div>
      </td>
      <td>
        <a href="https://www.namibian.com.na/">
          <span>www.namibian.com.na</span>
        </a>
      </td>
      <td>
        <code>en</code>
        <code>kj</code>
      </td>
      <td>
        <code>topics</code>
      </td>
      <td>&#160;</td>
      <td>&#160;</td>
    </tr>
  </tbody>
</table>


## NO-Publishers

<table class="publishers no">
  <thead>
    <tr>
      <th>Class&#160;&#160;&#160;&#160;&#160;&#160;&#160;&#160;&#160;&#160;&#160;&#160;&#160;&#160;&#160;&#160;&#160;&#160;&#160;&#160;&#160;&#160;&#160;&#160;&#160;&#160;&#160;&#160;&#160;&#160;&#160;&#160;</th>
      <th>Name&#160;&#160;&#160;&#160;&#160;&#160;&#160;&#160;&#160;&#160;&#160;&#160;&#160;&#160;&#160;&#160;&#160;&#160;&#160;&#160;&#160;&#160;&#160;&#160;&#160;&#160;&#160;&#160;&#160;&#160;&#160;&#160;&#160;&#160;&#160;&#160;&#160;&#160;&#160;&#160;&#160;&#160;&#160;&#160;&#160;&#160;&#160;&#160;&#160;&#160;&#160;&#160;&#160;&#160;&#160;&#160;&#160;&#160;&#160;&#160;&#160;&#160;&#160;&#160;&#160;&#160;&#160;&#160;&#160;&#160;&#160;&#160;</th>
      <th>URL&#160;&#160;&#160;&#160;&#160;&#160;&#160;&#160;&#160;&#160;&#160;&#160;&#160;&#160;&#160;&#160;&#160;&#160;&#160;&#160;&#160;&#160;&#160;&#160;&#160;&#160;&#160;&#160;&#160;&#160;&#160;&#160;&#160;&#160;&#160;&#160;&#160;&#160;&#160;&#160;&#160;&#160;&#160;&#160;&#160;&#160;&#160;&#160;&#160;&#160;&#160;&#160;&#160;&#160;&#160;&#160;</th>
      <th>Languages</th>
      <th>Missing&#160;Attributes</th>
      <th>Deprecated&#160;Attributes</th>
      <th>Additional&#160;Attributes&#160;&#160;&#160;&#160;</th>
    </tr>
  </thead>
  <tbody>
    <tr>
      <td>
        <code>Dagbladet</code>
      </td>
      <td>
        <div>Dagbladet</div>
      </td>
      <td>
        <a href="https://www.db.no/">
          <span>www.db.no</span>
        </a>
      </td>
      <td>
        <code>no</code>
      </td>
      <td>&#160;</td>
      <td>&#160;</td>
      <td>&#160;</td>
    </tr>
    <tr>
      <td>
        <code>Nettavisen</code>
      </td>
      <td>
        <div>Nettavisen</div>
      </td>
      <td>
        <a href="https://www.nettavisen.no/">
          <span>www.nettavisen.no</span>
        </a>
      </td>
      <td>
        <code>no</code>
      </td>
      <td>&#160;</td>
      <td>&#160;</td>
      <td>&#160;</td>
    </tr>
    <tr>
      <td>
        <code>NRK</code>
      </td>
      <td>
        <div>Norsk rikskringkasting</div>
      </td>
      <td>
        <a href="https://www.nrk.no/">
          <span>www.nrk.no</span>
        </a>
      </td>
      <td>
        <code>no</code>
      </td>
      <td>
        <code>topics</code>
      </td>
      <td>&#160;</td>
      <td>&#160;</td>
    </tr>
    <tr>
      <td>
        <code>VerdensGang</code>
      </td>
      <td>
        <div>Verdens Gang</div>
      </td>
      <td>
        <a href="https://www.vg.no/">
          <span>www.vg.no</span>
        </a>
      </td>
      <td>
        <code>no</code>
      </td>
      <td>&#160;</td>
      <td>&#160;</td>
      <td>&#160;</td>
    </tr>
  </tbody>
</table>


## PL-Publishers

<table class="publishers pl">
  <thead>
    <tr>
      <th>Class&#160;&#160;&#160;&#160;&#160;&#160;&#160;&#160;&#160;&#160;&#160;&#160;&#160;&#160;&#160;&#160;&#160;&#160;&#160;&#160;&#160;&#160;&#160;&#160;&#160;&#160;&#160;&#160;&#160;&#160;&#160;&#160;</th>
      <th>Name&#160;&#160;&#160;&#160;&#160;&#160;&#160;&#160;&#160;&#160;&#160;&#160;&#160;&#160;&#160;&#160;&#160;&#160;&#160;&#160;&#160;&#160;&#160;&#160;&#160;&#160;&#160;&#160;&#160;&#160;&#160;&#160;&#160;&#160;&#160;&#160;&#160;&#160;&#160;&#160;&#160;&#160;&#160;&#160;&#160;&#160;&#160;&#160;&#160;&#160;&#160;&#160;&#160;&#160;&#160;&#160;&#160;&#160;&#160;&#160;&#160;&#160;&#160;&#160;&#160;&#160;&#160;&#160;&#160;&#160;&#160;&#160;</th>
      <th>URL&#160;&#160;&#160;&#160;&#160;&#160;&#160;&#160;&#160;&#160;&#160;&#160;&#160;&#160;&#160;&#160;&#160;&#160;&#160;&#160;&#160;&#160;&#160;&#160;&#160;&#160;&#160;&#160;&#160;&#160;&#160;&#160;&#160;&#160;&#160;&#160;&#160;&#160;&#160;&#160;&#160;&#160;&#160;&#160;&#160;&#160;&#160;&#160;&#160;&#160;&#160;&#160;&#160;&#160;&#160;&#160;</th>
      <th>Languages</th>
      <th>Missing&#160;Attributes</th>
      <th>Deprecated&#160;Attributes</th>
      <th>Additional&#160;Attributes&#160;&#160;&#160;&#160;</th>
    </tr>
  </thead>
  <tbody>
    <tr>
      <td>
        <code>Rzeczpospolita</code>
      </td>
      <td>
        <div>Rzeczpospolita</div>
      </td>
      <td>
        <a href="https://www.rp.pl/">
          <span>www.rp.pl</span>
        </a>
      </td>
      <td>
        <code>pl</code>
      </td>
      <td>&#160;</td>
      <td>&#160;</td>
      <td>&#160;</td>
    </tr>
  </tbody>
</table>


## PT-Publishers

<table class="publishers pt">
  <thead>
    <tr>
      <th>Class&#160;&#160;&#160;&#160;&#160;&#160;&#160;&#160;&#160;&#160;&#160;&#160;&#160;&#160;&#160;&#160;&#160;&#160;&#160;&#160;&#160;&#160;&#160;&#160;&#160;&#160;&#160;&#160;&#160;&#160;&#160;&#160;</th>
      <th>Name&#160;&#160;&#160;&#160;&#160;&#160;&#160;&#160;&#160;&#160;&#160;&#160;&#160;&#160;&#160;&#160;&#160;&#160;&#160;&#160;&#160;&#160;&#160;&#160;&#160;&#160;&#160;&#160;&#160;&#160;&#160;&#160;&#160;&#160;&#160;&#160;&#160;&#160;&#160;&#160;&#160;&#160;&#160;&#160;&#160;&#160;&#160;&#160;&#160;&#160;&#160;&#160;&#160;&#160;&#160;&#160;&#160;&#160;&#160;&#160;&#160;&#160;&#160;&#160;&#160;&#160;&#160;&#160;&#160;&#160;&#160;&#160;</th>
      <th>URL&#160;&#160;&#160;&#160;&#160;&#160;&#160;&#160;&#160;&#160;&#160;&#160;&#160;&#160;&#160;&#160;&#160;&#160;&#160;&#160;&#160;&#160;&#160;&#160;&#160;&#160;&#160;&#160;&#160;&#160;&#160;&#160;&#160;&#160;&#160;&#160;&#160;&#160;&#160;&#160;&#160;&#160;&#160;&#160;&#160;&#160;&#160;&#160;&#160;&#160;&#160;&#160;&#160;&#160;&#160;&#160;</th>
      <th>Languages</th>
      <th>Missing&#160;Attributes</th>
      <th>Deprecated&#160;Attributes</th>
      <th>Additional&#160;Attributes&#160;&#160;&#160;&#160;</th>
    </tr>
  </thead>
  <tbody>
    <tr>
      <td>
        <code>ThePortugalNews</code>
      </td>
      <td>
        <div>The Portugal News</div>
      </td>
      <td>
        <a href="https://www.theportugalnews.com/">
          <span>www.theportugalnews.com</span>
        </a>
      </td>
      <td>
        <code>ar</code>
        <code>br</code>
        <code>de</code>
        <code>en</code>
        <code>es</code>
        <code>fi</code>
        <code>fr</code>
        <code>he</code>
        <code>it</code>
        <code>nl</code>
        <code>pl</code>
        <code>pt</code>
        <code>ru</code>
        <code>se</code>
        <code>tr</code>
        <code>zh</code>
      </td>
      <td>
        <code>topics</code>
      </td>
      <td>&#160;</td>
      <td>&#160;</td>
    </tr>
  </tbody>
</table>


## PY-Publishers

<table class="publishers py">
  <thead>
    <tr>
      <th>Class&#160;&#160;&#160;&#160;&#160;&#160;&#160;&#160;&#160;&#160;&#160;&#160;&#160;&#160;&#160;&#160;&#160;&#160;&#160;&#160;&#160;&#160;&#160;&#160;&#160;&#160;&#160;&#160;&#160;&#160;&#160;&#160;</th>
      <th>Name&#160;&#160;&#160;&#160;&#160;&#160;&#160;&#160;&#160;&#160;&#160;&#160;&#160;&#160;&#160;&#160;&#160;&#160;&#160;&#160;&#160;&#160;&#160;&#160;&#160;&#160;&#160;&#160;&#160;&#160;&#160;&#160;&#160;&#160;&#160;&#160;&#160;&#160;&#160;&#160;&#160;&#160;&#160;&#160;&#160;&#160;&#160;&#160;&#160;&#160;&#160;&#160;&#160;&#160;&#160;&#160;&#160;&#160;&#160;&#160;&#160;&#160;&#160;&#160;&#160;&#160;&#160;&#160;&#160;&#160;&#160;&#160;</th>
      <th>URL&#160;&#160;&#160;&#160;&#160;&#160;&#160;&#160;&#160;&#160;&#160;&#160;&#160;&#160;&#160;&#160;&#160;&#160;&#160;&#160;&#160;&#160;&#160;&#160;&#160;&#160;&#160;&#160;&#160;&#160;&#160;&#160;&#160;&#160;&#160;&#160;&#160;&#160;&#160;&#160;&#160;&#160;&#160;&#160;&#160;&#160;&#160;&#160;&#160;&#160;&#160;&#160;&#160;&#160;&#160;&#160;</th>
      <th>Languages</th>
      <th>Missing&#160;Attributes</th>
      <th>Deprecated&#160;Attributes</th>
      <th>Additional&#160;Attributes&#160;&#160;&#160;&#160;</th>
    </tr>
  </thead>
  <tbody>
    <tr>
      <td>
        <code>Wochenblatt</code>
      </td>
      <td>
        <div>Wochenblatt</div>
      </td>
      <td>
        <a href="https://wochenblatt.cc/">
          <span>wochenblatt.cc</span>
        </a>
      </td>
      <td>
        <code>de</code>
      </td>
      <td>
        <code>topics</code>
      </td>
      <td>&#160;</td>
      <td>&#160;</td>
    </tr>
  </tbody>
</table>


## RU-Publishers

<table class="publishers ru">
  <thead>
    <tr>
      <th>Class&#160;&#160;&#160;&#160;&#160;&#160;&#160;&#160;&#160;&#160;&#160;&#160;&#160;&#160;&#160;&#160;&#160;&#160;&#160;&#160;&#160;&#160;&#160;&#160;&#160;&#160;&#160;&#160;&#160;&#160;&#160;&#160;</th>
      <th>Name&#160;&#160;&#160;&#160;&#160;&#160;&#160;&#160;&#160;&#160;&#160;&#160;&#160;&#160;&#160;&#160;&#160;&#160;&#160;&#160;&#160;&#160;&#160;&#160;&#160;&#160;&#160;&#160;&#160;&#160;&#160;&#160;&#160;&#160;&#160;&#160;&#160;&#160;&#160;&#160;&#160;&#160;&#160;&#160;&#160;&#160;&#160;&#160;&#160;&#160;&#160;&#160;&#160;&#160;&#160;&#160;&#160;&#160;&#160;&#160;&#160;&#160;&#160;&#160;&#160;&#160;&#160;&#160;&#160;&#160;&#160;&#160;</th>
      <th>URL&#160;&#160;&#160;&#160;&#160;&#160;&#160;&#160;&#160;&#160;&#160;&#160;&#160;&#160;&#160;&#160;&#160;&#160;&#160;&#160;&#160;&#160;&#160;&#160;&#160;&#160;&#160;&#160;&#160;&#160;&#160;&#160;&#160;&#160;&#160;&#160;&#160;&#160;&#160;&#160;&#160;&#160;&#160;&#160;&#160;&#160;&#160;&#160;&#160;&#160;&#160;&#160;&#160;&#160;&#160;&#160;</th>
      <th>Languages</th>
      <th>Missing&#160;Attributes</th>
      <th>Deprecated&#160;Attributes</th>
      <th>Additional&#160;Attributes&#160;&#160;&#160;&#160;</th>
    </tr>
  </thead>
  <tbody>
    <tr>
      <td>
        <code>Kommersant</code>
      </td>
      <td>
        <div>Kommersant</div>
      </td>
      <td>
        <a href="https://www.kommersant.ru/">
          <span>www.kommersant.ru</span>
        </a>
      </td>
      <td>
        <code>ru</code>
      </td>
      <td>&#160;</td>
      <td>&#160;</td>
      <td>&#160;</td>
    </tr>
  </tbody>
</table>


## TR-Publishers

<table class="publishers tr">
  <thead>
    <tr>
      <th>Class&#160;&#160;&#160;&#160;&#160;&#160;&#160;&#160;&#160;&#160;&#160;&#160;&#160;&#160;&#160;&#160;&#160;&#160;&#160;&#160;&#160;&#160;&#160;&#160;&#160;&#160;&#160;&#160;&#160;&#160;&#160;&#160;</th>
      <th>Name&#160;&#160;&#160;&#160;&#160;&#160;&#160;&#160;&#160;&#160;&#160;&#160;&#160;&#160;&#160;&#160;&#160;&#160;&#160;&#160;&#160;&#160;&#160;&#160;&#160;&#160;&#160;&#160;&#160;&#160;&#160;&#160;&#160;&#160;&#160;&#160;&#160;&#160;&#160;&#160;&#160;&#160;&#160;&#160;&#160;&#160;&#160;&#160;&#160;&#160;&#160;&#160;&#160;&#160;&#160;&#160;&#160;&#160;&#160;&#160;&#160;&#160;&#160;&#160;&#160;&#160;&#160;&#160;&#160;&#160;&#160;&#160;</th>
      <th>URL&#160;&#160;&#160;&#160;&#160;&#160;&#160;&#160;&#160;&#160;&#160;&#160;&#160;&#160;&#160;&#160;&#160;&#160;&#160;&#160;&#160;&#160;&#160;&#160;&#160;&#160;&#160;&#160;&#160;&#160;&#160;&#160;&#160;&#160;&#160;&#160;&#160;&#160;&#160;&#160;&#160;&#160;&#160;&#160;&#160;&#160;&#160;&#160;&#160;&#160;&#160;&#160;&#160;&#160;&#160;&#160;</th>
      <th>Languages</th>
      <th>Missing&#160;Attributes</th>
      <th>Deprecated&#160;Attributes</th>
      <th>Additional&#160;Attributes&#160;&#160;&#160;&#160;</th>
    </tr>
  </thead>
  <tbody>
    <tr>
      <td>
        <code>AnadoluAjansi</code>
      </td>
      <td>
        <div>Anadolu Ajans&#305;</div>
      </td>
      <td>
        <a href="https://www.aa.com.tr/">
          <span>www.aa.com.tr</span>
        </a>
      </td>
      <td>
        <code>tr</code>
      </td>
      <td>&#160;</td>
      <td>&#160;</td>
      <td>&#160;</td>
    </tr>
    <tr>
      <td>
        <code>Haberturk</code>
      </td>
      <td>
        <div>Haberturk</div>
      </td>
      <td>
        <a href="https://www.haberturk.com/">
          <span>www.haberturk.com</span>
        </a>
      </td>
      <td>
        <code>tr</code>
      </td>
      <td>&#160;</td>
      <td>&#160;</td>
      <td>
        <code>description</code>
      </td>
    </tr>
    <tr>
      <td>
        <code>NTVTR</code>
      </td>
      <td>
        <div>NTVTR</div>
      </td>
      <td>
        <a href="https://www.ntv.com.tr/">
          <span>www.ntv.com.tr</span>
        </a>
      </td>
      <td>
        <code>tr</code>
      </td>
      <td>&#160;</td>
      <td>&#160;</td>
      <td>&#160;</td>
    </tr>
  </tbody>
</table>


## TW-Publishers

<table class="publishers tw">
  <thead>
    <tr>
      <th>Class&#160;&#160;&#160;&#160;&#160;&#160;&#160;&#160;&#160;&#160;&#160;&#160;&#160;&#160;&#160;&#160;&#160;&#160;&#160;&#160;&#160;&#160;&#160;&#160;&#160;&#160;&#160;&#160;&#160;&#160;&#160;&#160;</th>
      <th>Name&#160;&#160;&#160;&#160;&#160;&#160;&#160;&#160;&#160;&#160;&#160;&#160;&#160;&#160;&#160;&#160;&#160;&#160;&#160;&#160;&#160;&#160;&#160;&#160;&#160;&#160;&#160;&#160;&#160;&#160;&#160;&#160;&#160;&#160;&#160;&#160;&#160;&#160;&#160;&#160;&#160;&#160;&#160;&#160;&#160;&#160;&#160;&#160;&#160;&#160;&#160;&#160;&#160;&#160;&#160;&#160;&#160;&#160;&#160;&#160;&#160;&#160;&#160;&#160;&#160;&#160;&#160;&#160;&#160;&#160;&#160;&#160;</th>
      <th>URL&#160;&#160;&#160;&#160;&#160;&#160;&#160;&#160;&#160;&#160;&#160;&#160;&#160;&#160;&#160;&#160;&#160;&#160;&#160;&#160;&#160;&#160;&#160;&#160;&#160;&#160;&#160;&#160;&#160;&#160;&#160;&#160;&#160;&#160;&#160;&#160;&#160;&#160;&#160;&#160;&#160;&#160;&#160;&#160;&#160;&#160;&#160;&#160;&#160;&#160;&#160;&#160;&#160;&#160;&#160;&#160;</th>
      <th>Languages</th>
      <th>Missing&#160;Attributes</th>
      <th>Deprecated&#160;Attributes</th>
      <th>Additional&#160;Attributes&#160;&#160;&#160;&#160;</th>
    </tr>
  </thead>
  <tbody>
    <tr>
      <td>
        <code>TaipeiTimes</code>
      </td>
      <td>
        <div>Taipei Times</div>
      </td>
      <td>
        <a href="https://www.taipeitimes.com/">
          <span>www.taipeitimes.com</span>
        </a>
      </td>
      <td>
        <code>en</code>
      </td>
      <td>
        <code>topics</code>
      </td>
      <td>&#160;</td>
      <td>&#160;</td>
    </tr>
  </tbody>
</table>


## TZ-Publishers

<table class="publishers tz">
  <thead>
    <tr>
      <th>Class&#160;&#160;&#160;&#160;&#160;&#160;&#160;&#160;&#160;&#160;&#160;&#160;&#160;&#160;&#160;&#160;&#160;&#160;&#160;&#160;&#160;&#160;&#160;&#160;&#160;&#160;&#160;&#160;&#160;&#160;&#160;&#160;</th>
      <th>Name&#160;&#160;&#160;&#160;&#160;&#160;&#160;&#160;&#160;&#160;&#160;&#160;&#160;&#160;&#160;&#160;&#160;&#160;&#160;&#160;&#160;&#160;&#160;&#160;&#160;&#160;&#160;&#160;&#160;&#160;&#160;&#160;&#160;&#160;&#160;&#160;&#160;&#160;&#160;&#160;&#160;&#160;&#160;&#160;&#160;&#160;&#160;&#160;&#160;&#160;&#160;&#160;&#160;&#160;&#160;&#160;&#160;&#160;&#160;&#160;&#160;&#160;&#160;&#160;&#160;&#160;&#160;&#160;&#160;&#160;&#160;&#160;</th>
      <th>URL&#160;&#160;&#160;&#160;&#160;&#160;&#160;&#160;&#160;&#160;&#160;&#160;&#160;&#160;&#160;&#160;&#160;&#160;&#160;&#160;&#160;&#160;&#160;&#160;&#160;&#160;&#160;&#160;&#160;&#160;&#160;&#160;&#160;&#160;&#160;&#160;&#160;&#160;&#160;&#160;&#160;&#160;&#160;&#160;&#160;&#160;&#160;&#160;&#160;&#160;&#160;&#160;&#160;&#160;&#160;&#160;</th>
      <th>Languages</th>
      <th>Missing&#160;Attributes</th>
      <th>Deprecated&#160;Attributes</th>
      <th>Additional&#160;Attributes&#160;&#160;&#160;&#160;</th>
    </tr>
  </thead>
  <tbody>
    <tr>
      <td>
        <code>DailyNewsTZ</code>
      </td>
      <td>
        <div>Daily News (Tanzania)</div>
      </td>
      <td>
        <a href="https://www.dailynews.co.tz/">
          <span>www.dailynews.co.tz</span>
        </a>
      </td>
      <td>
        <code>en</code>
      </td>
      <td>
        <code>topics</code>
      </td>
      <td>&#160;</td>
      <td>&#160;</td>
    </tr>
    <tr>
      <td>
        <code>HabariLeo</code>
      </td>
      <td>
        <div>Habari Leo</div>
      </td>
      <td>
        <a href="https://www.habarileo.co.tz/">
          <span>www.habarileo.co.tz</span>
        </a>
      </td>
      <td>
        <code>sw</code>
      </td>
      <td>
        <code>topics</code>
      </td>
      <td>&#160;</td>
      <td>&#160;</td>
    </tr>
  </tbody>
</table>


## UK-Publishers

<table class="publishers uk">
  <thead>
    <tr>
      <th>Class&#160;&#160;&#160;&#160;&#160;&#160;&#160;&#160;&#160;&#160;&#160;&#160;&#160;&#160;&#160;&#160;&#160;&#160;&#160;&#160;&#160;&#160;&#160;&#160;&#160;&#160;&#160;&#160;&#160;&#160;&#160;&#160;</th>
      <th>Name&#160;&#160;&#160;&#160;&#160;&#160;&#160;&#160;&#160;&#160;&#160;&#160;&#160;&#160;&#160;&#160;&#160;&#160;&#160;&#160;&#160;&#160;&#160;&#160;&#160;&#160;&#160;&#160;&#160;&#160;&#160;&#160;&#160;&#160;&#160;&#160;&#160;&#160;&#160;&#160;&#160;&#160;&#160;&#160;&#160;&#160;&#160;&#160;&#160;&#160;&#160;&#160;&#160;&#160;&#160;&#160;&#160;&#160;&#160;&#160;&#160;&#160;&#160;&#160;&#160;&#160;&#160;&#160;&#160;&#160;&#160;&#160;</th>
      <th>URL&#160;&#160;&#160;&#160;&#160;&#160;&#160;&#160;&#160;&#160;&#160;&#160;&#160;&#160;&#160;&#160;&#160;&#160;&#160;&#160;&#160;&#160;&#160;&#160;&#160;&#160;&#160;&#160;&#160;&#160;&#160;&#160;&#160;&#160;&#160;&#160;&#160;&#160;&#160;&#160;&#160;&#160;&#160;&#160;&#160;&#160;&#160;&#160;&#160;&#160;&#160;&#160;&#160;&#160;&#160;&#160;</th>
      <th>Languages</th>
      <th>Missing&#160;Attributes</th>
      <th>Deprecated&#160;Attributes</th>
      <th>Additional&#160;Attributes&#160;&#160;&#160;&#160;</th>
    </tr>
  </thead>
  <tbody>
    <tr>
      <td>
        <code>Express</code>
      </td>
      <td>
        <div>Daily Express</div>
      </td>
      <td>
        <a href="https://www.express.co.uk/">
          <span>www.express.co.uk</span>
        </a>
      </td>
      <td>
        <code>en</code>
      </td>
      <td>&#160;</td>
      <td>&#160;</td>
      <td>&#160;</td>
    </tr>
    <tr>
      <td>
        <code>DailyMail</code>
      </td>
      <td>
        <div>Daily Mail</div>
      </td>
      <td>
        <a href="https://www.dailymail.co.uk/">
          <span>www.dailymail.co.uk</span>
        </a>
      </td>
      <td>
        <code>en</code>
      </td>
      <td>&#160;</td>
      <td>&#160;</td>
      <td>&#160;</td>
    </tr>
    <tr>
      <td>
        <code>DailyStar</code>
      </td>
      <td>
        <div>Daily Star</div>
      </td>
      <td>
        <a href="https://www.dailystar.co.uk/">
          <span>www.dailystar.co.uk</span>
        </a>
      </td>
      <td>
        <code>en</code>
      </td>
      <td>&#160;</td>
      <td>&#160;</td>
      <td>&#160;</td>
    </tr>
    <tr>
      <td>
        <code>EuronewsEN</code>
      </td>
      <td>
        <div>Euronews (EN)</div>
      </td>
      <td>
        <a href="https://www.euronews.com/">
          <span>www.euronews.com</span>
        </a>
      </td>
      <td>
        <code>en</code>
      </td>
      <td>&#160;</td>
      <td>&#160;</td>
      <td>&#160;</td>
    </tr>
    <tr>
      <td>
        <code>EveningStandard</code>
      </td>
      <td>
        <div>Evening Standard</div>
      </td>
      <td>
        <a href="https://www.standard.co.uk/">
          <span>www.standard.co.uk</span>
        </a>
      </td>
      <td>
        <code>en</code>
      </td>
      <td>&#160;</td>
      <td>&#160;</td>
      <td>&#160;</td>
    </tr>
    <tr>
      <td>
        <code>Metro</code>
      </td>
      <td>
        <div>Metro</div>
      </td>
      <td>
        <a href="https://metro.co.uk/">
          <span>metro.co.uk</span>
        </a>
      </td>
      <td>
        <code>en</code>
      </td>
      <td>&#160;</td>
      <td>&#160;</td>
      <td>&#160;</td>
    </tr>
    <tr>
      <td>
        <code>BBC</code>
      </td>
      <td>
        <div>The BBC</div>
      </td>
      <td>
        <a href="https://www.bbc.co.uk/">
          <span>www.bbc.co.uk</span>
        </a>
      </td>
      <td>
        <code>en</code>
      </td>
      <td>&#160;</td>
      <td>&#160;</td>
      <td>&#160;</td>
    </tr>
    <tr>
      <td>
        <code>TheGuardian</code>
      </td>
      <td>
        <div>The Guardian</div>
      </td>
      <td>
        <a href="https://www.theguardian.com/">
          <span>www.theguardian.com</span>
        </a>
      </td>
      <td>
        <code>en</code>
      </td>
      <td>&#160;</td>
      <td>&#160;</td>
      <td>&#160;</td>
    </tr>
    <tr>
      <td>
        <code>TheIndependent</code>
      </td>
      <td>
        <div>The Independent</div>
      </td>
      <td>
        <a href="https://www.independent.co.uk/">
          <span>www.independent.co.uk</span>
        </a>
      </td>
      <td>
        <code>en</code>
      </td>
      <td>&#160;</td>
      <td>&#160;</td>
      <td>&#160;</td>
    </tr>
    <tr>
      <td>
        <code>TheMirror</code>
      </td>
      <td>
        <div>The Mirror</div>
      </td>
      <td>
        <a href="https://www.mirror.co.uk/">
          <span>www.mirror.co.uk</span>
        </a>
      </td>
      <td>
        <code>en</code>
      </td>
      <td>&#160;</td>
      <td>&#160;</td>
      <td>&#160;</td>
    </tr>
    <tr>
      <td>
        <code>TheSun</code>
      </td>
      <td>
        <div>The Sun</div>
      </td>
      <td>
        <a href="https://www.thesun.co.uk/">
          <span>www.thesun.co.uk</span>
        </a>
      </td>
      <td>
        <code>en</code>
      </td>
      <td>&#160;</td>
      <td>&#160;</td>
      <td>&#160;</td>
    </tr>
    <tr>
      <td>
        <code>TheTelegraph</code>
      </td>
      <td>
        <div>
          <strike>The Telegraph</strike>
        </div>
      </td>
      <td>
        <a href="https://www.telegraph.co.uk/">
          <span>www.telegraph.co.uk</span>
        </a>
      </td>
      <td>
        <code>en</code>
      </td>
      <td>&#160;</td>
      <td>&#160;</td>
      <td>&#160;</td>
    </tr>
    <tr>
      <td>
        <code>iNews</code>
      </td>
      <td>
        <div>i</div>
      </td>
      <td>
        <a href="https://inews.co.uk/">
          <span>inews.co.uk</span>
        </a>
      </td>
      <td>
        <code>en</code>
      </td>
      <td>&#160;</td>
      <td>&#160;</td>
      <td>&#160;</td>
    </tr>
  </tbody>
</table>


## US-Publishers

<table class="publishers us">
  <thead>
    <tr>
      <th>Class&#160;&#160;&#160;&#160;&#160;&#160;&#160;&#160;&#160;&#160;&#160;&#160;&#160;&#160;&#160;&#160;&#160;&#160;&#160;&#160;&#160;&#160;&#160;&#160;&#160;&#160;&#160;&#160;&#160;&#160;&#160;&#160;</th>
      <th>Name&#160;&#160;&#160;&#160;&#160;&#160;&#160;&#160;&#160;&#160;&#160;&#160;&#160;&#160;&#160;&#160;&#160;&#160;&#160;&#160;&#160;&#160;&#160;&#160;&#160;&#160;&#160;&#160;&#160;&#160;&#160;&#160;&#160;&#160;&#160;&#160;&#160;&#160;&#160;&#160;&#160;&#160;&#160;&#160;&#160;&#160;&#160;&#160;&#160;&#160;&#160;&#160;&#160;&#160;&#160;&#160;&#160;&#160;&#160;&#160;&#160;&#160;&#160;&#160;&#160;&#160;&#160;&#160;&#160;&#160;&#160;&#160;</th>
      <th>URL&#160;&#160;&#160;&#160;&#160;&#160;&#160;&#160;&#160;&#160;&#160;&#160;&#160;&#160;&#160;&#160;&#160;&#160;&#160;&#160;&#160;&#160;&#160;&#160;&#160;&#160;&#160;&#160;&#160;&#160;&#160;&#160;&#160;&#160;&#160;&#160;&#160;&#160;&#160;&#160;&#160;&#160;&#160;&#160;&#160;&#160;&#160;&#160;&#160;&#160;&#160;&#160;&#160;&#160;&#160;&#160;</th>
      <th>Languages</th>
      <th>Missing&#160;Attributes</th>
      <th>Deprecated&#160;Attributes</th>
      <th>Additional&#160;Attributes&#160;&#160;&#160;&#160;</th>
    </tr>
  </thead>
  <tbody>
    <tr>
      <td>
        <code>APNews</code>
      </td>
      <td>
        <div>Associated Press News</div>
      </td>
      <td>
        <a href="https://apnews.com/">
          <span>apnews.com</span>
        </a>
      </td>
      <td>
        <code>en</code>
        <code>es</code>
      </td>
      <td>&#160;</td>
      <td>&#160;</td>
      <td>&#160;</td>
    </tr>
    <tr>
      <td>
        <code>BusinessInsider</code>
      </td>
      <td>
        <div>Business Insider</div>
      </td>
      <td>
        <a href="https://www.businessinsider.com/">
          <span>www.businessinsider.com</span>
        </a>
      </td>
      <td>
        <code>en</code>
      </td>
      <td>
        <code>images</code>
      </td>
      <td>&#160;</td>
      <td>&#160;</td>
    </tr>
    <tr>
      <td>
        <code>CNBC</code>
      </td>
      <td>
        <div>CNBC</div>
      </td>
      <td>
        <a href="https://www.cnbc.com/">
          <span>www.cnbc.com</span>
        </a>
      </td>
      <td>
        <code>en</code>
      </td>
      <td>
        <code>images</code>
      </td>
      <td>&#160;</td>
      <td>
        <code>key_points</code>
      </td>
    </tr>
    <tr>
      <td>
        <code>FoxNews</code>
      </td>
      <td>
        <div>Fox News</div>
      </td>
      <td>
        <a href="https://www.foxnews.com/">
          <span>www.foxnews.com</span>
        </a>
      </td>
      <td>
        <code>en</code>
      </td>
      <td>&#160;</td>
      <td>&#160;</td>
      <td>&#160;</td>
    </tr>
    <tr>
      <td>
        <code>LATimes</code>
      </td>
      <td>
        <div>Los Angeles Times</div>
      </td>
      <td>
        <a href="https://www.latimes.com/">
          <span>www.latimes.com</span>
        </a>
      </td>
      <td>
        <code>en</code>
      </td>
      <td>
        <code>topics</code>
      </td>
      <td>&#160;</td>
      <td>&#160;</td>
    </tr>
    <tr>
      <td>
        <code>OccupyDemocrats</code>
      </td>
      <td>
        <div>
          <strike>Occupy Democrats</strike>
        </div>
      </td>
      <td>
        <a href="https://occupydemocrats.com/">
          <span>occupydemocrats.com</span>
        </a>
      </td>
      <td>
        <code>en</code>
      </td>
      <td>
        <code>images</code>
      </td>
      <td>&#160;</td>
      <td>
        <code>description</code>
      </td>
    </tr>
    <tr>
      <td>
        <code>Reuters</code>
      </td>
      <td>
        <div>
          <strike>Reuters</strike>
        </div>
      </td>
      <td>
        <a href="https://www.reuters.com/">
          <span>www.reuters.com</span>
        </a>
      </td>
      <td>
        <code>en</code>
      </td>
      <td>
        <code>images</code>
      </td>
      <td>&#160;</td>
      <td>&#160;</td>
    </tr>
    <tr>
      <td>
        <code>RollingStone</code>
      </td>
      <td>
        <div>Rolling Stone</div>
      </td>
      <td>
        <a href="https://www.rollingstone.com/">
          <span>www.rollingstone.com</span>
        </a>
      </td>
      <td>
        <code>en</code>
      </td>
      <td>&#160;</td>
      <td>&#160;</td>
      <td>&#160;</td>
    </tr>
    <tr>
      <td>
        <code>TechCrunch</code>
      </td>
      <td>
        <div>TechCrunch</div>
      </td>
      <td>
        <a href="https://techcrunch.com/">
          <span>techcrunch.com</span>
        </a>
      </td>
      <td>
        <code>en</code>
      </td>
      <td>&#160;</td>
      <td>&#160;</td>
      <td>&#160;</td>
    </tr>
    <tr>
      <td>
        <code>TheGatewayPundit</code>
      </td>
      <td>
        <div>The Gateway Pundit</div>
      </td>
      <td>
        <a href="https://www.thegatewaypundit.com/">
          <span>www.thegatewaypundit.com</span>
        </a>
      </td>
      <td>
        <code>en</code>
      </td>
      <td>
        <code>topics</code>
      </td>
      <td>&#160;</td>
      <td>&#160;</td>
    </tr>
    <tr>
      <td>
        <code>TheIntercept</code>
      </td>
      <td>
        <div>The Intercept</div>
      </td>
      <td>
        <a href="https://theintercept.com/">
          <span>theintercept.com</span>
        </a>
      </td>
      <td>
        <code>en</code>
      </td>
      <td>&#160;</td>
      <td>&#160;</td>
      <td>&#160;</td>
    </tr>
    <tr>
      <td>
        <code>TheNation</code>
      </td>
      <td>
        <div>The Nation</div>
      </td>
      <td>
        <a href="https://www.thenation.com/">
          <span>www.thenation.com</span>
        </a>
      </td>
      <td>
        <code>en</code>
      </td>
      <td>&#160;</td>
      <td>&#160;</td>
      <td>&#160;</td>
    </tr>
    <tr>
      <td>
        <code>TheNewYorker</code>
      </td>
      <td>
        <div>The New Yorker</div>
      </td>
      <td>
        <a href="https://www.newyorker.com/">
          <span>www.newyorker.com</span>
        </a>
      </td>
      <td>
        <code>en</code>
      </td>
      <td>&#160;</td>
      <td>&#160;</td>
      <td>
        <code>alternative_description</code>
        <code>alternative_title</code>
        <code>description</code>
        <code>section</code>
      </td>
    </tr>
    <tr>
      <td>
        <code>FreeBeacon</code>
      </td>
      <td>
        <div>The Washington Free Beacon</div>
      </td>
      <td>
        <a href="https://freebeacon.com/">
          <span>freebeacon.com</span>
        </a>
      </td>
      <td>
        <code>en</code>
      </td>
      <td>&#160;</td>
      <td>&#160;</td>
      <td>&#160;</td>
    </tr>
    <tr>
      <td>
        <code>WashingtonTimes</code>
      </td>
      <td>
        <div>
          <strike>The Washington Times</strike>
        </div>
      </td>
      <td>
        <a href="https://www.washingtontimes.com/">
          <span>www.washingtontimes.com</span>
        </a>
      </td>
      <td>
        <code>en</code>
      </td>
      <td>
        <code>images</code>
        <code>topics</code>
      </td>
      <td>&#160;</td>
      <td>&#160;</td>
    </tr>
    <tr>
      <td>
        <code>VoiceOfAmerica</code>
      </td>
      <td>
        <div>Voice Of America</div>
      </td>
      <td>
        <a href="https://www.voanews.com/">
          <span>www.voanews.com</span>
        </a>
      </td>
      <td>
        <code>en</code>
      </td>
      <td>&#160;</td>
      <td>&#160;</td>
      <td>&#160;</td>
    </tr>
    <tr>
      <td>
        <code>WashingtonPost</code>
      </td>
      <td>
        <div>
          <strike>Washington Post</strike>
        </div>
      </td>
      <td>
        <a href="https://www.washingtonpost.com/">
          <span>www.washingtonpost.com</span>
        </a>
      </td>
      <td>
        <code>en</code>
      </td>
      <td>
        <code>images</code>
        <code>topics</code>
      </td>
      <td>&#160;</td>
      <td>&#160;</td>
    </tr>
    <tr>
      <td>
        <code>Wired</code>
      </td>
      <td>
        <div>Wired</div>
      </td>
      <td>
        <a href="https://www.wired.com">
          <span>www.wired.com</span>
        </a>
      </td>
      <td>
        <code>en</code>
      </td>
      <td>&#160;</td>
      <td>&#160;</td>
      <td>&#160;</td>
    </tr>
  </tbody>
</table>


## ZA-Publishers

<table class="publishers za">
  <thead>
    <tr>
      <th>Class&#160;&#160;&#160;&#160;&#160;&#160;&#160;&#160;&#160;&#160;&#160;&#160;&#160;&#160;&#160;&#160;&#160;&#160;&#160;&#160;&#160;&#160;&#160;&#160;&#160;&#160;&#160;&#160;&#160;&#160;&#160;&#160;</th>
      <th>Name&#160;&#160;&#160;&#160;&#160;&#160;&#160;&#160;&#160;&#160;&#160;&#160;&#160;&#160;&#160;&#160;&#160;&#160;&#160;&#160;&#160;&#160;&#160;&#160;&#160;&#160;&#160;&#160;&#160;&#160;&#160;&#160;&#160;&#160;&#160;&#160;&#160;&#160;&#160;&#160;&#160;&#160;&#160;&#160;&#160;&#160;&#160;&#160;&#160;&#160;&#160;&#160;&#160;&#160;&#160;&#160;&#160;&#160;&#160;&#160;&#160;&#160;&#160;&#160;&#160;&#160;&#160;&#160;&#160;&#160;&#160;&#160;</th>
      <th>URL&#160;&#160;&#160;&#160;&#160;&#160;&#160;&#160;&#160;&#160;&#160;&#160;&#160;&#160;&#160;&#160;&#160;&#160;&#160;&#160;&#160;&#160;&#160;&#160;&#160;&#160;&#160;&#160;&#160;&#160;&#160;&#160;&#160;&#160;&#160;&#160;&#160;&#160;&#160;&#160;&#160;&#160;&#160;&#160;&#160;&#160;&#160;&#160;&#160;&#160;&#160;&#160;&#160;&#160;&#160;&#160;</th>
      <th>Languages</th>
      <th>Missing&#160;Attributes</th>
      <th>Deprecated&#160;Attributes</th>
      <th>Additional&#160;Attributes&#160;&#160;&#160;&#160;</th>
    </tr>
  </thead>
  <tbody>
    <tr>
      <td>
        <code>DailyMaverick</code>
      </td>
      <td>
        <div>Daily Maverick</div>
      </td>
      <td>
        <a href="https://www.dailymaverick.co.za/">
          <span>www.dailymaverick.co.za</span>
        </a>
      </td>
      <td>
        <code>en</code>
      </td>
      <td>&#160;</td>
      <td>&#160;</td>
      <td>&#160;</td>
    </tr>
    <tr>
      <td>
        <code>TimesLive</code>
      </td>
      <td>
        <div>Times Live</div>
      </td>
      <td>
        <a href="https://www.timeslive.co.za/">
          <span>www.timeslive.co.za</span>
        </a>
      </td>
      <td>
        <code>en</code>
      </td>
      <td>&#160;</td>
      <td>&#160;</td>
      <td>&#160;</td>
    </tr>
  </tbody>
</table><|MERGE_RESOLUTION|>--- conflicted
+++ resolved
@@ -1190,8 +1190,6 @@
     </tr>
     <tr>
       <td>
-<<<<<<< HEAD
-=======
         <code>StuttgarterZeitung</code>
       </td>
       <td>
@@ -1213,7 +1211,6 @@
     </tr>
     <tr>
       <td>
->>>>>>> d5139cff
         <code>SZ</code>
       </td>
       <td>

--- conflicted
+++ resolved
@@ -401,7 +401,6 @@
     </tr>
     <tr>
       <td>
-<<<<<<< HEAD
         <code>WDR</code>
       </td>
       <td>
@@ -413,7 +412,10 @@
         </a>
       </td>
       <td>&#160;</td>
-=======
+      <td>&#160;</td>
+    </tr>
+    <tr>
+      <td>
         <code>ZDF</code>
       </td>
       <td>
@@ -427,7 +429,7 @@
       <td>
         <code>topics</code>
       </td>
->>>>>>> 5a5a3d87
+       <td>&#160;</td>
       <td>&#160;</td>
     </tr>
   </tbody>

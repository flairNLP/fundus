# Supported Publishers


## AT-Publishers

<table class="publishers at">
  <thead>
    <tr>
      <th>Class&#160;&#160;&#160;&#160;&#160;&#160;&#160;&#160;&#160;&#160;&#160;&#160;&#160;&#160;&#160;&#160;&#160;&#160;&#160;&#160;&#160;&#160;&#160;&#160;&#160;&#160;&#160;&#160;&#160;&#160;&#160;&#160;</th>
      <th>Name&#160;&#160;&#160;&#160;&#160;&#160;&#160;&#160;&#160;&#160;&#160;&#160;&#160;&#160;&#160;&#160;&#160;&#160;&#160;&#160;&#160;&#160;&#160;&#160;&#160;&#160;&#160;&#160;&#160;&#160;&#160;&#160;&#160;&#160;&#160;&#160;&#160;&#160;&#160;&#160;&#160;&#160;&#160;&#160;&#160;&#160;&#160;&#160;&#160;&#160;&#160;&#160;&#160;&#160;&#160;&#160;&#160;&#160;&#160;&#160;&#160;&#160;&#160;&#160;&#160;&#160;&#160;&#160;&#160;&#160;&#160;&#160;</th>
      <th>URL&#160;&#160;&#160;&#160;&#160;&#160;&#160;&#160;&#160;&#160;&#160;&#160;&#160;&#160;&#160;&#160;&#160;&#160;&#160;&#160;&#160;&#160;&#160;&#160;&#160;&#160;&#160;&#160;&#160;&#160;&#160;&#160;&#160;&#160;&#160;&#160;&#160;&#160;&#160;&#160;&#160;&#160;&#160;&#160;&#160;&#160;&#160;&#160;&#160;&#160;&#160;&#160;</th>
      <th>Missing&#160;Attributes</th>
      <th>Additional&#160;Attributes&#160;&#160;&#160;&#160;</th>
    </tr>
  </thead>
  <tbody>
    <tr>
      <td>
        <code>DerStandard</code>
      </td>
      <td>
        <div>Der Standard</div>
      </td>
      <td>
        <a href="https://derstandard.at">
          <span>derstandard.at</span>
        </a>
      </td>
      <td>
        <code>topics</code>
      </td>
      <td>&#160;</td>
    </tr>
    <tr>
      <td>
        <code>ORF</code>
      </td>
      <td>
        <div>&#214;sterreichischer Rundfunk</div>
      </td>
      <td>
        <a href="https://www.orf.at">
          <span>www.orf.at</span>
        </a>
      </td>
      <td>
        <code>topics</code>
      </td>
      <td>&#160;</td>
    </tr>
  </tbody>
</table>


## AU-Publishers

<table class="publishers au">
  <thead>
    <tr>
      <th>Class&#160;&#160;&#160;&#160;&#160;&#160;&#160;&#160;&#160;&#160;&#160;&#160;&#160;&#160;&#160;&#160;&#160;&#160;&#160;&#160;&#160;&#160;&#160;&#160;&#160;&#160;&#160;&#160;&#160;&#160;&#160;&#160;</th>
      <th>Name&#160;&#160;&#160;&#160;&#160;&#160;&#160;&#160;&#160;&#160;&#160;&#160;&#160;&#160;&#160;&#160;&#160;&#160;&#160;&#160;&#160;&#160;&#160;&#160;&#160;&#160;&#160;&#160;&#160;&#160;&#160;&#160;&#160;&#160;&#160;&#160;&#160;&#160;&#160;&#160;&#160;&#160;&#160;&#160;&#160;&#160;&#160;&#160;&#160;&#160;&#160;&#160;&#160;&#160;&#160;&#160;&#160;&#160;&#160;&#160;&#160;&#160;&#160;&#160;&#160;&#160;&#160;&#160;&#160;&#160;&#160;&#160;</th>
      <th>URL&#160;&#160;&#160;&#160;&#160;&#160;&#160;&#160;&#160;&#160;&#160;&#160;&#160;&#160;&#160;&#160;&#160;&#160;&#160;&#160;&#160;&#160;&#160;&#160;&#160;&#160;&#160;&#160;&#160;&#160;&#160;&#160;&#160;&#160;&#160;&#160;&#160;&#160;&#160;&#160;&#160;&#160;&#160;&#160;&#160;&#160;&#160;&#160;&#160;&#160;&#160;&#160;</th>
      <th>Missing&#160;Attributes</th>
      <th>Additional&#160;Attributes&#160;&#160;&#160;&#160;</th>
    </tr>
  </thead>
  <tbody>
    <tr>
      <td>
        <code>NineNews</code>
      </td>
      <td>
        <div>Nine News</div>
      </td>
      <td>
        <a href="https://www.9news.com.au/">
          <span>www.9news.com.au</span>
        </a>
      </td>
      <td>
        <code>topics</code>
      </td>
      <td>&#160;</td>
    </tr>
  </tbody>
</table>


## CA-Publishers

<table class="publishers ca">
  <thead>
    <tr>
      <th>Class&#160;&#160;&#160;&#160;&#160;&#160;&#160;&#160;&#160;&#160;&#160;&#160;&#160;&#160;&#160;&#160;&#160;&#160;&#160;&#160;&#160;&#160;&#160;&#160;&#160;&#160;&#160;&#160;&#160;&#160;&#160;&#160;</th>
      <th>Name&#160;&#160;&#160;&#160;&#160;&#160;&#160;&#160;&#160;&#160;&#160;&#160;&#160;&#160;&#160;&#160;&#160;&#160;&#160;&#160;&#160;&#160;&#160;&#160;&#160;&#160;&#160;&#160;&#160;&#160;&#160;&#160;&#160;&#160;&#160;&#160;&#160;&#160;&#160;&#160;&#160;&#160;&#160;&#160;&#160;&#160;&#160;&#160;&#160;&#160;&#160;&#160;&#160;&#160;&#160;&#160;&#160;&#160;&#160;&#160;&#160;&#160;&#160;&#160;&#160;&#160;&#160;&#160;&#160;&#160;&#160;&#160;</th>
      <th>URL&#160;&#160;&#160;&#160;&#160;&#160;&#160;&#160;&#160;&#160;&#160;&#160;&#160;&#160;&#160;&#160;&#160;&#160;&#160;&#160;&#160;&#160;&#160;&#160;&#160;&#160;&#160;&#160;&#160;&#160;&#160;&#160;&#160;&#160;&#160;&#160;&#160;&#160;&#160;&#160;&#160;&#160;&#160;&#160;&#160;&#160;&#160;&#160;&#160;&#160;&#160;&#160;</th>
      <th>Missing&#160;Attributes</th>
      <th>Additional&#160;Attributes&#160;&#160;&#160;&#160;</th>
    </tr>
  </thead>
  <tbody>
    <tr>
      <td>
        <code>CBCNews</code>
      </td>
      <td>
        <div>CBC News</div>
      </td>
      <td>
        <a href="https://www.cbc.ca/">
          <span>www.cbc.ca</span>
        </a>
      </td>
      <td>&#160;</td>
      <td>&#160;</td>
    </tr>
    <tr>
      <td>
<<<<<<< HEAD
        <code>TheGlobeAndMail</code>
      </td>
      <td>
        <div>The Globe and Mail</div>
      </td>
      <td>
        <a href="https://www.theglobeandmail.com">
          <span>www.theglobeandmail.com</span>
=======
        <code>NationalPost</code>
      </td>
      <td>
        <div>National Post</div>
      </td>
      <td>
        <a href="https://nationalpost.com">
          <span>nationalpost.com</span>
>>>>>>> 34a7f303
        </a>
      </td>
      <td>&#160;</td>
      <td>&#160;</td>
    </tr>
  </tbody>
</table>


## CH-Publishers

<table class="publishers ch">
  <thead>
    <tr>
      <th>Class&#160;&#160;&#160;&#160;&#160;&#160;&#160;&#160;&#160;&#160;&#160;&#160;&#160;&#160;&#160;&#160;&#160;&#160;&#160;&#160;&#160;&#160;&#160;&#160;&#160;&#160;&#160;&#160;&#160;&#160;&#160;&#160;</th>
      <th>Name&#160;&#160;&#160;&#160;&#160;&#160;&#160;&#160;&#160;&#160;&#160;&#160;&#160;&#160;&#160;&#160;&#160;&#160;&#160;&#160;&#160;&#160;&#160;&#160;&#160;&#160;&#160;&#160;&#160;&#160;&#160;&#160;&#160;&#160;&#160;&#160;&#160;&#160;&#160;&#160;&#160;&#160;&#160;&#160;&#160;&#160;&#160;&#160;&#160;&#160;&#160;&#160;&#160;&#160;&#160;&#160;&#160;&#160;&#160;&#160;&#160;&#160;&#160;&#160;&#160;&#160;&#160;&#160;&#160;&#160;&#160;&#160;</th>
      <th>URL&#160;&#160;&#160;&#160;&#160;&#160;&#160;&#160;&#160;&#160;&#160;&#160;&#160;&#160;&#160;&#160;&#160;&#160;&#160;&#160;&#160;&#160;&#160;&#160;&#160;&#160;&#160;&#160;&#160;&#160;&#160;&#160;&#160;&#160;&#160;&#160;&#160;&#160;&#160;&#160;&#160;&#160;&#160;&#160;&#160;&#160;&#160;&#160;&#160;&#160;&#160;&#160;</th>
      <th>Missing&#160;Attributes</th>
      <th>Additional&#160;Attributes&#160;&#160;&#160;&#160;</th>
    </tr>
  </thead>
  <tbody>
    <tr>
      <td>
        <code>NZZ</code>
      </td>
      <td>
        <div>Neue Z&#252;rcher Zeitung (NZZ)</div>
      </td>
      <td>
        <a href="https://www.nzz.ch/">
          <span>www.nzz.ch</span>
        </a>
      </td>
      <td>
        <code>topics</code>
      </td>
      <td>&#160;</td>
    </tr>
    <tr>
      <td>
        <code>SRF</code>
      </td>
      <td>
        <div>Schweizer Radio und Fernsehen</div>
      </td>
      <td>
        <a href="https://www.srf.ch/">
          <span>www.srf.ch</span>
        </a>
      </td>
      <td>
        <code>topics</code>
      </td>
      <td>&#160;</td>
    </tr>
  </tbody>
</table>


## CN-Publishers

<table class="publishers cn">
  <thead>
    <tr>
      <th>Class&#160;&#160;&#160;&#160;&#160;&#160;&#160;&#160;&#160;&#160;&#160;&#160;&#160;&#160;&#160;&#160;&#160;&#160;&#160;&#160;&#160;&#160;&#160;&#160;&#160;&#160;&#160;&#160;&#160;&#160;&#160;&#160;</th>
      <th>Name&#160;&#160;&#160;&#160;&#160;&#160;&#160;&#160;&#160;&#160;&#160;&#160;&#160;&#160;&#160;&#160;&#160;&#160;&#160;&#160;&#160;&#160;&#160;&#160;&#160;&#160;&#160;&#160;&#160;&#160;&#160;&#160;&#160;&#160;&#160;&#160;&#160;&#160;&#160;&#160;&#160;&#160;&#160;&#160;&#160;&#160;&#160;&#160;&#160;&#160;&#160;&#160;&#160;&#160;&#160;&#160;&#160;&#160;&#160;&#160;&#160;&#160;&#160;&#160;&#160;&#160;&#160;&#160;&#160;&#160;&#160;&#160;</th>
      <th>URL&#160;&#160;&#160;&#160;&#160;&#160;&#160;&#160;&#160;&#160;&#160;&#160;&#160;&#160;&#160;&#160;&#160;&#160;&#160;&#160;&#160;&#160;&#160;&#160;&#160;&#160;&#160;&#160;&#160;&#160;&#160;&#160;&#160;&#160;&#160;&#160;&#160;&#160;&#160;&#160;&#160;&#160;&#160;&#160;&#160;&#160;&#160;&#160;&#160;&#160;&#160;&#160;</th>
      <th>Missing&#160;Attributes</th>
      <th>Additional&#160;Attributes&#160;&#160;&#160;&#160;</th>
    </tr>
  </thead>
  <tbody>
    <tr>
      <td>
        <code>People</code>
      </td>
      <td>
        <div>People</div>
      </td>
      <td>
        <a href="http://www.people.com.cn">
          <span>www.people.com.cn</span>
        </a>
      </td>
      <td>&#160;</td>
      <td>&#160;</td>
    </tr>
  </tbody>
</table>


## DE-Publishers

<table class="publishers de">
  <thead>
    <tr>
      <th>Class&#160;&#160;&#160;&#160;&#160;&#160;&#160;&#160;&#160;&#160;&#160;&#160;&#160;&#160;&#160;&#160;&#160;&#160;&#160;&#160;&#160;&#160;&#160;&#160;&#160;&#160;&#160;&#160;&#160;&#160;&#160;&#160;</th>
      <th>Name&#160;&#160;&#160;&#160;&#160;&#160;&#160;&#160;&#160;&#160;&#160;&#160;&#160;&#160;&#160;&#160;&#160;&#160;&#160;&#160;&#160;&#160;&#160;&#160;&#160;&#160;&#160;&#160;&#160;&#160;&#160;&#160;&#160;&#160;&#160;&#160;&#160;&#160;&#160;&#160;&#160;&#160;&#160;&#160;&#160;&#160;&#160;&#160;&#160;&#160;&#160;&#160;&#160;&#160;&#160;&#160;&#160;&#160;&#160;&#160;&#160;&#160;&#160;&#160;&#160;&#160;&#160;&#160;&#160;&#160;&#160;&#160;</th>
      <th>URL&#160;&#160;&#160;&#160;&#160;&#160;&#160;&#160;&#160;&#160;&#160;&#160;&#160;&#160;&#160;&#160;&#160;&#160;&#160;&#160;&#160;&#160;&#160;&#160;&#160;&#160;&#160;&#160;&#160;&#160;&#160;&#160;&#160;&#160;&#160;&#160;&#160;&#160;&#160;&#160;&#160;&#160;&#160;&#160;&#160;&#160;&#160;&#160;&#160;&#160;&#160;&#160;</th>
      <th>Missing&#160;Attributes</th>
      <th>Additional&#160;Attributes&#160;&#160;&#160;&#160;</th>
    </tr>
  </thead>
  <tbody>
    <tr>
      <td>
        <code>BR</code>
      </td>
      <td>
        <div>Bayerischer Rundfunk (BR)</div>
      </td>
      <td>
        <a href="https://www.br.de/">
          <span>www.br.de</span>
        </a>
      </td>
      <td>&#160;</td>
      <td>&#160;</td>
    </tr>
    <tr>
      <td>
        <code>BerlinerMorgenpost</code>
      </td>
      <td>
        <div>Berliner Morgenpost</div>
      </td>
      <td>
        <a href="https://www.morgenpost.de/">
          <span>www.morgenpost.de</span>
        </a>
      </td>
      <td>&#160;</td>
      <td>&#160;</td>
    </tr>
    <tr>
      <td>
        <code>BerlinerZeitung</code>
      </td>
      <td>
        <div>Berliner Zeitung</div>
      </td>
      <td>
        <a href="https://www.berliner-zeitung.de/">
          <span>www.berliner-zeitung.de</span>
        </a>
      </td>
      <td>&#160;</td>
      <td>&#160;</td>
    </tr>
    <tr>
      <td>
        <code>Bild</code>
      </td>
      <td>
        <div>Bild</div>
      </td>
      <td>
        <a href="https://www.bild.de/">
          <span>www.bild.de</span>
        </a>
      </td>
      <td>&#160;</td>
      <td>&#160;</td>
    </tr>
    <tr>
      <td>
        <code>BSZ</code>
      </td>
      <td>
        <div>Braunschweiger Zeitung</div>
      </td>
      <td>
        <a href="https://www.braunschweiger-zeitung.de/">
          <span>www.braunschweiger-zeitung.de</span>
        </a>
      </td>
      <td>&#160;</td>
      <td>&#160;</td>
    </tr>
    <tr>
      <td>
        <code>BusinessInsiderDE</code>
      </td>
      <td>
        <div>Business Insider DE</div>
      </td>
      <td>
        <a href="https://www.businessinsider.de/">
          <span>www.businessinsider.de</span>
        </a>
      </td>
      <td>&#160;</td>
      <td>&#160;</td>
    </tr>
    <tr>
      <td>
        <code>BoersenZeitung</code>
      </td>
      <td>
        <div>B&#246;rsen-Zeitung</div>
      </td>
      <td>
        <a href="https://www.boersen-zeitung.de">
          <span>www.boersen-zeitung.de</span>
        </a>
      </td>
      <td>&#160;</td>
      <td>&#160;</td>
    </tr>
    <tr>
      <td>
        <code>DW</code>
      </td>
      <td>
        <div>Deutsche Welle</div>
      </td>
      <td>
        <a href="https://www.dw.com/">
          <span>www.dw.com</span>
        </a>
      </td>
      <td>&#160;</td>
      <td>&#160;</td>
    </tr>
    <tr>
      <td>
        <code>Taz</code>
      </td>
      <td>
        <div>Die Tageszeitung (taz)</div>
      </td>
      <td>
        <a href="https://taz.de/">
          <span>taz.de</span>
        </a>
      </td>
      <td>&#160;</td>
      <td>&#160;</td>
    </tr>
    <tr>
      <td>
        <code>DieWelt</code>
      </td>
      <td>
        <div>Die Welt</div>
      </td>
      <td>
        <a href="https://www.welt.de/">
          <span>www.welt.de</span>
        </a>
      </td>
      <td>&#160;</td>
      <td>&#160;</td>
    </tr>
    <tr>
      <td>
        <code>DieZeit</code>
      </td>
      <td>
        <div>Die Zeit</div>
      </td>
      <td>
        <a href="https://www.zeit.de/">
          <span>www.zeit.de</span>
        </a>
      </td>
      <td>&#160;</td>
      <td>&#160;</td>
    </tr>
    <tr>
      <td>
        <code>EuronewsDE</code>
      </td>
      <td>
        <div>Euronews (DE)</div>
      </td>
      <td>
        <a href="https://de.euronews.com/">
          <span>de.euronews.com</span>
        </a>
      </td>
      <td>&#160;</td>
      <td>&#160;</td>
    </tr>
    <tr>
      <td>
        <code>Focus</code>
      </td>
      <td>
        <div>Focus Online</div>
      </td>
      <td>
        <a href="https://www.focus.de/">
          <span>www.focus.de</span>
        </a>
      </td>
      <td>&#160;</td>
      <td>&#160;</td>
    </tr>
    <tr>
      <td>
        <code>FAZ</code>
      </td>
      <td>
        <div>Frankfurter Allgemeine Zeitung</div>
      </td>
      <td>
        <a href="https://www.faz.net/">
          <span>www.faz.net</span>
        </a>
      </td>
      <td>&#160;</td>
      <td>&#160;</td>
    </tr>
    <tr>
      <td>
        <code>FrankfurterRundschau</code>
      </td>
      <td>
        <div>Frankfurter Rundschau</div>
      </td>
      <td>
        <a href="https://www.fr.de">
          <span>www.fr.de</span>
        </a>
      </td>
      <td>
        <code>topics</code>
      </td>
      <td>&#160;</td>
    </tr>
    <tr>
      <td>
        <code>FreiePresse</code>
      </td>
      <td>
        <div>FreiePresse</div>
      </td>
      <td>
        <a href="https://www.freiepresse.de/">
          <span>www.freiepresse.de</span>
        </a>
      </td>
      <td>&#160;</td>
      <td>&#160;</td>
    </tr>
    <tr>
      <td>
        <code>Gamestar</code>
      </td>
      <td>
        <div>Gamestar</div>
      </td>
      <td>
        <a href="https://www.gamestar.de/">
          <span>www.gamestar.de</span>
        </a>
      </td>
      <td>
        <code>topics</code>
      </td>
      <td>&#160;</td>
    </tr>
    <tr>
      <td>
        <code>Golem</code>
      </td>
      <td>
        <div>Golem</div>
      </td>
      <td>
        <a href="https://www.golem.de/">
          <span>www.golem.de</span>
        </a>
      </td>
      <td>&#160;</td>
      <td>&#160;</td>
    </tr>
    <tr>
      <td>
        <code>HamburgerAbendblatt</code>
      </td>
      <td>
        <div>Hamburger Abendblatt</div>
      </td>
      <td>
        <a href="https://www.abendblatt.de/">
          <span>www.abendblatt.de</span>
        </a>
      </td>
      <td>&#160;</td>
      <td>&#160;</td>
    </tr>
    <tr>
      <td>
        <code>Heise</code>
      </td>
      <td>
        <div>Heise</div>
      </td>
      <td>
        <a href="https://www.heise.de">
          <span>www.heise.de</span>
        </a>
      </td>
      <td>&#160;</td>
      <td>&#160;</td>
    </tr>
    <tr>
      <td>
        <code>Hessenschau</code>
      </td>
      <td>
        <div>Hessenschau</div>
      </td>
      <td>
        <a href="https://www.hessenschau.de/">
          <span>www.hessenschau.de</span>
        </a>
      </td>
      <td>&#160;</td>
      <td>&#160;</td>
    </tr>
    <tr>
      <td>
        <code>JungeWelt</code>
      </td>
      <td>
        <div>Junge Welt</div>
      </td>
      <td>
        <a href="https://www.jungewelt.de/">
          <span>www.jungewelt.de</span>
        </a>
      </td>
      <td>&#160;</td>
      <td>&#160;</td>
    </tr>
    <tr>
      <td>
        <code>Kicker</code>
      </td>
      <td>
        <div>Kicker</div>
      </td>
      <td>
        <a href="https://www.kicker.de/">
          <span>www.kicker.de</span>
        </a>
      </td>
      <td>
        <code>topics</code>
      </td>
      <td>&#160;</td>
    </tr>
    <tr>
      <td>
        <code>Krautreporter</code>
      </td>
      <td>
        <div>Krautreporter</div>
      </td>
      <td>
        <a href="https://krautreporter.de/">
          <span>krautreporter.de</span>
        </a>
      </td>
      <td>&#160;</td>
      <td>&#160;</td>
    </tr>
    <tr>
      <td>
        <code>MitteldeutscheZeitung</code>
      </td>
      <td>
        <div>Mitteldeutsche Zeitung</div>
      </td>
      <td>
        <a href="https://www.mz.de/">
          <span>www.mz.de</span>
        </a>
      </td>
      <td>&#160;</td>
      <td>&#160;</td>
    </tr>
    <tr>
      <td>
        <code>MDR</code>
      </td>
      <td>
        <div>Mitteldeutscher Rundfunk (MDR)</div>
      </td>
      <td>
        <a href="https://www.mdr.de/">
          <span>www.mdr.de</span>
        </a>
      </td>
      <td>&#160;</td>
      <td>&#160;</td>
    </tr>
    <tr>
      <td>
        <code>MotorSportMagazin</code>
      </td>
      <td>
        <div>MotorSport Magazin</div>
      </td>
      <td>
        <a href="https://www.motorsport-magazin.com/">
          <span>www.motorsport-magazin.com</span>
        </a>
      </td>
      <td>&#160;</td>
      <td>&#160;</td>
    </tr>
    <tr>
      <td>
        <code>Merkur</code>
      </td>
      <td>
        <div>M&#252;nchner Merkur</div>
      </td>
      <td>
        <a href="https://www.merkur.de/">
          <span>www.merkur.de</span>
        </a>
      </td>
      <td>
        <code>topics</code>
      </td>
      <td>&#160;</td>
    </tr>
    <tr>
      <td>
        <code>NTV</code>
      </td>
      <td>
        <div>N-Tv</div>
      </td>
      <td>
        <a href="https://www.n-tv.de/">
          <span>www.n-tv.de</span>
        </a>
      </td>
      <td>&#160;</td>
      <td>&#160;</td>
    </tr>
    <tr>
      <td>
        <code>NDR</code>
      </td>
      <td>
        <div>Norddeutscher Rundfunk (NDR)</div>
      </td>
      <td>
        <a href="https://www.ndr.de/">
          <span>www.ndr.de</span>
        </a>
      </td>
      <td>&#160;</td>
      <td>&#160;</td>
    </tr>
    <tr>
      <td>
        <code>Postillon</code>
      </td>
      <td>
        <div>Postillon</div>
      </td>
      <td>
        <a href="https://www.der-postillon.com/">
          <span>www.der-postillon.com</span>
        </a>
      </td>
      <td>
        <code>topics</code>
      </td>
      <td>&#160;</td>
    </tr>
    <tr>
      <td>
        <code>RheinischePost</code>
      </td>
      <td>
        <div>Rheinische Post</div>
      </td>
      <td>
        <a href="https://rp-online.de/">
          <span>rp-online.de</span>
        </a>
      </td>
      <td>&#160;</td>
      <td>&#160;</td>
    </tr>
    <tr>
      <td>
        <code>RuhrNachrichten</code>
      </td>
      <td>
        <div>Ruhr Nachrichten</div>
      </td>
      <td>
        <a href="https://www.ruhrnachrichten.de/">
          <span>www.ruhrnachrichten.de</span>
        </a>
      </td>
      <td>&#160;</td>
      <td>&#160;</td>
    </tr>
    <tr>
      <td>
        <code>SpiegelOnline</code>
      </td>
      <td>
        <div>Spiegel Online</div>
      </td>
      <td>
        <a href="https://www.spiegel.de/">
          <span>www.spiegel.de</span>
        </a>
      </td>
      <td>&#160;</td>
      <td>&#160;</td>
    </tr>
    <tr>
      <td>
        <code>SportSchau</code>
      </td>
      <td>
        <div>Sportschau</div>
      </td>
      <td>
        <a href="https://www.sportschau.de/">
          <span>www.sportschau.de</span>
        </a>
      </td>
      <td>&#160;</td>
      <td>&#160;</td>
    </tr>
    <tr>
      <td>
        <code>Stern</code>
      </td>
      <td>
        <div>Stern</div>
      </td>
      <td>
        <a href="https://www.stern.de/">
          <span>www.stern.de</span>
        </a>
      </td>
      <td>&#160;</td>
      <td>&#160;</td>
    </tr>
    <tr>
      <td>
        <code>SZ</code>
      </td>
      <td>
        <div>S&#252;ddeutsche Zeitung</div>
      </td>
      <td>
        <a href="https://www.sueddeutsche.de/">
          <span>www.sueddeutsche.de</span>
        </a>
      </td>
      <td>&#160;</td>
      <td>&#160;</td>
    </tr>
    <tr>
      <td>
        <code>Tagesschau</code>
      </td>
      <td>
        <div>Tagesschau</div>
      </td>
      <td>
        <a href="https://www.tagesschau.de/">
          <span>www.tagesschau.de</span>
        </a>
      </td>
      <td>&#160;</td>
      <td>&#160;</td>
    </tr>
    <tr>
      <td>
        <code>Tagesspiegel</code>
      </td>
      <td>
        <div>Tagesspiegel</div>
      </td>
      <td>
        <a href="https://www.tagesspiegel.de/">
          <span>www.tagesspiegel.de</span>
        </a>
      </td>
      <td>&#160;</td>
      <td>&#160;</td>
    </tr>
    <tr>
      <td>
        <code>VogueDE</code>
      </td>
      <td>
        <div>Vogue</div>
      </td>
      <td>
        <a href="https://www.vogue.de/">
          <span>www.vogue.de</span>
        </a>
      </td>
      <td>&#160;</td>
      <td>&#160;</td>
    </tr>
    <tr>
      <td>
        <code>WAZ</code>
      </td>
      <td>
        <div>Westdeutsche Allgemeine Zeitung (WAZ)</div>
      </td>
      <td>
        <a href="https://www.waz.de/">
          <span>www.waz.de</span>
        </a>
      </td>
      <td>&#160;</td>
      <td>&#160;</td>
    </tr>
    <tr>
      <td>
        <code>WDR</code>
      </td>
      <td>
        <div>Westdeutscher Rundfunk</div>
      </td>
      <td>
        <a href="https://www1.wdr.de/">
          <span>www1.wdr.de</span>
        </a>
      </td>
      <td>&#160;</td>
      <td>&#160;</td>
    </tr>
    <tr>
      <td>
        <code>WinFuture</code>
      </td>
      <td>
        <div>WinFuture</div>
      </td>
      <td>
        <a href="https://winfuture.de/">
          <span>winfuture.de</span>
        </a>
      </td>
      <td>&#160;</td>
      <td>&#160;</td>
    </tr>
    <tr>
      <td>
        <code>ZDF</code>
      </td>
      <td>
        <div>ZDF</div>
      </td>
      <td>
        <a href="https://www.zdf.de/">
          <span>www.zdf.de</span>
        </a>
      </td>
      <td>
        <code>topics</code>
      </td>
      <td>&#160;</td>
    </tr>
    <tr>
      <td>
        <code>NetzpolitikOrg</code>
      </td>
      <td>
        <div>netzpolitik.org</div>
      </td>
      <td>
        <a href="https://netzpolitik.org/">
          <span>netzpolitik.org</span>
        </a>
      </td>
      <td>&#160;</td>
      <td>&#160;</td>
    </tr>
  </tbody>
</table>


## FR-Publishers

<table class="publishers fr">
  <thead>
    <tr>
      <th>Class&#160;&#160;&#160;&#160;&#160;&#160;&#160;&#160;&#160;&#160;&#160;&#160;&#160;&#160;&#160;&#160;&#160;&#160;&#160;&#160;&#160;&#160;&#160;&#160;&#160;&#160;&#160;&#160;&#160;&#160;&#160;&#160;</th>
      <th>Name&#160;&#160;&#160;&#160;&#160;&#160;&#160;&#160;&#160;&#160;&#160;&#160;&#160;&#160;&#160;&#160;&#160;&#160;&#160;&#160;&#160;&#160;&#160;&#160;&#160;&#160;&#160;&#160;&#160;&#160;&#160;&#160;&#160;&#160;&#160;&#160;&#160;&#160;&#160;&#160;&#160;&#160;&#160;&#160;&#160;&#160;&#160;&#160;&#160;&#160;&#160;&#160;&#160;&#160;&#160;&#160;&#160;&#160;&#160;&#160;&#160;&#160;&#160;&#160;&#160;&#160;&#160;&#160;&#160;&#160;&#160;&#160;</th>
      <th>URL&#160;&#160;&#160;&#160;&#160;&#160;&#160;&#160;&#160;&#160;&#160;&#160;&#160;&#160;&#160;&#160;&#160;&#160;&#160;&#160;&#160;&#160;&#160;&#160;&#160;&#160;&#160;&#160;&#160;&#160;&#160;&#160;&#160;&#160;&#160;&#160;&#160;&#160;&#160;&#160;&#160;&#160;&#160;&#160;&#160;&#160;&#160;&#160;&#160;&#160;&#160;&#160;</th>
      <th>Missing&#160;Attributes</th>
      <th>Additional&#160;Attributes&#160;&#160;&#160;&#160;</th>
    </tr>
  </thead>
  <tbody>
    <tr>
      <td>
        <code>EuronewsFR</code>
      </td>
      <td>
        <div>Euronews (FR)</div>
      </td>
      <td>
        <a href="https://fr.euronews.com/">
          <span>fr.euronews.com</span>
        </a>
      </td>
      <td>&#160;</td>
      <td>&#160;</td>
    </tr>
    <tr>
      <td>
        <code>LeFigaro</code>
      </td>
      <td>
        <div>Le Figaro</div>
      </td>
      <td>
        <a href="https://www.lefigaro.fr/">
          <span>www.lefigaro.fr</span>
        </a>
      </td>
      <td>&#160;</td>
      <td>&#160;</td>
    </tr>
    <tr>
      <td>
        <code>LeMonde</code>
      </td>
      <td>
        <div>Le Monde</div>
      </td>
      <td>
        <a href="https://www.lemonde.fr/">
          <span>www.lemonde.fr</span>
        </a>
      </td>
      <td>&#160;</td>
      <td>&#160;</td>
    </tr>
    <tr>
      <td>
        <code>LesEchos</code>
      </td>
      <td>
        <div>Les &#201;chos</div>
      </td>
      <td>
        <a href="https://www.lesechos.fr/">
          <span>www.lesechos.fr</span>
        </a>
      </td>
      <td>&#160;</td>
      <td>&#160;</td>
    </tr>
  </tbody>
</table>


## LT-Publishers

<table class="publishers lt">
  <thead>
    <tr>
      <th>Class&#160;&#160;&#160;&#160;&#160;&#160;&#160;&#160;&#160;&#160;&#160;&#160;&#160;&#160;&#160;&#160;&#160;&#160;&#160;&#160;&#160;&#160;&#160;&#160;&#160;&#160;&#160;&#160;&#160;&#160;&#160;&#160;</th>
      <th>Name&#160;&#160;&#160;&#160;&#160;&#160;&#160;&#160;&#160;&#160;&#160;&#160;&#160;&#160;&#160;&#160;&#160;&#160;&#160;&#160;&#160;&#160;&#160;&#160;&#160;&#160;&#160;&#160;&#160;&#160;&#160;&#160;&#160;&#160;&#160;&#160;&#160;&#160;&#160;&#160;&#160;&#160;&#160;&#160;&#160;&#160;&#160;&#160;&#160;&#160;&#160;&#160;&#160;&#160;&#160;&#160;&#160;&#160;&#160;&#160;&#160;&#160;&#160;&#160;&#160;&#160;&#160;&#160;&#160;&#160;&#160;&#160;</th>
      <th>URL&#160;&#160;&#160;&#160;&#160;&#160;&#160;&#160;&#160;&#160;&#160;&#160;&#160;&#160;&#160;&#160;&#160;&#160;&#160;&#160;&#160;&#160;&#160;&#160;&#160;&#160;&#160;&#160;&#160;&#160;&#160;&#160;&#160;&#160;&#160;&#160;&#160;&#160;&#160;&#160;&#160;&#160;&#160;&#160;&#160;&#160;&#160;&#160;&#160;&#160;&#160;&#160;</th>
      <th>Missing&#160;Attributes</th>
      <th>Additional&#160;Attributes&#160;&#160;&#160;&#160;</th>
    </tr>
  </thead>
  <tbody>
    <tr>
      <td>
        <code>LRT</code>
      </td>
      <td>
        <div>Lithuanian National Radio and Television</div>
      </td>
      <td>
        <a href="https://www.lrt.lt">
          <span>www.lrt.lt</span>
        </a>
      </td>
      <td>&#160;</td>
      <td>&#160;</td>
    </tr>
  </tbody>
</table>


## MY-Publishers

<table class="publishers my">
  <thead>
    <tr>
      <th>Class&#160;&#160;&#160;&#160;&#160;&#160;&#160;&#160;&#160;&#160;&#160;&#160;&#160;&#160;&#160;&#160;&#160;&#160;&#160;&#160;&#160;&#160;&#160;&#160;&#160;&#160;&#160;&#160;&#160;&#160;&#160;&#160;</th>
      <th>Name&#160;&#160;&#160;&#160;&#160;&#160;&#160;&#160;&#160;&#160;&#160;&#160;&#160;&#160;&#160;&#160;&#160;&#160;&#160;&#160;&#160;&#160;&#160;&#160;&#160;&#160;&#160;&#160;&#160;&#160;&#160;&#160;&#160;&#160;&#160;&#160;&#160;&#160;&#160;&#160;&#160;&#160;&#160;&#160;&#160;&#160;&#160;&#160;&#160;&#160;&#160;&#160;&#160;&#160;&#160;&#160;&#160;&#160;&#160;&#160;&#160;&#160;&#160;&#160;&#160;&#160;&#160;&#160;&#160;&#160;&#160;&#160;</th>
      <th>URL&#160;&#160;&#160;&#160;&#160;&#160;&#160;&#160;&#160;&#160;&#160;&#160;&#160;&#160;&#160;&#160;&#160;&#160;&#160;&#160;&#160;&#160;&#160;&#160;&#160;&#160;&#160;&#160;&#160;&#160;&#160;&#160;&#160;&#160;&#160;&#160;&#160;&#160;&#160;&#160;&#160;&#160;&#160;&#160;&#160;&#160;&#160;&#160;&#160;&#160;&#160;&#160;</th>
      <th>Missing&#160;Attributes</th>
      <th>Additional&#160;Attributes&#160;&#160;&#160;&#160;</th>
    </tr>
  </thead>
  <tbody>
    <tr>
      <td>
        <code>MalayMail</code>
      </td>
      <td>
        <div>Malay Mail</div>
      </td>
      <td>
        <a href="https://www.malaymail.com/">
          <span>www.malaymail.com</span>
        </a>
      </td>
      <td>&#160;</td>
      <td>&#160;</td>
    </tr>
  </tbody>
</table>


## NA-Publishers

<table class="publishers na">
  <thead>
    <tr>
      <th>Class&#160;&#160;&#160;&#160;&#160;&#160;&#160;&#160;&#160;&#160;&#160;&#160;&#160;&#160;&#160;&#160;&#160;&#160;&#160;&#160;&#160;&#160;&#160;&#160;&#160;&#160;&#160;&#160;&#160;&#160;&#160;&#160;</th>
      <th>Name&#160;&#160;&#160;&#160;&#160;&#160;&#160;&#160;&#160;&#160;&#160;&#160;&#160;&#160;&#160;&#160;&#160;&#160;&#160;&#160;&#160;&#160;&#160;&#160;&#160;&#160;&#160;&#160;&#160;&#160;&#160;&#160;&#160;&#160;&#160;&#160;&#160;&#160;&#160;&#160;&#160;&#160;&#160;&#160;&#160;&#160;&#160;&#160;&#160;&#160;&#160;&#160;&#160;&#160;&#160;&#160;&#160;&#160;&#160;&#160;&#160;&#160;&#160;&#160;&#160;&#160;&#160;&#160;&#160;&#160;&#160;&#160;</th>
      <th>URL&#160;&#160;&#160;&#160;&#160;&#160;&#160;&#160;&#160;&#160;&#160;&#160;&#160;&#160;&#160;&#160;&#160;&#160;&#160;&#160;&#160;&#160;&#160;&#160;&#160;&#160;&#160;&#160;&#160;&#160;&#160;&#160;&#160;&#160;&#160;&#160;&#160;&#160;&#160;&#160;&#160;&#160;&#160;&#160;&#160;&#160;&#160;&#160;&#160;&#160;&#160;&#160;</th>
      <th>Missing&#160;Attributes</th>
      <th>Additional&#160;Attributes&#160;&#160;&#160;&#160;</th>
    </tr>
  </thead>
  <tbody>
    <tr>
      <td>
        <code>TheNamibian</code>
      </td>
      <td>
        <div>The Namibian</div>
      </td>
      <td>
        <a href="https://www.namibian.com.na/">
          <span>www.namibian.com.na</span>
        </a>
      </td>
      <td>
        <code>topics</code>
      </td>
      <td>&#160;</td>
    </tr>
  </tbody>
</table>


## NO-Publishers

<table class="publishers no">
  <thead>
    <tr>
      <th>Class&#160;&#160;&#160;&#160;&#160;&#160;&#160;&#160;&#160;&#160;&#160;&#160;&#160;&#160;&#160;&#160;&#160;&#160;&#160;&#160;&#160;&#160;&#160;&#160;&#160;&#160;&#160;&#160;&#160;&#160;&#160;&#160;</th>
      <th>Name&#160;&#160;&#160;&#160;&#160;&#160;&#160;&#160;&#160;&#160;&#160;&#160;&#160;&#160;&#160;&#160;&#160;&#160;&#160;&#160;&#160;&#160;&#160;&#160;&#160;&#160;&#160;&#160;&#160;&#160;&#160;&#160;&#160;&#160;&#160;&#160;&#160;&#160;&#160;&#160;&#160;&#160;&#160;&#160;&#160;&#160;&#160;&#160;&#160;&#160;&#160;&#160;&#160;&#160;&#160;&#160;&#160;&#160;&#160;&#160;&#160;&#160;&#160;&#160;&#160;&#160;&#160;&#160;&#160;&#160;&#160;&#160;</th>
      <th>URL&#160;&#160;&#160;&#160;&#160;&#160;&#160;&#160;&#160;&#160;&#160;&#160;&#160;&#160;&#160;&#160;&#160;&#160;&#160;&#160;&#160;&#160;&#160;&#160;&#160;&#160;&#160;&#160;&#160;&#160;&#160;&#160;&#160;&#160;&#160;&#160;&#160;&#160;&#160;&#160;&#160;&#160;&#160;&#160;&#160;&#160;&#160;&#160;&#160;&#160;&#160;&#160;</th>
      <th>Missing&#160;Attributes</th>
      <th>Additional&#160;Attributes&#160;&#160;&#160;&#160;</th>
    </tr>
  </thead>
  <tbody>
    <tr>
      <td>
        <code>Dagbladet</code>
      </td>
      <td>
        <div>Dagbladet</div>
      </td>
      <td>
        <a href="https://www.db.no/">
          <span>www.db.no</span>
        </a>
      </td>
      <td>&#160;</td>
      <td>&#160;</td>
    </tr>
    <tr>
      <td>
        <code>Nettavisen</code>
      </td>
      <td>
        <div>Nettavisen</div>
      </td>
      <td>
        <a href="https://www.nettavisen.no/">
          <span>www.nettavisen.no</span>
        </a>
      </td>
      <td>&#160;</td>
      <td>&#160;</td>
    </tr>
    <tr>
      <td>
        <code>NRK</code>
      </td>
      <td>
        <div>Norsk rikskringkasting</div>
      </td>
      <td>
        <a href="https://www.nrk.no/">
          <span>www.nrk.no</span>
        </a>
      </td>
      <td>
        <code>topics</code>
      </td>
      <td>&#160;</td>
    </tr>
    <tr>
      <td>
        <code>VerdensGang</code>
      </td>
      <td>
        <div>Verdens Gang</div>
      </td>
      <td>
        <a href="https://www.vg.no/">
          <span>www.vg.no</span>
        </a>
      </td>
      <td>&#160;</td>
      <td>&#160;</td>
    </tr>
  </tbody>
</table>


## TR-Publishers

<table class="publishers tr">
  <thead>
    <tr>
      <th>Class&#160;&#160;&#160;&#160;&#160;&#160;&#160;&#160;&#160;&#160;&#160;&#160;&#160;&#160;&#160;&#160;&#160;&#160;&#160;&#160;&#160;&#160;&#160;&#160;&#160;&#160;&#160;&#160;&#160;&#160;&#160;&#160;</th>
      <th>Name&#160;&#160;&#160;&#160;&#160;&#160;&#160;&#160;&#160;&#160;&#160;&#160;&#160;&#160;&#160;&#160;&#160;&#160;&#160;&#160;&#160;&#160;&#160;&#160;&#160;&#160;&#160;&#160;&#160;&#160;&#160;&#160;&#160;&#160;&#160;&#160;&#160;&#160;&#160;&#160;&#160;&#160;&#160;&#160;&#160;&#160;&#160;&#160;&#160;&#160;&#160;&#160;&#160;&#160;&#160;&#160;&#160;&#160;&#160;&#160;&#160;&#160;&#160;&#160;&#160;&#160;&#160;&#160;&#160;&#160;&#160;&#160;</th>
      <th>URL&#160;&#160;&#160;&#160;&#160;&#160;&#160;&#160;&#160;&#160;&#160;&#160;&#160;&#160;&#160;&#160;&#160;&#160;&#160;&#160;&#160;&#160;&#160;&#160;&#160;&#160;&#160;&#160;&#160;&#160;&#160;&#160;&#160;&#160;&#160;&#160;&#160;&#160;&#160;&#160;&#160;&#160;&#160;&#160;&#160;&#160;&#160;&#160;&#160;&#160;&#160;&#160;</th>
      <th>Missing&#160;Attributes</th>
      <th>Additional&#160;Attributes&#160;&#160;&#160;&#160;</th>
    </tr>
  </thead>
  <tbody>
    <tr>
      <td>
        <code>Haberturk</code>
      </td>
      <td>
        <div>Haberturk</div>
      </td>
      <td>
        <a href="https://www.haberturk.com/">
          <span>www.haberturk.com</span>
        </a>
      </td>
      <td>&#160;</td>
      <td>
        <code>description</code>
      </td>
    </tr>
    <tr>
      <td>
        <code>NTVTR</code>
      </td>
      <td>
        <div>NTVTR</div>
      </td>
      <td>
        <a href="https://www.ntv.com.tr/">
          <span>www.ntv.com.tr</span>
        </a>
      </td>
      <td>&#160;</td>
      <td>&#160;</td>
    </tr>
  </tbody>
</table>


## UK-Publishers

<table class="publishers uk">
  <thead>
    <tr>
      <th>Class&#160;&#160;&#160;&#160;&#160;&#160;&#160;&#160;&#160;&#160;&#160;&#160;&#160;&#160;&#160;&#160;&#160;&#160;&#160;&#160;&#160;&#160;&#160;&#160;&#160;&#160;&#160;&#160;&#160;&#160;&#160;&#160;</th>
      <th>Name&#160;&#160;&#160;&#160;&#160;&#160;&#160;&#160;&#160;&#160;&#160;&#160;&#160;&#160;&#160;&#160;&#160;&#160;&#160;&#160;&#160;&#160;&#160;&#160;&#160;&#160;&#160;&#160;&#160;&#160;&#160;&#160;&#160;&#160;&#160;&#160;&#160;&#160;&#160;&#160;&#160;&#160;&#160;&#160;&#160;&#160;&#160;&#160;&#160;&#160;&#160;&#160;&#160;&#160;&#160;&#160;&#160;&#160;&#160;&#160;&#160;&#160;&#160;&#160;&#160;&#160;&#160;&#160;&#160;&#160;&#160;&#160;</th>
      <th>URL&#160;&#160;&#160;&#160;&#160;&#160;&#160;&#160;&#160;&#160;&#160;&#160;&#160;&#160;&#160;&#160;&#160;&#160;&#160;&#160;&#160;&#160;&#160;&#160;&#160;&#160;&#160;&#160;&#160;&#160;&#160;&#160;&#160;&#160;&#160;&#160;&#160;&#160;&#160;&#160;&#160;&#160;&#160;&#160;&#160;&#160;&#160;&#160;&#160;&#160;&#160;&#160;</th>
      <th>Missing&#160;Attributes</th>
      <th>Additional&#160;Attributes&#160;&#160;&#160;&#160;</th>
    </tr>
  </thead>
  <tbody>
    <tr>
      <td>
        <code>Express</code>
      </td>
      <td>
        <div>Daily Express</div>
      </td>
      <td>
        <a href="https://www.express.co.uk/">
          <span>www.express.co.uk</span>
        </a>
      </td>
      <td>&#160;</td>
      <td>&#160;</td>
    </tr>
    <tr>
      <td>
        <code>DailyMail</code>
      </td>
      <td>
        <div>Daily Mail</div>
      </td>
      <td>
        <a href="https://www.dailymail.co.uk/">
          <span>www.dailymail.co.uk</span>
        </a>
      </td>
      <td>&#160;</td>
      <td>&#160;</td>
    </tr>
    <tr>
      <td>
        <code>DailyStar</code>
      </td>
      <td>
        <div>Daily Star</div>
      </td>
      <td>
        <a href="https://www.dailystar.co.uk/">
          <span>www.dailystar.co.uk</span>
        </a>
      </td>
      <td>&#160;</td>
      <td>&#160;</td>
    </tr>
    <tr>
      <td>
        <code>EuronewsEN</code>
      </td>
      <td>
        <div>Euronews (EN)</div>
      </td>
      <td>
        <a href="https://www.euronews.com/">
          <span>www.euronews.com</span>
        </a>
      </td>
      <td>&#160;</td>
      <td>&#160;</td>
    </tr>
    <tr>
      <td>
        <code>EveningStandard</code>
      </td>
      <td>
        <div>Evening Standard</div>
      </td>
      <td>
        <a href="https://www.standard.co.uk/">
          <span>www.standard.co.uk</span>
        </a>
      </td>
      <td>&#160;</td>
      <td>&#160;</td>
    </tr>
    <tr>
      <td>
        <code>Metro</code>
      </td>
      <td>
        <div>Metro</div>
      </td>
      <td>
        <a href="https://metro.co.uk/">
          <span>metro.co.uk</span>
        </a>
      </td>
      <td>&#160;</td>
      <td>&#160;</td>
    </tr>
    <tr>
      <td>
        <code>BBC</code>
      </td>
      <td>
        <div>The BBC</div>
      </td>
      <td>
        <a href="https://www.bbc.co.uk/">
          <span>www.bbc.co.uk</span>
        </a>
      </td>
      <td>&#160;</td>
      <td>&#160;</td>
    </tr>
    <tr>
      <td>
        <code>TheGuardian</code>
      </td>
      <td>
        <div>The Guardian</div>
      </td>
      <td>
        <a href="https://www.theguardian.com/">
          <span>www.theguardian.com</span>
        </a>
      </td>
      <td>&#160;</td>
      <td>&#160;</td>
    </tr>
    <tr>
      <td>
        <code>TheIndependent</code>
      </td>
      <td>
        <div>The Independent</div>
      </td>
      <td>
        <a href="https://www.independent.co.uk/">
          <span>www.independent.co.uk</span>
        </a>
      </td>
      <td>&#160;</td>
      <td>&#160;</td>
    </tr>
    <tr>
      <td>
        <code>TheMirror</code>
      </td>
      <td>
        <div>The Mirror</div>
      </td>
      <td>
        <a href="https://www.mirror.co.uk/">
          <span>www.mirror.co.uk</span>
        </a>
      </td>
      <td>&#160;</td>
      <td>&#160;</td>
    </tr>
    <tr>
      <td>
        <code>TheSun</code>
      </td>
      <td>
        <div>The Sun</div>
      </td>
      <td>
        <a href="https://www.thesun.co.uk/">
          <span>www.thesun.co.uk</span>
        </a>
      </td>
      <td>&#160;</td>
      <td>&#160;</td>
    </tr>
    <tr>
      <td>
        <code>TheTelegraph</code>
      </td>
      <td>
        <div>The Telegraph</div>
      </td>
      <td>
        <a href="https://www.telegraph.co.uk/">
          <span>www.telegraph.co.uk</span>
        </a>
      </td>
      <td>&#160;</td>
      <td>&#160;</td>
    </tr>
    <tr>
      <td>
        <code>iNews</code>
      </td>
      <td>
        <div>i</div>
      </td>
      <td>
        <a href="https://inews.co.uk/">
          <span>inews.co.uk</span>
        </a>
      </td>
      <td>&#160;</td>
      <td>&#160;</td>
    </tr>
  </tbody>
</table>


## US-Publishers

<table class="publishers us">
  <thead>
    <tr>
      <th>Class&#160;&#160;&#160;&#160;&#160;&#160;&#160;&#160;&#160;&#160;&#160;&#160;&#160;&#160;&#160;&#160;&#160;&#160;&#160;&#160;&#160;&#160;&#160;&#160;&#160;&#160;&#160;&#160;&#160;&#160;&#160;&#160;</th>
      <th>Name&#160;&#160;&#160;&#160;&#160;&#160;&#160;&#160;&#160;&#160;&#160;&#160;&#160;&#160;&#160;&#160;&#160;&#160;&#160;&#160;&#160;&#160;&#160;&#160;&#160;&#160;&#160;&#160;&#160;&#160;&#160;&#160;&#160;&#160;&#160;&#160;&#160;&#160;&#160;&#160;&#160;&#160;&#160;&#160;&#160;&#160;&#160;&#160;&#160;&#160;&#160;&#160;&#160;&#160;&#160;&#160;&#160;&#160;&#160;&#160;&#160;&#160;&#160;&#160;&#160;&#160;&#160;&#160;&#160;&#160;&#160;&#160;</th>
      <th>URL&#160;&#160;&#160;&#160;&#160;&#160;&#160;&#160;&#160;&#160;&#160;&#160;&#160;&#160;&#160;&#160;&#160;&#160;&#160;&#160;&#160;&#160;&#160;&#160;&#160;&#160;&#160;&#160;&#160;&#160;&#160;&#160;&#160;&#160;&#160;&#160;&#160;&#160;&#160;&#160;&#160;&#160;&#160;&#160;&#160;&#160;&#160;&#160;&#160;&#160;&#160;&#160;</th>
      <th>Missing&#160;Attributes</th>
      <th>Additional&#160;Attributes&#160;&#160;&#160;&#160;</th>
    </tr>
  </thead>
  <tbody>
    <tr>
      <td>
        <code>APNews</code>
      </td>
      <td>
        <div>Associated Press News</div>
      </td>
      <td>
        <a href="https://apnews.com/">
          <span>apnews.com</span>
        </a>
      </td>
      <td>&#160;</td>
      <td>&#160;</td>
    </tr>
    <tr>
      <td>
        <code>BusinessInsider</code>
      </td>
      <td>
        <div>Business Insider</div>
      </td>
      <td>
        <a href="https://www.businessinsider.com/">
          <span>www.businessinsider.com</span>
        </a>
      </td>
      <td>&#160;</td>
      <td>&#160;</td>
    </tr>
    <tr>
      <td>
        <code>CNBC</code>
      </td>
      <td>
        <div>CNBC</div>
      </td>
      <td>
        <a href="https://www.cnbc.com/">
          <span>www.cnbc.com</span>
        </a>
      </td>
      <td>&#160;</td>
      <td>
        <code>key_points</code>
      </td>
    </tr>
    <tr>
      <td>
        <code>FoxNews</code>
      </td>
      <td>
        <div>Fox News</div>
      </td>
      <td>
        <a href="https://www.foxnews.com/">
          <span>www.foxnews.com</span>
        </a>
      </td>
      <td>&#160;</td>
      <td>&#160;</td>
    </tr>
    <tr>
      <td>
        <code>LATimes</code>
      </td>
      <td>
        <div>Los Angeles Times</div>
      </td>
      <td>
        <a href="https://www.latimes.com/">
          <span>www.latimes.com</span>
        </a>
      </td>
      <td>
        <code>topics</code>
      </td>
      <td>&#160;</td>
    </tr>
    <tr>
      <td>
        <code>OccupyDemocrats</code>
      </td>
      <td>
        <div>
          <strike>Occupy Democrats</strike>
        </div>
      </td>
      <td>
        <a href="https://occupydemocrats.com/">
          <span>occupydemocrats.com</span>
        </a>
      </td>
      <td>&#160;</td>
      <td>
        <code>description</code>
      </td>
    </tr>
    <tr>
      <td>
        <code>Reuters</code>
      </td>
      <td>
        <div>
          <strike>Reuters</strike>
        </div>
      </td>
      <td>
        <a href="https://www.reuters.com/">
          <span>www.reuters.com</span>
        </a>
      </td>
      <td>&#160;</td>
      <td>&#160;</td>
    </tr>
    <tr>
      <td>
        <code>RollingStone</code>
      </td>
      <td>
        <div>Rolling Stone</div>
      </td>
      <td>
        <a href="https://www.rollingstone.com/">
          <span>www.rollingstone.com</span>
        </a>
      </td>
      <td>&#160;</td>
      <td>&#160;</td>
    </tr>
    <tr>
      <td>
        <code>TechCrunch</code>
      </td>
      <td>
        <div>TechCrunch</div>
      </td>
      <td>
        <a href="https://techcrunch.com/">
          <span>techcrunch.com</span>
        </a>
      </td>
      <td>&#160;</td>
      <td>&#160;</td>
    </tr>
    <tr>
      <td>
        <code>TheGatewayPundit</code>
      </td>
      <td>
        <div>The Gateway Pundit</div>
      </td>
      <td>
        <a href="https://www.thegatewaypundit.com/">
          <span>www.thegatewaypundit.com</span>
        </a>
      </td>
      <td>
        <code>topics</code>
      </td>
      <td>&#160;</td>
    </tr>
    <tr>
      <td>
        <code>TheIntercept</code>
      </td>
      <td>
        <div>The Intercept</div>
      </td>
      <td>
        <a href="https://theintercept.com/">
          <span>theintercept.com</span>
        </a>
      </td>
      <td>&#160;</td>
      <td>&#160;</td>
    </tr>
    <tr>
      <td>
        <code>TheNation</code>
      </td>
      <td>
        <div>The Nation</div>
      </td>
      <td>
        <a href="https://www.thenation.com/">
          <span>www.thenation.com</span>
        </a>
      </td>
      <td>&#160;</td>
      <td>&#160;</td>
    </tr>
    <tr>
      <td>
        <code>TheNewYorker</code>
      </td>
      <td>
        <div>The New Yorker</div>
      </td>
      <td>
        <a href="https://www.newyorker.com/">
          <span>www.newyorker.com</span>
        </a>
      </td>
      <td>&#160;</td>
      <td>
        <code>alternative_description</code>
        <code>alternative_title</code>
        <code>description</code>
        <code>section</code>
      </td>
    </tr>
    <tr>
      <td>
        <code>FreeBeacon</code>
      </td>
      <td>
        <div>The Washington Free Beacon</div>
      </td>
      <td>
        <a href="https://freebeacon.com/">
          <span>freebeacon.com</span>
        </a>
      </td>
      <td>&#160;</td>
      <td>&#160;</td>
    </tr>
    <tr>
      <td>
        <code>WashingtonTimes</code>
      </td>
      <td>
        <div>
          <strike>The Washington Times</strike>
        </div>
      </td>
      <td>
        <a href="https://www.washingtontimes.com/">
          <span>www.washingtontimes.com</span>
        </a>
      </td>
      <td>
        <code>topics</code>
      </td>
      <td>&#160;</td>
    </tr>
    <tr>
      <td>
        <code>VoiceOfAmerica</code>
      </td>
      <td>
        <div>Voice Of America</div>
      </td>
      <td>
        <a href="https://www.voanews.com/">
          <span>www.voanews.com</span>
        </a>
      </td>
      <td>&#160;</td>
      <td>&#160;</td>
    </tr>
    <tr>
      <td>
        <code>WashingtonPost</code>
      </td>
      <td>
        <div>
          <strike>Washington Post</strike>
        </div>
      </td>
      <td>
        <a href="https://www.washingtonpost.com/">
          <span>www.washingtonpost.com</span>
        </a>
      </td>
      <td>
        <code>topics</code>
      </td>
      <td>&#160;</td>
    </tr>
    <tr>
      <td>
        <code>Wired</code>
      </td>
      <td>
        <div>Wired</div>
      </td>
      <td>
        <a href="https://www.wired.com">
          <span>www.wired.com</span>
        </a>
      </td>
      <td>&#160;</td>
      <td>&#160;</td>
    </tr>
  </tbody>
</table><|MERGE_RESOLUTION|>--- conflicted
+++ resolved
@@ -116,7 +116,6 @@
     </tr>
     <tr>
       <td>
-<<<<<<< HEAD
         <code>TheGlobeAndMail</code>
       </td>
       <td>
@@ -125,7 +124,13 @@
       <td>
         <a href="https://www.theglobeandmail.com">
           <span>www.theglobeandmail.com</span>
-=======
+        </a>
+      </td>
+      <td>&#160;</td>
+      <td>&#160;</td>
+    </tr>
+    <tr>
+      <td>
         <code>NationalPost</code>
       </td>
       <td>
@@ -134,7 +139,6 @@
       <td>
         <a href="https://nationalpost.com">
           <span>nationalpost.com</span>
->>>>>>> 34a7f303
         </a>
       </td>
       <td>&#160;</td>

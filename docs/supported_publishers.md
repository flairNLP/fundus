--- conflicted
+++ resolved
@@ -1209,19 +1209,6 @@
     </tr>
     <tr>
       <td>
-<<<<<<< HEAD
-        <code>VoiceOfAmerica</code>
-      </td>
-      <td>
-        <div>Voice Of America</div>
-      </td>
-      <td>
-        <a href="https://www.voanews.com/">
-          <span>www.voanews.com</span>
-        </a>
-      </td>
-      <td>&#160;</td>
-=======
         <code>WashingtonPost</code>
       </td>
       <td>
@@ -1235,7 +1222,6 @@
       <td>
         <code>topics</code>
       </td>
->>>>>>> 40cef40a
       <td>&#160;</td>
     </tr>
   </tbody>

# We Want You!

First of all: Thank you for thinking about making Fundus better.
We try to tackle news scraping with domain-specific parsers to focus on precise extraction.
To handle this massive workload, we depend on people like you to contribute.

# What is Fundus

Fundus aims to be a very lightweight but precise news-scraping library.
Easy to use while being able to precisely extract information from provided HTML.
At its core Fundus is a massive parser library.
Rather than automate the extraction layer, Fundus builds on handcrafted parsers.
In consequence, for Fundus to be able to parse a specific news domain, someone has to write a parser specific to this domain.
And there are a lot of domains.

# How to contribute

Before contributing to Fundus you should check if you have Fundus installed in `editable` mode and using dev-requirements.
If you haven't done this so far or aren't sure about you should

1. Clone the repository
2. Optional but recommended: Create a virtual environment (.venv) or conda environment
3. Navigate to the root of the repository
4. Run pip install -e .[dev]

## How to add a Publisher

Before contributing a parser, check the [**supported publishers**](supported_publishers.md) table if there is already support for your desired publisher.
In the following, we will walk you through an example implementation of the [*Los Angeles Times*](https://www.latimes.com/) covering the best practices for adding a news source.

### 1. Creating a Parser Stub

Take a look at the file structure in `fundus/publishers`.
Fundus uses the [**ALPHA-2**](https://www.iban.com/country-codes) codes specified in ISO3166 to sort publishers into directories by country of origin.
For example:

- `fundus/publishers/de/` for German publishers
- `fundus/publishers/us/` for US publishers
- ...

Now create an empty file in the corresponding country section using the publishers' name - or some kind of abbreviation - as the file name.
For the Los Angeles Times, the correct country section is `fundus/publishers/us/`, since they are a newspaper based in the United States, with a filename like `la_times.py` or `los_angeles_times.py`.
We will continue here with `la_times.py`.
In the newly created file, add an empty parser class inheriting from `ParserProxy` and a parser version `V1` subclassing `BaseParser`.

``` python
from fundus.parser import ParserProxy, BaseParser


class LATimesParser(ParserProxy):
    class V1(BaseParser):
        pass
```

Internally, the `ParserProxy` maps crawl dates to specific versions (`V1`, `V2`, etc.) subclassing `BaseParser`.
Since Fundus' parsers are written by hand and in most cases bound to the layout they were written for, Fundus takes the extra proxying step to address changes to the layout.

### 2. Creating a Publisher Specification

Add a new publisher specification for the publisher you want to cover.
The publisher specification links information about the publisher, sources where to get the HTML to parse from, and the corresponding parser to an object used by Fundus' `Crawler`.

You can add a new entry to the country-specific `PublisherEnum` in the `__init__.py` of the country section you want to contribute to, i.e. `fundus/publishers/<country_code>/__init__.py`.
For now, we only specify the publisher's name, domain, and parser.
We will cover sources in the next step.

For the Long Angeles Times, we add the following entry to `fundus/publishers/us/__init__.py`.

``` python
class US(PublisherEnum):
    LATimes = PublisherSpec(
        name="Los Angeles Times",
        domain="https://www.latimes.com/",
        parser=LATimesParser,
    )
```

If the country section for your publisher did not exist before step 1, please add the `PublisherEnum` to `src/library/collection/__init__.py'`.

### 3. Adding Sources

For your newly added publisher to work we first need to specify where to find articles - in the form of HTML - to parse.
Fundus currently supports this by specifying RSS Feeds or sitemaps as `URLSource`s.
You do so by adding the corresponding `URLSource` objects with the `sources` parameter to the `PublisherSpec`.

Fundus provides the following types of `URLSource`s you can import from `fundus.scraping.html`.

1. `RSSFeed` - specifying RSS feeds
2. `Sitemap` - specifying sitemaps
3. `NewsMap` - specifying a special kind of sitemap

**_NOTE:_** Every added publisher should try to specify at least one `Sitemap` and one `RSSFeed` or `NewsMap` (preferred).

For all these objects you have to set an entry point URL using the `url` parameter.
`RSSFeed`'s will parse the entire feed given with `url`; `Sitemap` and `NewsMap` will step through the given sitemap recursively by default.
You can alter this behavior or reverse the order in which sitemaps are processed with the `recursive` respectively `reverse` parameter.

**_NOTE:_** If you wonder why you should reverse your sources from time to time, `URLSource`'s should, if possible, yield URLs in descending order by publishing date.

Fundus differentiates between two types of sitemaps: 
Those that almost or actually span the entire site (`Sitemap`) and those that only reference recent articles (`NewsMap`), often called [**Google News Maps**](https://support.google.com/news/publisher-center/answer/9607107?hl=en&ref_topic=9606468).
Usually, the publisher's sitemaps are located at the end of `<publisher_domain>/robots.txt` or can be found through a quick Google search.
Most `Sitemaps`, and sometimes `NewsMaps` as well, will be index maps pointing to other sitemaps with a `<sitemap>` HTML tag instead of actual articles using an `<url>` tag.
Since Fundus processes both recursively you don't have to worry about this part.

E.g:

```python
from fundus.scraping.html import NewsMap
NewsMap("https://www.latimes.com/news-sitemap.xml", reverse=True)
```

will define a `NewsMap` yielding URLs in reversed order from https://www.latimes.com/news-sitemap.xml.

For the Los Angeles Times, jumping to the end of their [robots.txt](https://www.latimes.com/robots.txt) gives us the following information.

```
Sitemap: https://www.latimes.com/sitemap.xml
Sitemap: https://www.latimes.com/news-sitemap.xml
```

They specify two sitemaps.

One `NewsMap`

```
https://www.latimes.com/news-sitemap.xml
``` 

And a sitemap for the entire Los Angeles Times website.

```
https://www.latimes.com/sitemap.xml
```

**_NOTE:_** There is a known issue with Firefox not displaying XML properly.
You can find a plugin to resolve this issue [here](https://addons.mozilla.org/de/firefox/addon/pretty-xml/)

#### Finding a Google News Sitemap

Accessing [https://www.latimes.com/news-sitemap.xml](https://www.latimes.com/news-sitemap.xml) should yield an XML file like the following.

``` xml
<sitemapindex xmlns="http://www.sitemaps.org/schemas/sitemap/0.9"
              xmlns:xsi="http://www.w3.org/2001/XMLSchema-instance"
              xsi:schemaLocation="http://www.sitemaps.org/schemas/sitemap/0.9 http://www.sitemaps.org/schemas/sitemap/0.9/sitemapindex.xsd">
    <sitemap>
        <loc>https://www.latimes.com/news-sitemap-content.xml</loc>
        <lastmod>2023-03-30T04:35-04:00</lastmod>
    </sitemap>
    <sitemap>
        <loc>https://www.latimes.com/news-sitemap-latest.xml</loc>
    </sitemap>
</sitemapindex>
```

Judging by the `<sitemap>` tag used we deal with an index map here.
Accessing one of the sitemaps, e.g. [https://www.latimes.com/news-sitemap-latest.xml](https://www.latimes.com/news-sitemap-latest.xml), should yield an XML file like the following.

``` xml
<urlset xmlns="http://www.sitemaps.org/schemas/sitemap/0.9"
        xmlns:xsi="http://www.w3.org/2001/XMLSchema-instance"
        xmlns:image="http://www.google.com/schemas/sitemap-image/1.1"
        xmlns:video="http://www.google.com/schemas/sitemap-video/1.1"
        xmlns:news="http://www.google.com/schemas/sitemap-news/0.9"
        xsi:schemaLocation="http://www.sitemaps.org/schemas/sitemap/0.9 http://www.sitemaps.org/schemas/sitemap/0.9/sitemap.xsd">
    <url>
        <loc>
            https://www.latimes.com/sports/dodgers/story/2023-03-30/dodgers-2023-season-opener-diamondbacks-tv-times-odds
        </loc>
        <lastmod>2023-03-30</lastmod>
        <news:news>
            <news:publication>
                <news:name>Los Angeles Times</news:name>
                <news:language>eng</news:language>
            </news:publication>
            <news:publication_date>2023-03-30T06:00:25-04:00</news:publication_date>
            <news:title>Dodgers 2023 season opener vs. Diamondbacks: TV times, odds</news:title>
        </news:news>
    </url>
</urlset>
```

The line we are looking for is `xmlns:news="http://www.google.com/schemas/sitemap-news/0.9"`.
Here, the prefix `news` is bound to the namespace `http://www.google.com/schemas/sitemap-news/0.9`.
This indicates the sitemap is a Google News Sitemap.
Thus `https://www.latimes.com/news-sitemap.xml` is a Google News Index Map.

#### Finishing the Publisher Specification

1. Sometimes sitemaps can include a lot of noise like maps pointing to a collection of tags or authors, etc.
   You can use the `sitemap_filter` parameter of `Sitemap` or `NewsMap` to prefilter these based on a regular expression.
2. If your publisher requires to use custom request headers to work properly you can alter it by using the `request_header` parameter.
   The default is: `{"user_agent": "fundus"}`.
3. If you want to block URLs for the entire publisher use the `url_filter` parameter.

Bringing all of this section together our specification for the LA Times looks like this.

``` python
class US(PublisherEnum):
    LATimes = PublisherSpec(
        name="Los Angeles Times",
        domain="https://www.latimes.com/",
        sources=[Sitemap("https://www.latimes.com/sitemap.xml"), 
                 NewsMap("https://www.latimes.com/news-sitemap.xml")],
        parser=LATimesParser,
    )
```

### 4. Validating the Current Implementation Progress

Now validate your implementation progress by crawling some example articles from your publisher.
The following script fits the Los Angeles Times and is adaptable by changing the publisher variable accordingly.

``` python
from fundus import PublisherCollection, Crawler

# Change to:
# PublisherCollection.<country_section>.<publisher_specification>
publisher = PublisherCollection.us.LosAngelesTimes

crawler = Crawler(publisher)

for article in crawler.crawl(max_articles=2):
    print(article)
```

If everything has been implemented correctly, the script should output text articles like the following.

``` console
Fundus-Article:
- Title: "--missing title--"
- Text:  "--missing plaintext--"
- URL:    https://www.latimes.com/sports/story/2023-06-26/100-years-los-angeles-coliseum-historical-events
- From:   Los Angeles Times
Fundus-Article:
- Title: "--missing title--"
- Text:  "--missing plaintext--"
- URL:    https://www.latimes.com/sports/sparks/story/2023-06-25/los-angeles-sparks-dallas-wings-wnba-game-analysis
- From:   Los Angeles Times
```

Since we didn't add any specific implementation to the parser yet, most entries are empty.

### 5. Implementing the Parser

Bring your parser to life and fill it with attributes to parse.

One important caveat to consider is the type of content on a particular page.
For example, various news outlets use live tickers, sites that display a podcast, or hub sites which are not articles but link to other pages.
At the current state of this library, you do not need to worry about sites that are not articles.
Your code should be able to extract the desired attributes from most pages of the publisher you are adding.
Sites that do not contain the desired attributes will be filtered by the library on their own in a later stage of the pipeline.

You can add attributes by decorating the methods of your parser with the `@attribute` decorator.
Attributes are expected to have a return value precisely specified in the [attribute guidelines](attribute_guidelines.md).

For example, if we want our parser to extract article titles, we take the [attribute guidelines](attribute_guidelines.md) and look for a defined attribute that matches our expectations.
In the guidelines, we find an attribute called `title`, which exactly describes what we want to extract and the expected return type.
You must stick to the specified return types since they are enforced in our unit tests.
You're free to experiment locally, but you won't be able to contribute to the repository when your PR isn't compliant with the guidelines.

**_NOTE:_**
If you want to add an attribute not listed in the guidelines set the `validate` parameter of the attribute decorator to `False` like this:

``` python
@attribute(validate=False)
def unsupported_attribute(self):
   ...
```

Attributes with validate set to `False` will not be validated through unit tests.
If you have problems implementing your desired publisher feel free to ask questions in the [**issue**](https://github.com/flairNLP/fundus/issues) tab.

Now that we have our attribute name, we add it to the parser by defining a method called `title` and declaring it as an attribute with the `@attribute` decorator.

``` python
class LATimesParser(ParserProxy):
    class V1(BaseParser):

        @attribute
        def title(self) -> Optional[str]:
            return "This is a title"
```

Now let's print our newly added titles.

``` python
for article in crawler.crawl(max_articles=2):
    print(article.title)
```

Which should print the following output

```console
This is a title
This is a title 
```

Fundus will automatically add your decorated attributes as instance attributes to the `article` object during parsing.
Attributes defined in the [attribute guidelines](attribute_guidelines.md) are additionally defined as `dataclasses.fields`.

#### Extracting Attributes from Precomputed

To let your parser extract useful information rather than placeholders, one way is to use the `ld` and `meta` attributes of the `Article`.
These attributes are automatically extracted when present in the HTML and are accessible during parsing time within your parser's attributes.
Often useful information about an article like the `title`, `author` or `topics` can be found in these two objects.
You can access them inside your parser class via the `precomputed` attribute of `BaseParser`, which holds a `dataclass` of type `Precomputed`.
This object contains meta information about the article you're currently parsing.

``` python
@dataclass
class Precomputed:
    html: str
    doc: lxml.html.HtmlElement
    meta: Dict[str, str]
    ld: LinkedData
    cache: Dict[str, Any]
```

In the following table, you can find a short description of the fields of the `precomputed` attribute.

| Precomputed Attribute | Description                                                                                                                                            |
|-----------------------|--------------------------------------------------------------------------------------------------------------------------------------------------------|
| html                  | The original fetched HTML.                                                                                                                             |
| doc                   | The root node of an `lxml.html.Etree` spanning the fetched html.                                                                                       |
| meta                  | The article's meta-information extracted from `<meta>` tags.                                                                                           |
| ld                    | The linked data extracted from the HTML's [`ld+json`](https://json-ld.org/)                                                                            |
| cache                 | A cache specific to the currently parsed site which can be used to share objects between attributes. Share objects with the `BaseParser.share` method. |

For example, to extract the title for an article in the Los Angeles Times, we can access the `og:title` through the `meta` precomputed attribute.

``` python
@attribute
def title(self) -> Optional[str]:
   # Use the `get` function to retrieve data from the `meta` precomputed attribute
   return self.precomputed.meta.get("og:title")
```

#### Extracting Attributes with XPath and CSS-Select

Sometimes you have to get information directly from the DOM of the HTML (in most cases the article text).
To do so we suggest using [**lxml**](https://lxml.de/) and selectors like [`XPath`](https://lxml.de/xpathxslt.html) or [`CSSSelect`](https://lxml.de/cssselect.html).
You can use both selectors on the `doc` attribute of `Precomputed`.
If you use a selector in any of your attributes (which will be most likely the case when extracting the actual article text) you should precompute the selector as a class variable using the `XPath` respectively `CSSSelector` classes of lxml.

**_NOTE:_** There are many utility functions defined at `fundus/parser/utility.py` to aid you when implementing parser attributes.
Make sure to check out other parsers and refer to the attribute guidelines on how to implement specific attributes. 
We highly recommend using the utility functions, especially when parsing the `ArticleBody`.

#### Finishing the Parser

Bringing all the above together the Los Angeles Times now looks like this.

```python
import datetime
from typing import List, Optional

from lxml.cssselect import CSSSelector

from fundus.parser import ArticleBody, BaseParser, ParserProxy, attribute
from fundus.parser.utility import (
    extract_article_body_with_selector,
    generic_author_parsing,
    generic_date_parsing,
)


class LATimesParser(ParserProxy):
    class V1(BaseParser):
        _paragraph_selector = CSSSelector("div[data-element*=story-body] > p")

        @attribute
        def body(self) -> ArticleBody:
            return extract_article_body_with_selector(
                self.precomputed.doc,
                paragraph_selector=self._paragraph_selector,
            )

        @attribute
        def publishing_date(self) -> datetime.datetime:
            return generic_date_parsing(self.precomputed.ld.bf_search("datePublished"))

        @attribute
        def authors(self) -> List[str]:
            return generic_author_parsing(self.precomputed.ld.bf_search("author"))

        @attribute
        def title(self) -> Optional[str]:
            return self.precomputed.meta.get("og:title")
```

Now, execute the example script from step 4 to validate your implementation.
If the attributes are implemented correctly, they appear in the printout accordingly.

```console
Fundus-Article:
- Title: "One hundred years at the Coliseum: Much more than a sports venue"
- Text:  "Construction for the Los Angeles Coliseum was completed on May 1, 1923. Capacity
          at the time: 75,000. The stadium was designed by architects John [...]"
- URL:    https://www.latimes.com/sports/story/2023-06-26/100-years-los-angeles-coliseum-historical-events
- From:   Los Angeles Times (2023-06-26 12:00)
Fundus-Article:
- Title: "Sparks back at .500: Five things to know about the team after win Sunday"
- Text:  "Finally, the home crowd at Crypto.com Arena had something to cheer about.  After
          dropping the first three games of their longest homestand of the [...]"
- URL:    https://www.latimes.com/sports/sparks/story/2023-06-25/los-angeles-sparks-dallas-wings-wnba-game-analysis
- From:   Los Angeles Times (2023-06-25 21:30)
```

### 6. Generate unit tests

To finish your newly added publisher you should add unit tests for the parser.
We recommend you do this with the provided [**script**](../scripts/generate_parser_test_files.py).
<<<<<<< HEAD

First you should get known to the script.
Just read through the manual provided with:
=======
To get started with this script, you may read the provided manual:
>>>>>>> 2da4c3b8

````shell
python -m scripts.generate_parser_test_files -h
````

Then in most cases it should be enough to simply run

````shell
python -m scripts.generate_parser_test_files -p <your_publisher_class>
````

with <your_publisher_class> being the class name of the `PublisherEnum` your working on.

In our case, we would run:

````shell
python -m scripts.generate_parser_test_files -p LATimes
````

to generate a unit test for our parser.

Now to test your newly added publisher you should run pytest with the following command:

````shell
pytest
````

### 7. Opening a Pull Request

1. Make sure you tested your parser using `pytest`.
2. Run `black src`, `isort src`, and `mypy src` with no errors.
3. Push and open a new PR
4. Congratulation and thank you very much.<|MERGE_RESOLUTION|>--- conflicted
+++ resolved
@@ -412,13 +412,8 @@
 
 To finish your newly added publisher you should add unit tests for the parser.
 We recommend you do this with the provided [**script**](../scripts/generate_parser_test_files.py).
-<<<<<<< HEAD
-
-First you should get known to the script.
-Just read through the manual provided with:
-=======
+
 To get started with this script, you may read the provided manual:
->>>>>>> 2da4c3b8
 
 ````shell
 python -m scripts.generate_parser_test_files -h

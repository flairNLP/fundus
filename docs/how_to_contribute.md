# We Want You!

First of all: Thank you for thinking about making Fundus better.
We try to tackle news scraping with domain-specific parsers to focus on precise extraction.
To handle this massive workload, we depend on people like you to contribute.

# What is Fundus

Fundus aims to be a very lightweight but precise news-scraping library.
Easy to use while being able to precisely extract information from provided HTML.
At its core Fundus is a massive parser library.
Rather than automate the extraction layer, Fundus builds on handcrafted parsers.
<<<<<<< HEAD
In consequence, for Fundus to be able to parse a specific news domain, someone has to write a parser specific to this
domain.
=======
In consequence, for Fundus to be able to parse a specific news domain, someone has to write a parser specific to this domain.
>>>>>>> 69e1673a
And there are a lot of domains.

# How to contribute

Before contributing to Fundus you should check if you have fundus installed in `editable` mode and using
dev-requirements.
If you haven't done this so far or aren't sure about you should

1. Clone the repository
2. Optional but recommended: Create a virtualenv or conda environment
3. Navigate to the root of the repository
4. Run pip install -e .[dev]

## How to add a Publisher

Before contributing a parser, check the [**readme**](../README.md) if there is already support for your desired
publisher.
In the following, we will walk you through an example implementation of the [*Los Angeles
Times*](https://www.latimes.com/) covering the best practices for adding a news source.

### 1. Creating a Parser Stub

Take a look at the file structure in `fundus/publishers`.
Fundus is divided into country-specific sections representing the country a news source originates from.
For example

- `fundus/publishers/de/` for German publishers and
- `fundus/publishers/us/` for American publishers
- ...

For the Los Angeles Times, the correct location is `fundus/publishers/us/los_angeles_times.py` since they are an
American publisher.
In the newly created file, add an empty parser class inheriting from `BaseParser`.

``` python
from fundus.parser import BaseParser

class LosAngelesTimesParser(BaseParser):
    pass
```

### 2. Creating a Publisher Specification

Add a new publisher specification for the publisher you want to cover.
The publisher specification links the publisher's domain, sitemap and the corresponding parser to the publisher.

<<<<<<< HEAD
You can add a new entry to the country-specific `PublisherEnum` in the `__init__.py` of the country section you want to
contribute to, i.e. `fundus/publishers/<country_code>/__init__.py`.
=======
You can add a new entry to the country-specific `PublisherEnum` in the `__init__.py` of the country section you want to contribute to, i.e. `fundus/publishers/<country_code>/__init__.py`.
>>>>>>> 69e1673a
For now, we specify the publisher's domain and parser.
We cover the publisher's sitemap in the next step.

For the Long Angeles Times, we add the following entry to `fundus/publishers/us/__init__.py`.

``` python
class US(PublisherEnum):
    LosAngelesTimes = PublisherSpec(
        domain="https://www.latimes.com/",
        parser=LosAngelesTimesParser,
    )
```

<<<<<<< HEAD
If the country section for your publisher did not exist before step 1, please add the `PublisherEnum`
to `src/library/collection/__init__.py'`.
=======
If the country section for your publisher did not exist before step 1, please add the `PublisherEnum` to `src/library/collection/__init__.py'`.
>>>>>>> 69e1673a

### 3. Adding Sitemaps

TODO: Introduce Index Maps (Delete from Google News Maps) -> In separate Sections

The added publisher specification has to specify where to look for articles.
Right now, Fundus has support for reading sitemaps or RSS feeds.
Usually, the publisher's sitemaps are located at the end of `<publisher_domain>/robots.txt` or can be found through a
quick Google search.

For the Los Angeles Times, jumping to the end of their [robots.txt](https://www.latimes.com/robots.txt) gives us the
following information.

<<<<<<< HEAD
=======
For the Los Angeles Times, jumping to the end of their [robots.txt](https://www.latimes.com/robots.txt) gives us the following information.

>>>>>>> 69e1673a
``` console
Sitemap: https://www.latimes.com/sitemap.xml
Sitemap: https://www.latimes.com/news-sitemap.xml
```

They specify two sitemaps.
One [Google News](https://support.google.com/news/publisher-center/answer/9607107?hl=en&ref_topic=9606468) sitemap.

```
https://www.latimes.com/news-sitemap.xml
``` 

And a sitemap for the entire Los Angeles Times website.

```
https://www.latimes.com/sitemap.xml
```

<<<<<<< HEAD
=======
The idea of the Google News sitemap is to give an overview of recent articles while a sitemap spans the entire website.

>>>>>>> 69e1673a
**_NOTE:_** There is a known issue with Firefox not displaying XML properly.
You can find a plugin to resolve this issue [here](https://addons.mozilla.org/de/firefox/addon/pretty-xml/)

#### Finding a Google News Sitemap

<<<<<<< HEAD
Accessing [https://www.latimes.com/news-sitemap.xml](https://www.latimes.com/news-sitemap.xml) should yield an XML file
like the following.
=======
Accessing [https://www.latimes.com/news-sitemap.xml](https://www.latimes.com/news-sitemap.xml) should yield an XML file like the following.
>>>>>>> 69e1673a

``` xml
<sitemapindex xmlns="http://www.sitemaps.org/schemas/sitemap/0.9"
              xmlns:xsi="http://www.w3.org/2001/XMLSchema-instance"
              xsi:schemaLocation="http://www.sitemaps.org/schemas/sitemap/0.9 http://www.sitemaps.org/schemas/sitemap/0.9/sitemapindex.xsd">
    <sitemap>
        <loc>https://www.latimes.com/news-sitemap-content.xml</loc>
        <lastmod>2023-03-30T04:35-04:00</lastmod>
    </sitemap>
    <sitemap>
        <loc>https://www.latimes.com/news-sitemap-latest.xml</loc>
    </sitemap>
</sitemapindex>
```

We see that the actual sitemap refers to other sitemaps.
Therefore, it is an index map.
<<<<<<< HEAD
Accessing one of these sitemaps,
e.g. [https://www.latimes.com/news-sitemap-latest.xml](https://www.latimes.com/news-sitemap-latest.xml), should yield
and XML file like the following.
=======
Accessing one of these sitemaps, e.g. [https://www.latimes.com/news-sitemap-latest.xml](https://www.latimes.com/news-sitemap-latest.xml), should yield and XML file like the following.
>>>>>>> 69e1673a

``` xml
<urlset xmlns="http://www.sitemaps.org/schemas/sitemap/0.9"
        xmlns:xsi="http://www.w3.org/2001/XMLSchema-instance"
        xmlns:image="http://www.google.com/schemas/sitemap-image/1.1"
        xmlns:video="http://www.google.com/schemas/sitemap-video/1.1"
        xmlns:news="http://www.google.com/schemas/sitemap-news/0.9"
        xsi:schemaLocation="http://www.sitemaps.org/schemas/sitemap/0.9 http://www.sitemaps.org/schemas/sitemap/0.9/sitemap.xsd">
    <url>
        <loc>
            https://www.latimes.com/sports/dodgers/story/2023-03-30/dodgers-2023-season-opener-diamondbacks-tv-times-odds
        </loc>
        <lastmod>2023-03-30</lastmod>
        <news:news>
            <news:publication>
                <news:name>Los Angeles Times</news:name>
                <news:language>eng</news:language>
            </news:publication>
            <news:publication_date>2023-03-30T06:00:25-04:00</news:publication_date>
            <news:title>Dodgers 2023 season opener vs. Diamondbacks: TV times, odds</news:title>
        </news:news>
    </url>
</urlset>
```

The line we are looking for is `xmlns:news="http://www.google.com/schemas/sitemap-news/0.9"`.
Here, the prefix `news` is bound to the namespace `http://www.google.com/schemas/sitemap-news/0.9`.
This indicates the sitemap is a Google News Sitemap.
Thus `https://www.latimes.com/news-sitemap.xml` is a Google News Index Map.

#### Finishing the Publisher Specification

To complete the publisher specification, specify at least one of the following parameters:

- `sitemaps` spanning the entire website,
- `news_map` referring to a Google News Sitemap or Google News Index Map or
- `rss_feeds` covering recently published articles.

Given the above information, the publisher specification for the Los Angeles Times should now look like this.

``` python
class US(PublisherEnum):
    LosAngelesTimes = PublisherSpec(
        domain="https://www.latimes.com/",
        sitemaps=["https://www.latimes.com/sitemap.xml"],
        news_map="https://www.latimes.com/news-sitemap.xml",
        parser=LosAngelesTimesParser,
    )
```

### 4. Validating the Current Implementation Progress

Now validate your implementation progress by crawling some example articles from your publisher.
The following script fits the Los Angeles Times and is adaptable by changing the publisher variable accordingly.

``` python
from src import PublisherCollection, Crawler

# Change to:
# PublisherCollection.<country_section>.<publisher_specification>
publisher = PublisherCollection.us.LosAngelesTimes

crawler = Crawler(publisher)

for article in crawler.crawl(max_articles=2):
    print(article)
```

If everything has been implemented correctly, the script should output text articles like the following.

``` console
Fundus-Article:
- Title: "--missing title--"
- Text:  "--missing plaintext--"
- URL:    https://www.latimes.com/entertainment-arts/tv/story/2023-03-19/sarah-snook-shiv-succession
- From:   LosAngelesTimes (2023-03-20 19:25)
Fundus-Article:
- Title: "--missing title--"
- Text:  "--missing plaintext--"
- URL:    https://www.latimes.com/california/story/2023-03-18/la-me-bruces-beach-manhattan-beach-new-monument-ceremony
- From:   LosAngelesTimes (2023-03-20 19:25)
```

Since we didn't add any specific implementation to the parser yet, most entries are empty.

### 5. Implementing the Parser

Bring your parser to life and fill it with attributes to parse.

One important caveat to consider is the type of content a particular page is.
For example, various news outlets use live tickers, sites that display a podcast, or hub sites which are not articles
but link to other pages.
At the current state of this library, you do not need to worry about sites that are not articles.
Your code should be able to extract the desired attributes from most pages of the publisher you are adding.
Sites that do not contain the desired attributes will be filtered by the library on its own in a later stage of the
pipeline.

You can add attributes by decorating the methods of your parser with the `@attribute` decorator.
Attributes are expected to have a return value precisely specified in
the [attribute guidelines](attribute_guidelines.md).

<<<<<<< HEAD
For example, if we want our parser to extract article titles, we take
the [attribute guidelines](attribute_guidelines.md) and look for a defined attribute which matches our expectations.
In the guidelines, we find an attribute called `title`, which exactly describes what we want to extract and the expected
return type.
You must stick to the specified return types since they are enforced in our unit tests.
You're free to experiment locally, but you won't be able to contribute to the repository when your PR isn't compliant
with the guidelines.
=======
For example, if we want our parser to extract article titles, we take the [attribute guidelines](attribute_guidelines.md) and look for a defined attribute which matches our expectations.
In the guidelines, we find an attribute called `title`, which exactly describes what we want to extract and the expected return type.
You must stick to the specified return types since they are enforced in our unit tests.
You're free to experiment locally, but you won't be able to contribute to the repository when your PR isn't compliant with the guidelines.
>>>>>>> 69e1673a

If you have problems implementing your desired publisher feel free to ask questions in the
issue [issue](https://github.com/flairNLP/fundus/issues) tab.

Now that we have our attribute name, we add it to the parser by defining a method called `title` and declaring it as an
attribute with the `@attribute` decorator.

<<<<<<< HEAD
=======
Now that we have our attribute name, we add it to the parser by defining a method called `title` and declaring it as an attribute with the `@attribute` decorator.

>>>>>>> 69e1673a
``` python
class LosAngelesTimesParser(BaseParser):
    @attribute
    def title(self) -> Optional[str]:
        return "This is a title"
```

Now let's print our newly added titles.

``` python
for article in crawler.crawl(max_articles=2):
    print(article.title)
```

Which should print the following output

```console
This is a title
This is a title 
```

Fundus will automatically add your decorated attributes as instance attributes to the `article` object during parsing.
Attributes defined in the [attribute guidelines](attribute_guidelines.md) are additionally defined
as `dataclasses.fields`

#### Extracting Attributes from Precomputed
<<<<<<< HEAD
=======

TODO: Unterscheide von extraction aus semi-structured data (ld meta) und xpath/cssselect
>>>>>>> 69e1673a

TODO: Unterscheide von extraction aus semi-structured data (ld meta) und xpath/cssselect

To let your parser extract useful information rather than placeholders, one way is to use the `ld` and `meta` attributes
of the `Article`.
These attributes are automatically extracted when present in the HTML and are accessible during parsing time within your
parser's attributes.
Often useful information about an article like the `title`, `author` or `topics` can be found in these two objects.
You can access them inside your parser class via the `precomputed` attribute of `BaseParser`, which holds a dataclass of
type `Precomputed`.
This object contains meta-information about the article you're currently parsing.

``` python
@dataclass
class Precomputed:
    html: str
    doc: lxml.html.HtmlElement
    meta: Dict[str, str]
    ld: LinkedData
    cache: Dict[str, Any]
```

In the following table, you can find a short description of the fields of the `precomputed` attribute.

| Precomputed Attribute | Description                                                                                                                                            |
|-----------------------|--------------------------------------------------------------------------------------------------------------------------------------------------------|
| html                  | The original fetched HTML.                                                                                                                             |
| doc                   | The root node of an `lxml.html.Etree`.                                                                                                                 |
| meta                  | The article's meta-information extracted from `<meta>` tags.                                                                                           |
| ld                    | The linked data extracted from the article's [`ld+json`](https://json-ld.org/)                                                                         |
| cache                 | A cache specific to the currently parsed site which can be used to share objects between attributes. Share objects with the `BaseParser.share` method. |

<<<<<<< HEAD
For example, to extract the title for an article in the Los Angeles Times, we can access the `og:title` through
the `meta` precomputed attribute.
=======
For example, to extract the title for an article in the Los Angeles Times, we can access the `og:title` through the `meta` precomputed attribute.
>>>>>>> 69e1673a

``` python
@attribute
def title(self) -> Optional[str]:
    # Use the `get` function to retrieve data from from the `meta` precomputed attribute
    return self.precomputed.meta.get("og:title")
```

There are many utility functions defined at `fundus/parser/utility.py` to aid when implementing parser attributes.
Make sure to check out other parsers on how to implement specific attributes.

#### Extracting Attributes with XPath and CSS-Select

TODO

#### Finishing the Parser

TODO: Test the parser and use precomputed Xpath

Bringing all above together the Los Angeles Times now looks like this.

``` python
from datetime import datetime
from typing import Optional, List

from src.parser.html_parser import attribute, BaseParser, ArticleBody
from src.parser.html_parser.utility import (
    extract_article_body_with_selector,
    generic_date_parsing,
    generic_author_parsing,
)


class LosAngelesTimesParser(BaseParser):
    @attribute
    def body(self) -> ArticleBody:
        return extract_article_body_with_selector(
            self.precomputed.doc,
            paragraph_selector=".story-stack-story-body > p",
        )

    @attribute
    def date_published(self) -> datetime:
        return generic_date_parsing(self.precomputed.ld.bf_search("datePublished"))

    @attribute
    def authors(self) -> List[str]:
        return generic_author_parsing(self.precomputed.ld.bf_search("author"))

    @attribute
    def title(self) -> Optional[str]:
        return self.precomputed.meta.get("og:title")
```

Now, execute the example script from step 4 to validate your implementation.
If the attributes are implemented correctly, they appear in the printout accordingly.

``` console
Fundus-Article:
- Title: "Sarah Snook wasn't sold on 'Succession' at first. Now, she feels a 'sense of loss'"
- Text:  "--missing plaintext--"  # TODO ADD THIS
- URL:    https://www.latimes.com/entertainment-arts/tv/story/2023-03-19/sarah-snook-shiv-succession
- From:   LosAngelesTimes (2023-03-20 19:25)
Fundus-Article:
- Title: "Manhattan Beach mayor apologizes to Bruce's Beach families, unveils new city monument"
- Text:  "--missing plaintext--"  # TODO ADD THIS
- URL:    https://www.latimes.com/california/story/2023-03-18/la-me-bruces-beach-manhattan-beach-new-monument-ceremony
- From:   LosAngelesTimes (2023-03-20 19:25)
```

### 6. Writing Tests

<<<<<<< HEAD
Add a test case to `tests/resources/parser/test_data/<country_section>/` by compressing the HTML of an example article
of your publisher to `<publisher_name>.html.gz`, e.g. `LosAngelesTimes.html.gz`.
Next, specify asserted values your parser should extract from the example HTML in `<publisher_name>.json`,
e.g. `LosAngelesTimes.json`.
=======
Add a test case to `tests/resources/parser/test_data/<country_section>/` by compressing the HTML of an example article of your publisher to `<publisher_name>.html.gz`, e.g. `LosAngelesTimes.html.gz`.
Next, specify asserted values your parser should extract from the example HTML in `<publisher_name>.json`, e.g. `LosAngelesTimes.json`.
>>>>>>> 69e1673a
Currently, we only support tests for the `title`, `authors` and `topics` attributes.

A `LosAngelesTimes.json` may look like the following.

```json
{
  "authors": [
    "Luca Evans"
  ],
  "title": "Victims of Nashville school shooting honored in somber vigil"
}
```

Don't worry if your parser does not support all the attributes specified above.
Only those supported by your parser will be tested.

Now to test your newly added publisher you should run pytest with the following command:

``` console
pytest
```

### 7. Opening a Pull Request

Make sure you tested your parser before opening a pull request.
Once again, go through the attributes guidelines and ensure your parser is compliant with them.<|MERGE_RESOLUTION|>--- conflicted
+++ resolved
@@ -10,12 +10,7 @@
 Easy to use while being able to precisely extract information from provided HTML.
 At its core Fundus is a massive parser library.
 Rather than automate the extraction layer, Fundus builds on handcrafted parsers.
-<<<<<<< HEAD
-In consequence, for Fundus to be able to parse a specific news domain, someone has to write a parser specific to this
-domain.
-=======
 In consequence, for Fundus to be able to parse a specific news domain, someone has to write a parser specific to this domain.
->>>>>>> 69e1673a
 And there are a lot of domains.
 
 # How to contribute
@@ -62,12 +57,7 @@
 Add a new publisher specification for the publisher you want to cover.
 The publisher specification links the publisher's domain, sitemap and the corresponding parser to the publisher.
 
-<<<<<<< HEAD
-You can add a new entry to the country-specific `PublisherEnum` in the `__init__.py` of the country section you want to
-contribute to, i.e. `fundus/publishers/<country_code>/__init__.py`.
-=======
 You can add a new entry to the country-specific `PublisherEnum` in the `__init__.py` of the country section you want to contribute to, i.e. `fundus/publishers/<country_code>/__init__.py`.
->>>>>>> 69e1673a
 For now, we specify the publisher's domain and parser.
 We cover the publisher's sitemap in the next step.
 
@@ -81,12 +71,7 @@
     )
 ```
 
-<<<<<<< HEAD
-If the country section for your publisher did not exist before step 1, please add the `PublisherEnum`
-to `src/library/collection/__init__.py'`.
-=======
 If the country section for your publisher did not exist before step 1, please add the `PublisherEnum` to `src/library/collection/__init__.py'`.
->>>>>>> 69e1673a
 
 ### 3. Adding Sitemaps
 
@@ -97,14 +82,8 @@
 Usually, the publisher's sitemaps are located at the end of `<publisher_domain>/robots.txt` or can be found through a
 quick Google search.
 
-For the Los Angeles Times, jumping to the end of their [robots.txt](https://www.latimes.com/robots.txt) gives us the
-following information.
-
-<<<<<<< HEAD
-=======
 For the Los Angeles Times, jumping to the end of their [robots.txt](https://www.latimes.com/robots.txt) gives us the following information.
 
->>>>>>> 69e1673a
 ``` console
 Sitemap: https://www.latimes.com/sitemap.xml
 Sitemap: https://www.latimes.com/news-sitemap.xml
@@ -123,22 +102,14 @@
 https://www.latimes.com/sitemap.xml
 ```
 
-<<<<<<< HEAD
-=======
 The idea of the Google News sitemap is to give an overview of recent articles while a sitemap spans the entire website.
 
->>>>>>> 69e1673a
 **_NOTE:_** There is a known issue with Firefox not displaying XML properly.
 You can find a plugin to resolve this issue [here](https://addons.mozilla.org/de/firefox/addon/pretty-xml/)
 
 #### Finding a Google News Sitemap
 
-<<<<<<< HEAD
-Accessing [https://www.latimes.com/news-sitemap.xml](https://www.latimes.com/news-sitemap.xml) should yield an XML file
-like the following.
-=======
 Accessing [https://www.latimes.com/news-sitemap.xml](https://www.latimes.com/news-sitemap.xml) should yield an XML file like the following.
->>>>>>> 69e1673a
 
 ``` xml
 <sitemapindex xmlns="http://www.sitemaps.org/schemas/sitemap/0.9"
@@ -156,13 +127,7 @@
 
 We see that the actual sitemap refers to other sitemaps.
 Therefore, it is an index map.
-<<<<<<< HEAD
-Accessing one of these sitemaps,
-e.g. [https://www.latimes.com/news-sitemap-latest.xml](https://www.latimes.com/news-sitemap-latest.xml), should yield
-and XML file like the following.
-=======
 Accessing one of these sitemaps, e.g. [https://www.latimes.com/news-sitemap-latest.xml](https://www.latimes.com/news-sitemap-latest.xml), should yield and XML file like the following.
->>>>>>> 69e1673a
 
 ``` xml
 <urlset xmlns="http://www.sitemaps.org/schemas/sitemap/0.9"
@@ -264,32 +229,16 @@
 Attributes are expected to have a return value precisely specified in
 the [attribute guidelines](attribute_guidelines.md).
 
-<<<<<<< HEAD
-For example, if we want our parser to extract article titles, we take
-the [attribute guidelines](attribute_guidelines.md) and look for a defined attribute which matches our expectations.
-In the guidelines, we find an attribute called `title`, which exactly describes what we want to extract and the expected
-return type.
-You must stick to the specified return types since they are enforced in our unit tests.
-You're free to experiment locally, but you won't be able to contribute to the repository when your PR isn't compliant
-with the guidelines.
-=======
 For example, if we want our parser to extract article titles, we take the [attribute guidelines](attribute_guidelines.md) and look for a defined attribute which matches our expectations.
 In the guidelines, we find an attribute called `title`, which exactly describes what we want to extract and the expected return type.
 You must stick to the specified return types since they are enforced in our unit tests.
 You're free to experiment locally, but you won't be able to contribute to the repository when your PR isn't compliant with the guidelines.
->>>>>>> 69e1673a
 
 If you have problems implementing your desired publisher feel free to ask questions in the
 issue [issue](https://github.com/flairNLP/fundus/issues) tab.
 
-Now that we have our attribute name, we add it to the parser by defining a method called `title` and declaring it as an
-attribute with the `@attribute` decorator.
-
-<<<<<<< HEAD
-=======
 Now that we have our attribute name, we add it to the parser by defining a method called `title` and declaring it as an attribute with the `@attribute` decorator.
 
->>>>>>> 69e1673a
 ``` python
 class LosAngelesTimesParser(BaseParser):
     @attribute
@@ -316,11 +265,6 @@
 as `dataclasses.fields`
 
 #### Extracting Attributes from Precomputed
-<<<<<<< HEAD
-=======
-
-TODO: Unterscheide von extraction aus semi-structured data (ld meta) und xpath/cssselect
->>>>>>> 69e1673a
 
 TODO: Unterscheide von extraction aus semi-structured data (ld meta) und xpath/cssselect
 
@@ -353,12 +297,7 @@
 | ld                    | The linked data extracted from the article's [`ld+json`](https://json-ld.org/)                                                                         |
 | cache                 | A cache specific to the currently parsed site which can be used to share objects between attributes. Share objects with the `BaseParser.share` method. |
 
-<<<<<<< HEAD
-For example, to extract the title for an article in the Los Angeles Times, we can access the `og:title` through
-the `meta` precomputed attribute.
-=======
 For example, to extract the title for an article in the Los Angeles Times, we can access the `og:title` through the `meta` precomputed attribute.
->>>>>>> 69e1673a
 
 ``` python
 @attribute
@@ -431,15 +370,8 @@
 
 ### 6. Writing Tests
 
-<<<<<<< HEAD
-Add a test case to `tests/resources/parser/test_data/<country_section>/` by compressing the HTML of an example article
-of your publisher to `<publisher_name>.html.gz`, e.g. `LosAngelesTimes.html.gz`.
-Next, specify asserted values your parser should extract from the example HTML in `<publisher_name>.json`,
-e.g. `LosAngelesTimes.json`.
-=======
 Add a test case to `tests/resources/parser/test_data/<country_section>/` by compressing the HTML of an example article of your publisher to `<publisher_name>.html.gz`, e.g. `LosAngelesTimes.html.gz`.
 Next, specify asserted values your parser should extract from the example HTML in `<publisher_name>.json`, e.g. `LosAngelesTimes.json`.
->>>>>>> 69e1673a
 Currently, we only support tests for the `title`, `authors` and `topics` attributes.
 
 A `LosAngelesTimes.json` may look like the following.

--- conflicted
+++ resolved
@@ -8,13 +8,8 @@
 import traceback
 from typing import List, Optional, cast
 
-<<<<<<< HEAD
-from fundus import Crawler, NewsMap, PublisherCollection, RSSFeed
+from fundus import Crawler, PublisherCollection
 from fundus.publishers.base_objects import Publisher, PublisherGroup
-=======
-from fundus import Crawler, PublisherCollection
-from fundus.publishers.base_objects import PublisherEnum
->>>>>>> a4765b3c
 from fundus.scraping.article import Article
 from fundus.scraping.filter import RequiresAll
 from scripts.utility import timeout
@@ -34,15 +29,9 @@
         for publisher in sorted(publisher_region, key=lambda p: p.name):
             publisher_name: str = publisher.name
 
-<<<<<<< HEAD
-            if not (publisher.source_mapping[RSSFeed] or publisher.source_mapping[NewsMap]):
-                # skip publishers providing no NewsMap or RSSFeed
-                print(f"⏩  SKIPPED: {publisher_name!r} - NO NewsMap or RSSFeed found")
-=======
             if not any(publisher.source_mapping.values()):  # type: ignore[attr-defined]
                 # skip publishers providing no sources for forward crawling
                 print(f"⏩  SKIPPED: {publisher_name!r} - No sources defined")
->>>>>>> a4765b3c
                 continue
 
             crawler: Crawler = Crawler(publisher, delay=0.4)

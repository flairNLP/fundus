--- conflicted
+++ resolved
@@ -35,19 +35,12 @@
 
 
 column_mapping: Dict[str, ColumnFactory] = {
-<<<<<<< HEAD
     "Class": lambda publisher: TD(CODE(publisher.__name__)),
-    "Name": lambda publisher: TD(DIV(f"{publisher.name}")),
+    "Name": lambda publisher: TD(DIV(f"{publisher.name}"))
+    if not spec.deprecated
+    else TD(DIV(STRIKE(f"{spec.publisher_name}"))),
     "URL": lambda publisher: TD(A(SPAN(urlparse(publisher.domain).netloc), href=publisher.domain)),
     "Missing Attributes": lambda publisher: (
-=======
-    "Class": lambda spec: TD(CODE(spec.name)),
-    "Source": lambda spec: TD(DIV(f"{spec.publisher_name}"))
-    if not spec.deprecated
-    else TD(DIV(STRIKE(f"{spec.publisher_name}"))),
-    "URL": lambda spec: TD(A(SPAN(urlparse(spec.domain).netloc), href=spec.domain)),
-    "Missing Attributes": lambda spec: (
->>>>>>> 9171a3f6
         TD(*[CODE(a) for a in sorted(attributes)])
         if (
             attributes := set(attribute_annotations_mapping.keys())

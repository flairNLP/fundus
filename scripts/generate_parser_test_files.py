--- conflicted
+++ resolved
@@ -84,16 +84,8 @@
                 html.write()
                 subprocess.call(["git", "add", html.path], stdout=subprocess.PIPE)
 
-<<<<<<< HEAD
-                metadata = {"url": article.html.requested_url, "crawl_date": str(article.html.crawl_date)}
-                requested_attrs = set(args.attributes)
-                content = {attr: value for attr in args.attributes if (value := getattr(article, attr, None))}
-                entry = {"meta": metadata, "content": content}
-                json_data.update({publisher.parser.latest_version.__name__: entry})
-=======
                 html_mapping[publisher.parser.latest_version] = html
                 test_data[publisher.parser.latest_version.__name__] = {}
->>>>>>> b4805115
 
             for html in html_mapping.values():
                 versioned_parser = html.publisher.parser(html.crawl_date)

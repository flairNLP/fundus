--- conflicted
+++ resolved
@@ -11,11 +11,11 @@
 from fundus.scraping.article import Article
 from fundus.scraping.filter import RequiresAll
 from fundus.scraping.html import WebSource
-from fundus.scraping.scraper import BaseScraper, WebScraper
+from fundus.scraping.scraper import BaseScraper
 from tests.test_parser import attributes_required_to_cover
 from tests.utility import HTMLTestFile, get_test_case_json, load_html_test_file_mapping
 
-__module_logger__ = create_logger(__name__)
+logger = create_logger(__name__)
 
 
 def get_test_article(enum: PublisherEnum, url: Optional[str] = None) -> Optional[Article]:
@@ -86,7 +86,7 @@
     # sort args.attributes for consistency
     arguments.attributes = sorted(set(arguments.attributes) or attributes_required_to_cover)
 
-    __module_logger__.setLevel(WARN)
+    logger.setLevel(WARN)
 
     publishers: List[PublisherEnum] = (
         list(PublisherCollection)
@@ -107,15 +107,9 @@
             # load html
             html_mapping = load_html_test_file_mapping(publisher) if not arguments.overwrite else {}
 
-<<<<<<< HEAD
-            if args.overwrite or not html_mapping.get(publisher.parser.latest_version):
-                if not (article := get_test_article(publisher)):
-                    __module_logger__.warning(f"Couldn't get article for {publisher.name}. Skipping")
-=======
             if arguments.overwrite or not html_mapping.get(publisher.parser.latest_version):
                 if not (article := get_test_article(publisher, url)):
-                    basic_logger.error(f"Couldn't get article for {publisher.name}. Skipping")
->>>>>>> 97cc5e70
+                    logger.error(f"Couldn't get article for {publisher.name}. Skipping")
                     continue
                 html = HTMLTestFile(
                     url=article.html.responded_url,

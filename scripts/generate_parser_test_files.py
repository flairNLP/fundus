import subprocess
from argparse import ArgumentParser, Namespace
from logging import WARN
from typing import List, Optional

from tqdm import tqdm

from fundus import Crawler, PublisherCollection
from fundus.logging import basic_logger
from fundus.publishers.base_objects import PublisherEnum
from fundus.scraping.article import Article
from fundus.scraping.filter import RequiresAll
from fundus.scraping.html import WebSource
from fundus.scraping.scraper import BaseScraper, WebScraper
from tests.test_parser import attributes_required_to_cover
from tests.utility import HTMLTestFile, get_test_case_json, load_html_test_file_mapping


def get_test_article(enum: PublisherEnum, url: Optional[str] = None) -> Optional[Article]:
<<<<<<< HEAD
    if url is None:
        crawler = Crawler(enum)
        return next(crawler.crawl(max_articles=1, error_handling="suppress", only_complete=True), None)
    else:
        source = WebSource([url], publisher=enum.publisher_name, query_parameters=enum.query_parameter)
=======
    if url is not None:
        source = WebSource([url], publisher=enum.publisher_name)
>>>>>>> 6d12cad3
        scraper = BaseScraper(source, parser_mapping={enum.publisher_name: enum.parser})
        return next(scraper.scrape(error_handling="suppress", extraction_filter=RequiresAll()), None)

    crawler = Crawler(enum)
    return next(crawler.crawl(max_articles=1, error_handling="suppress", only_complete=True), None)


def parse_arguments() -> Namespace:
    parser = ArgumentParser(
        prog="generate_parser_test_files",
        description=(
            "script to generate/update/overwrite test cases for parser unit tests. "
            "by default this will only generate files which do not exist yet. "
            "every changed/added file will automatically be added to git."
        ),
    )
    parser.add_argument(
        "-a",
        "--attributes",
        metavar="A",
        nargs="*",
        help=(
            "the attributes which should be used to create test cases. "
            f"default: {', '.join(attributes_required_to_cover)}"
        ),
    )
    parser.add_argument("-p", dest="publishers", metavar="P", nargs="+", help="only consider given publishers")
    parser.add_argument(
        "-u",
        "--urls",
        metavar="U",
        nargs="+",
        help="use given URL instead of searching for an article. if set the urls will be mapped to the order of -p",
    )
    group = parser.add_mutually_exclusive_group()
    group.add_argument(
        "-o",
        "--overwrite",
        action="store_true",
        help="overwrite existing html and json files for the latest parser version",
    )
    group.add_argument(
        "-oj",
        "--overwrite_json",
        action="store_true",
        help="parse from existing html and overwrite existing json content",
    )

    arguments = parser.parse_args()

    if arguments.urls is not None:
        if arguments.publishers is None:
            parser.error("-u requires -p. you can only specify URLs when also specifying publishers.")
        if len(arguments.urls) != len(arguments.publishers):
            parser.error("-u and -p do not have the same argument length")

    return arguments


def main() -> None:
    arguments = parse_arguments()

    # sort args.attributes for consistency
    arguments.attributes = list(sorted(arguments.attributes)) or attributes_required_to_cover

    basic_logger.setLevel(WARN)

    publishers: List[PublisherEnum] = (
        list(PublisherCollection)
        if arguments.publishers is None
        else [PublisherCollection[pub] for pub in arguments.publishers]
    )

    urls = arguments.urls if arguments.urls is not None else [None] * len(publishers)

    with tqdm(total=len(publishers)) as bar:
        for url, publisher in zip(urls, publishers):
            bar.set_description(desc=publisher.name, refresh=True)

            # load json
            test_data_file = get_test_case_json(publisher)
            test_data = content if (content := test_data_file.load()) and not arguments.overwrite_json else {}

            # load html
            html_mapping = load_html_test_file_mapping(publisher) if not arguments.overwrite else {}

            if arguments.overwrite or not html_mapping.get(publisher.parser.latest_version):
                if not (article := get_test_article(publisher, url)):
                    basic_logger.error(f"Couldn't get article for {publisher.name}. Skipping")
                    continue
                html = HTMLTestFile(
                    url=article.html.responded_url,
                    content=article.html.content,
                    crawl_date=article.html.crawl_date,
                    publisher=publisher,
                )
                html.write()
                subprocess.call(["git", "add", html.path], stdout=subprocess.PIPE)

                html_mapping[publisher.parser.latest_version] = html
                test_data[publisher.parser.latest_version.__name__] = {}

            for html in html_mapping.values():
                versioned_parser = html.publisher.parser(html.crawl_date)
                extraction = versioned_parser.parse(html.content)
                new = {attr: value for attr, value in extraction.items() if attr in arguments.attributes}
                if not (entry := test_data.get(type(versioned_parser).__name__)):
                    test_data[type(versioned_parser).__name__] = new
                else:
                    entry.update(new)

            test_data_file.write(test_data)
            bar.update()
            subprocess.call(["git", "add", test_data_file.path], stdout=subprocess.PIPE)


if __name__ == "__main__":
    main()<|MERGE_RESOLUTION|>--- conflicted
+++ resolved
@@ -17,16 +17,8 @@
 
 
 def get_test_article(enum: PublisherEnum, url: Optional[str] = None) -> Optional[Article]:
-<<<<<<< HEAD
-    if url is None:
-        crawler = Crawler(enum)
-        return next(crawler.crawl(max_articles=1, error_handling="suppress", only_complete=True), None)
-    else:
-        source = WebSource([url], publisher=enum.publisher_name, query_parameters=enum.query_parameter)
-=======
     if url is not None:
         source = WebSource([url], publisher=enum.publisher_name)
->>>>>>> 6d12cad3
         scraper = BaseScraper(source, parser_mapping={enum.publisher_name: enum.parser})
         return next(scraper.scrape(error_handling="suppress", extraction_filter=RequiresAll()), None)
 

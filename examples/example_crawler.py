--- conflicted
+++ resolved
@@ -1,50 +1,3 @@
-<<<<<<< HEAD
-import json
-from datetime import datetime
-from os import makedirs
-from os.path import exists
-from typing import Optional, Dict
-from urllib.parse import urlparse, quote_plus
-
-from dotmap import DotMap
-
-from src.common_crawl.crawler import Crawler
-from src.html_parser import BaseParser
-from src.parser_lib.de_de.die_welt_parser import DieWeltParser
-from src.parser_lib.de_de.focus_parser import FocusParser
-
-base_path = "./data"
-
-
-def save_article_to_json(parsed_article: DotMap):
-    crawl_date = parsed_article.crawl_date
-
-    parsed_url = urlparse(parsed_article.url)
-    path = f'{base_path}/{crawl_date.year}/{crawl_date.month}/{parsed_url.netloc}/'
-
-    if not exists(path):
-        makedirs(path)
-
-    filename = quote_plus(parsed_article.url) + '.json'
-    filepath = path + filename
-
-    with open(filepath, 'w+', encoding='utf8') as file:
-        file.write(json.dumps(parsed_article, indent=4, ensure_ascii=False, default=str))
-
-
-if __name__ == '__main__':
-    cc_news_crawler = Crawler()
-    focus_parser = FocusParser()
-
-    mapping: Dict[str, Optional[BaseParser]] = {'www.focus.de': focus_parser}
-
-    start_date = datetime(2022, 8, 20)
-    end_date = datetime(2022, 8, 21)
-
-    for article in cc_news_crawler.crawl(mapping=mapping, start=start_date, end=end_date):
-        print("!")
-        save_article_to_json(article)
-=======
 from src.crawler.crawler import Crawler
 from src.library.collection import PublisherCollection
 
@@ -68,5 +21,4 @@
     """
 
     for article in crawler.crawl(max_articles=100, error_handling='raise'):
-        print(article.pprint(exclude=['html']))
->>>>>>> be410cbc
+        print(article.pprint(exclude=['html']))
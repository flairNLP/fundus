--- conflicted
+++ resolved
@@ -1,4 +1,3 @@
-import webbrowser
 from enum import Enum
 
 from src.library.collection import PublisherCollection
@@ -10,12 +9,8 @@
     # You can use fundus via the Crawler class and the shipped collection of publisher
 
     de_de = PublisherCollection.de_de
-<<<<<<< HEAD
-    pipeline = AutoPipeline(de_de.Merkur)
-=======
 
-    crawler = Crawler(de_de)
->>>>>>> f4847e23
+    pipeline = AutoPipeline(de_de)
 
     """
     Alternative usage:
@@ -33,20 +28,9 @@
         
     """
 
-<<<<<<< HEAD
-    for article in pipeline.run(max_articles=20, error_handling="raise"):
-
-        print(article.url)
-        print(article.extracted['topics'])
-        print(article.extracted['authors'])
-        #webbrowser.open_new_tab(article.url)
-
-=======
     for article in crawler.crawl(max_articles=5, error_handling="raise"):
         print(article)
->>>>>>> f4847e23
 
-    exit()
     # or explicitly create your own pipeline
 
     # using rss-feeds

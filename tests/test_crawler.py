--- conflicted
+++ resolved
@@ -4,28 +4,15 @@
 
 
 class TestPipeline:
-<<<<<<< HEAD
     def test_crawler_with_empty_collection(self, group_with_empty_publisher_subgroup):
-        crawler = Crawler(group_with_empty_publisher_subgroup)
-        assert crawler.publishers == list()
-        assert next(crawler.crawl(), None) is None
-=======
-    def test_crawler_with_empty_collection(self, collection_with_empty_publisher_enum):
         with pytest.raises(ValueError):
-            Crawler(collection_with_empty_publisher_enum)
->>>>>>> 9171a3f6
+            Crawler(group_with_empty_publisher_subgroup)
 
         with pytest.raises(ValueError):
             Crawler(*group_with_empty_publisher_subgroup)
 
-<<<<<<< HEAD
     def test_crawler_with_collection(self, group_with_valid_publisher_subgroup):
         crawler = Crawler(*group_with_valid_publisher_subgroup)
-        publisher = group_with_valid_publisher_subgroup.pub.value
-=======
-    def test_crawler_with_collection(self, collection_with_valid_publisher_enum):
-        crawler = Crawler(*collection_with_valid_publisher_enum)
->>>>>>> 9171a3f6
         assert len(crawler.publishers) == 1
 
     def test_crawler_with_two_collections(

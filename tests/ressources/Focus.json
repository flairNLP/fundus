{
<<<<<<< HEAD
  "title": "49-Euro-Ticket, Atomausstieg, höherer Lohn: Wichtige Änderungen ab April 2023",
  "authors" :["FOCUS online"],
  "topics": ["Microsoft",
 "Netto",
 "Mindestlohn",
 "Land Rover Defender",
 "Alleinerziehender",
 "Emsland",
 "Kernkraftwerk Isar",
 "Kernkraftwerk Neckarwestheim",
 "Krieg in der Ukraine seit 2014",
 "Steffi Lemke"]
=======
  "title": "Mit Heizungs-Hammer macht Habeck unsoziale Planwirtschaft",
  "authors": [
    "Von FOCUS-online-Gastautor Andreas Jung, MdB"
  ],
  "topics": []
>>>>>>> f4847e23
}<|MERGE_RESOLUTION|>--- conflicted
+++ resolved
@@ -1,7 +1,5 @@
 {
-<<<<<<< HEAD
   "title": "49-Euro-Ticket, Atomausstieg, höherer Lohn: Wichtige Änderungen ab April 2023",
-  "authors" :["FOCUS online"],
   "topics": ["Microsoft",
  "Netto",
  "Mindestlohn",
@@ -11,12 +9,8 @@
  "Kernkraftwerk Isar",
  "Kernkraftwerk Neckarwestheim",
  "Krieg in der Ukraine seit 2014",
- "Steffi Lemke"]
-=======
-  "title": "Mit Heizungs-Hammer macht Habeck unsoziale Planwirtschaft",
+ "Steffi Lemke"],
   "authors": [
     "Von FOCUS-online-Gastautor Andreas Jung, MdB"
   ],
-  "topics": []
->>>>>>> f4847e23
 }
{
  "V1": {
    "authors": [
      "Guardian staff reporter"
    ],
<<<<<<< HEAD
    "body": {
      "summary": [
        "Ukraine president meets British prime minister in UK to discuss supply of fighter jets and other military aid"
      ],
      "sections": [
        {
          "headline": [],
          "paragraphs": []
        }
      ]
    },
    "publishing_date": "2023-05-15 11:50:54+00:00",
    "title": "Russia-Ukraine war live: Sunak tells Zelenskiy UK will train pilots but supplying fighter jets to Kyiv is not ‘straightforward’",
=======
    "publishing_date": "2024-02-24 11:42:23+00:00",
    "title": "Death toll in Valencia fire rises to 10 as remains of last missing person found",
>>>>>>> df873dcb
    "topics": [
      "Spain",
      "Europe",
      "World news"
    ]
  }
}<|MERGE_RESOLUTION|>--- conflicted
+++ resolved
@@ -3,24 +3,8 @@
     "authors": [
       "Guardian staff reporter"
     ],
-<<<<<<< HEAD
-    "body": {
-      "summary": [
-        "Ukraine president meets British prime minister in UK to discuss supply of fighter jets and other military aid"
-      ],
-      "sections": [
-        {
-          "headline": [],
-          "paragraphs": []
-        }
-      ]
-    },
-    "publishing_date": "2023-05-15 11:50:54+00:00",
-    "title": "Russia-Ukraine war live: Sunak tells Zelenskiy UK will train pilots but supplying fighter jets to Kyiv is not ‘straightforward’",
-=======
     "publishing_date": "2024-02-24 11:42:23+00:00",
     "title": "Death toll in Valencia fire rises to 10 as remains of last missing person found",
->>>>>>> df873dcb
     "topics": [
       "Spain",
       "Europe",

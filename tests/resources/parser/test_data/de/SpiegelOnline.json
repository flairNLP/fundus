{
  "V1": {
<<<<<<< HEAD
    "meta": {
      "url": "https://www.spiegel.de/wirtschaft/unternehmen/silicon-valley-bank-federal-reserve-raeumt-versaeumnisse-bei-aufsicht-ein-a-60a0111a-c2d2-46c8-9e93-b16a374e6ba8#ref=rss",
      "crawl_date": "2023-04-28 20:21:16.250027"
    },
    "content": {
      "authors": [
        "DER SPIEGEL"
      ],
      "title": "Silicon Valley Bank: Federal Reserve räumt Versäumnisse bei Aufsicht ein",
      "topics": [
        "Wirtschaft",
        "Unternehmen",
        "USA",
        "Banken"
      ],
      "id": "60a0111a-c2d2-46c8-9e93-b16a374e6ba8"
    }
=======
    "authors": [
      "DER SPIEGEL"
    ],
    "publishing_date": "2023-04-28 20:15:23+02:00",
    "title": "Silicon Valley Bank: Federal Reserve räumt Versäumnisse bei Aufsicht ein",
    "topics": [
      "Wirtschaft",
      "Unternehmen",
      "USA",
      "Banken"
    ]
>>>>>>> b4989a3c
  }
}<|MERGE_RESOLUTION|>--- conflicted
+++ resolved
@@ -1,24 +1,5 @@
 {
   "V1": {
-<<<<<<< HEAD
-    "meta": {
-      "url": "https://www.spiegel.de/wirtschaft/unternehmen/silicon-valley-bank-federal-reserve-raeumt-versaeumnisse-bei-aufsicht-ein-a-60a0111a-c2d2-46c8-9e93-b16a374e6ba8#ref=rss",
-      "crawl_date": "2023-04-28 20:21:16.250027"
-    },
-    "content": {
-      "authors": [
-        "DER SPIEGEL"
-      ],
-      "title": "Silicon Valley Bank: Federal Reserve räumt Versäumnisse bei Aufsicht ein",
-      "topics": [
-        "Wirtschaft",
-        "Unternehmen",
-        "USA",
-        "Banken"
-      ],
-      "id": "60a0111a-c2d2-46c8-9e93-b16a374e6ba8"
-    }
-=======
     "authors": [
       "DER SPIEGEL"
     ],
@@ -30,6 +11,5 @@
       "USA",
       "Banken"
     ]
->>>>>>> b4989a3c
   }
 }
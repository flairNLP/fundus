{
  "BR_2024_04_22.html.gz": {
    "url": "https://www.br.de/nachrichten/bayern/evangelische-kirche-landeskirche-will-missbrauch-aufarbeiten,UAf9GNd",
    "crawl_date": "2024-04-22 17:33:43.091856"
  },
  "BSZ_2024_01_29.html.gz": {
    "url": "https://www.braunschweiger-zeitung.de/niedersachsen/article241536118/Heide-Park-Eroeffnungstermin-fuer-neue-Attraktion-steht-fest.html",
    "crawl_date": "2024-01-29 19:29:19.952428"
  },
  "BerlinerMorgenpost_2024_05_03.html.gz": {
    "url": "https://www.morgenpost.de/berlin/article242242744/feuer-brand-warnung-berlin-lichterfelde-brandgase-aktuell-news.html",
    "crawl_date": "2024-05-03 17:27:55.160009"
  },
  "BerlinerZeitung_2023_04_28.html.gz": {
    "url": "https://www.berliner-zeitung.de/news/550-kinder-gezeugt-gericht-stoppt-uebereifrigen-samenspender-in-den-niederlanden-li.343191",
    "crawl_date": "2023-04-28 20:25:16.328923"
  },
  "Bild_2023_05_15.html.gz": {
    "url": "https://www.bild.de/sport/fussball/fortuna-duesseldorf/bubi-bomber-wieder-da-thioune-fordert-geduld-mit-niemiec-83936220.bild.html",
    "crawl_date": "2023-05-15 13:55:04.823203"
  },
  "BusinessInsiderDE_2024_01_29.html.gz": {
    "url": "https://www.businessinsider.de/wirtschaft/international-business/wie-gross-ist-evergrande-chinas-sterbender-immobilienriese/",
    "crawl_date": "2024-01-29 22:53:02.986279"
  },
  "DW_2023_04_28.html.gz": {
    "url": "https://www.dw.com/de/ukrainische-gegenoffensive-ziele-chancen-risiken/a-65464327?maca=de-rss-de-all-1119-xml-mrss",
    "crawl_date": "2023-04-28 20:25:18.143350"
  },
  "DW_2023_06_13.html.gz": {
    "url": "https://www.dw.com/de/post-vac-syndrom-nach-covid-19-impfung-was-wissen-wir/a-65897191?maca=de-rss-de-all-1119-xml-mrss",
    "crawl_date": "2023-06-13 16:57:08.558047"
  },
  "DW_2024_01_30.html.gz": {
    "url": "https://www.dw.com/de/russland-wahl-nadeschdin-setzt-auf-ein-ende-der-putin-%C3%A4ra/a-68117411?maca=de-rss-de-all-1119-xml-mrss",
    "crawl_date": "2024-01-30 16:12:24.867249"
  },
  "DieWelt_2023_04_28.html.gz": {
    "url": "https://www.welt.de/wirtschaft/article245055596/BIP-Diese-Grafiken-zeigen-wie-schlecht-es-um-Deutschlands-Wirtschaft-steht.html",
    "crawl_date": "2023-04-28 20:22:32.033988"
  },
  "DieZeit_2023_04_28.html.gz": {
    "url": "https://www.zeit.de/news/2023-04/28/nach-massenschlaegerei-real-star-llull-entschuldigt-sich",
    "crawl_date": "2023-04-28 20:25:15.245087"
  },
  "EuronewsDE_2024_04_30.html.gz": {
    "url": "https://de.euronews.com/my-europe/2024/04/30/georgien-tausende-unterstutzen-das-russische-agentengesetz",
    "crawl_date": "2024-04-30 16:52:27.324714"
  },
  "FAZ_2023_04_28.html.gz": {
    "url": "https://www.faz.net/aktuell/rhein-main/frankfurt/49-euro-ticket-pendler-zahlen-60-prozent-weniger-18857107.html",
    "crawl_date": "2023-04-28 20:22:44.281765"
  },
  "FAZ_2024_04_17.html.gz": {
    "url": "https://www.faz.net/aktuell/politik/ausland/die-schweiz-ist-ein-grosser-tummelplatz-fuer-russische-spione-19655247.html",
    "crawl_date": "2024-04-17 12:42:45.975108"
  },
  "Focus_2023_04_28.html.gz": {
    "url": "https://www.focus.de/kaufberatung/deals_angebote/may-the-4th-be-with-you-lego-feiert-den-star-wars-tag-mit-neuen-sets-und-exklusiven-geschenken_id_92942238.html",
    "crawl_date": "2023-04-28 20:21:13.976503"
  },
  "Hessenschau_2024_04_27.html.gz": {
    "url": "https://www.hessenschau.de/wirtschaft/schnellere-integration-job-turbo-hilft-gefluechteten-auf-dem-arbeitsmarkt-v1,ukrainer-arbeitsmarkt-100.html",
    "crawl_date": "2024-04-27 09:45:52.803598"
  },
  "MDR_2023_04_28.html.gz": {
    "url": "https://www.mdr.de/nachrichten/thueringen/sued-thueringen/schmalkalden-meiningen/schlachtung-fleisch-schwein-wirtschaft-landstolz-100.html",
    "crawl_date": "2023-04-28 20:22:36.765570"
  },
  "Merkur_2023_04_28.html.gz": {
    "url": "https://www.merkur.de/welt/england-koenig-king-charles-iii-kroenung-zeremonie-nostradamus-vorhersage-prophezeiung-thronfolger-92243692.html",
    "crawl_date": "2023-04-28 20:21:14.813377"
  },
  "MotorSportMagazin_2024_04_24.html.gz": {
    "url": "https://www.motorsport-magazin.com/superbike/news-288299-superbike-hammer-erklaert-kawasaki-steigt-ende-2024-aus-und-doch-wieder-nicht/",
    "crawl_date": "2024-04-24 22:39:23.665987"
  },
  "NDR_2023_04_28.html.gz": {
    "url": "https://www.ndr.de/nachrichten/schleswig-holstein/Einschlag-in-Elmshorn-Es-war-ein-Meteorit,meteorit146.html",
    "crawl_date": "2023-04-28 20:32:14.447579"
  },
  "NTV_2023_04_28.html.gz": {
    "url": "https://www.n-tv.de/leben/Judy-Lybke-ganz-und-gar-nicht-eigenartig-article24075843.html",
    "crawl_date": "2023-04-28 20:32:13.689394"
  },
<<<<<<< HEAD
  "Postillon_2024_04_25.html.gz": {
    "url": "https://www.der-postillon.com/2018/04/ostsee-krokodil.html",
    "crawl_date": "2024-04-25 11:02:43.363056"
=======
  "NetzpolitikOrg_2024_04_28.html.gz": {
    "url": "https://netzpolitik.org/2024/breakpoint-hilfe-die-fundis-kommen/",
    "crawl_date": "2024-04-28 21:01:08.349153"
>>>>>>> b0eb1c68
  },
  "RheinischePost_2024_04_15.html.gz": {
    "url": "https://rp-online.de/nrw/staedte/neuss/neuss-biobaeckerei-schomaker-an-der-niederstrasse-schliesst_aid-110715299",
    "crawl_date": "2024-04-15 16:40:22.430078"
  },
  "RheinischePost_2024_04_21.html.gz": {
    "url": "https://rp-online.de/nrw/landespolitik/kuenstliche-intelligenz-in-der-schule-kinder-werden-schneller-und-erfolgreicher_aid-107992075",
    "crawl_date": "2024-04-21 21:24:12.852008"
  },
  "SZ_2023_04_28.html.gz": {
    "url": "https://www.sueddeutsche.de/muenchen/landkreismuenchen/ranking-fahrradfreundlichkeit-fleissige-bundestagsabgeordnete-kolumne-1.5827206",
    "crawl_date": "2023-04-28 20:21:15.488026"
  },
  "SZ_2024_02_06.html.gz": {
    "url": "https://www.sueddeutsche.de/politik/chile-ex-praesident-stirbt-bei-hubschrauberabsturz-1.6345022",
    "crawl_date": "2024-02-06 21:46:40.133150"
  },
  "SpiegelOnline_2023_04_28.html.gz": {
    "url": "https://www.spiegel.de/wirtschaft/unternehmen/silicon-valley-bank-federal-reserve-raeumt-versaeumnisse-bei-aufsicht-ein-a-60a0111a-c2d2-46c8-9e93-b16a374e6ba8#ref=rss",
    "crawl_date": "2023-04-28 20:21:16.250027"
  },
  "SportSchau_2024_04_25.html.gz": {
    "url": "https://www.sportschau.de/fussball/premier-league/rueckschlag-im-titelkampf-liverpool-verliert-bei-everton,nachholspiele-everton-liverpool-100.html",
    "crawl_date": "2024-04-25 07:06:01.384569"
  },
  "Stern_2023_04_28.html.gz": {
    "url": "https://www.stern.de/wirtschaft/geld/epi-zahlungssystem--so-kann-europa-paypal--apple-pay-und-visa-schlagen-33420056.html?utm_campaign=alle-nachrichten&utm_medium=rss-feed&utm_source=standard",
    "crawl_date": "2023-04-28 20:32:03.502152"
  },
  "Tagesschau_2023_04_28.html.gz": {
    "url": "https://www.tagesschau.de/inland/innenpolitik/ahrtal-flut-bilanz-100.html",
    "crawl_date": "2023-04-28 20:25:17.117496"
  },
  "Tagesspiegel_2024_04_29.html.gz": {
    "url": "https://www.tagesspiegel.de/wissen/eskalation-im-nordatlantik-wenn-die-ozeane-uberhitzen-fuhrt-das-potenziell-zu-mehr-wetterextremen-11561990.html",
    "crawl_date": "2024-04-29 12:44:10.813529"
  },
  "Taz_2023_04_28.html.gz": {
    "url": "https://taz.de/Entwurf-des-Selbstbestimmungsgesetzes/!5928990/",
    "crawl_date": "2023-04-28 20:32:15.077826"
  },
  "WAZ_2023_06_29.html.gz": {
    "url": "https://www.waz.de/leben/uebergewicht-adipositas-wegovy-abnehmspritze-stars-kosten-id238819313.html",
    "crawl_date": "2023-06-29 15:43:21+00:00"
  },
  "WAZ_2024_03_08.html.gz": {
    "url": "https://www.waz.de/staedte/duisburg/article241847490/Erstes-Bild-So-koennte-die-Duisburger-Seilbahn-aussehen.html",
    "crawl_date": "2024-03-08 19:08:06.071698"
  },
  "WDR_2024_04_22.html.gz": {
    "url": "https://www1.wdr.de/nachrichten/landespolitik/feuerwehr-rentenalter-erhoehung-100.html",
    "crawl_date": "2024-04-22 14:41:05.704325"
  },
  "ZDF_2024_04_20.html.gz": {
    "url": "https://www.zdf.de/nachrichten/wirtschaft/volkswagen-china-hacking-industriespionage-emobilitaet-100.html",
    "crawl_date": "2024-04-20 10:16:00.515536"
  },
  "ZDF_2024_04_22.html.gz": {
    "url": "https://www.zdf.de/nachrichten/wirtschaft/deutschland-iran-handel-sanktionen-100.html",
    "crawl_date": "2024-04-22 17:22:43.812721"
  }
}<|MERGE_RESOLUTION|>--- conflicted
+++ resolved
@@ -83,15 +83,13 @@
     "url": "https://www.n-tv.de/leben/Judy-Lybke-ganz-und-gar-nicht-eigenartig-article24075843.html",
     "crawl_date": "2023-04-28 20:32:13.689394"
   },
-<<<<<<< HEAD
+  "NetzpolitikOrg_2024_04_28.html.gz": {
+    "url": "https://netzpolitik.org/2024/breakpoint-hilfe-die-fundis-kommen/",
+    "crawl_date": "2024-04-28 21:01:08.349153"
+  },
   "Postillon_2024_04_25.html.gz": {
     "url": "https://www.der-postillon.com/2018/04/ostsee-krokodil.html",
     "crawl_date": "2024-04-25 11:02:43.363056"
-=======
-  "NetzpolitikOrg_2024_04_28.html.gz": {
-    "url": "https://netzpolitik.org/2024/breakpoint-hilfe-die-fundis-kommen/",
-    "crawl_date": "2024-04-28 21:01:08.349153"
->>>>>>> b0eb1c68
   },
   "RheinischePost_2024_04_15.html.gz": {
     "url": "https://rp-online.de/nrw/staedte/neuss/neuss-biobaeckerei-schomaker-an-der-niederstrasse-schliesst_aid-110715299",

--- conflicted
+++ resolved
@@ -199,15 +199,9 @@
     "url": "https://taz.de/Entwurf-des-Selbstbestimmungsgesetzes/!5928990/",
     "crawl_date": "2023-04-28 20:32:15.077826"
   },
-<<<<<<< HEAD
   "Taz_2024_10_23.html.gz": {
     "url": "https://taz.de/Entwurf-des-Selbstbestimmungsgesetzes/!5928990/",
     "crawl_date": "2024-10-23 23:17:51.034595"
-=======
-  "Taz_2024_10_22.html.gz": {
-    "url": "https://taz.de/Berliner-Verfassungsschutz/!6036525/",
-    "crawl_date": "2024-10-22 09:54:14.048592"
->>>>>>> f4b31d90
   },
   "VogueDE_2024_04_30.html.gz": {
     "url": "https://www.vogue.de/artikel/kate-moss-cover-model-interview",

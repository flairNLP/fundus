--- conflicted
+++ resolved
@@ -66,14 +66,9 @@
         }
       ]
     },
-<<<<<<< HEAD
     "images": [],
-    "publishing_date": "2024-02-06 21:19:20+01:00",
-    "title": "Ex-Präsident stirbt bei Hubschrauberabsturz",
-=======
     "publishing_date": "2024-09-29 15:27:29.697000+00:00",
     "title": "Berlin-Marathon: Sebastian Hendel im Porträt",
->>>>>>> f4b31d90
     "topics": [
       "Leichtathletik",
       "Marathon",

{
  "AsahiShimbun_2025_01_13.html.gz": {
    "url": "https://www.asahi.com/articles/AST1F4445T1FUTIL02SM.html",
    "crawl_date": "2025-01-13 14:12:17.527262"
  },
  "ChunichiShimbun_2025_01_13.html.gz": {
    "url": "https://www.chunichi.co.jp/article/1011185",
    "crawl_date": "2025-01-13 18:10:25.145717"
  },
  "MainichiShimbun_2025_01_14.html.gz": {
    "url": "https://mainichi.jp/articles/20250114/k00/00m/030/335000c",
    "crawl_date": "2025-01-14 14:55:19.277555"
  },
<<<<<<< HEAD
  "NikkanGeadai_2025_01_22.html.gz": {
    "url": "https://www.nikkan-gendai.com/articles/view/present/366660",
    "crawl_date": "2025-01-22 14:46:08.941091"
  },
  "Nikkei_2025_01_14.html.gz": {
=======
  "Nikkei_2025_01_27.html.gz": {
>>>>>>> b037610d
    "url": "https://www.nikkei.com/article/DGXZQOUB148MY0U5A110C2000000/",
    "crawl_date": "2025-01-27 16:41:04.576095"
  },
  "SankeiShimbun_2025_01_21.html.gz": {
    "url": "https://www.sankei.com/article/20250121-QBJP5I25BBIG5IZ76XZNDHDB5Q/",
    "crawl_date": "2025-01-21 14:16:41.656839"
  },
  "TheJapanNews_2024_10_13.html.gz": {
    "url": "https://japannews.yomiuri.co.jp/politics/politics-government/20241013-216478/",
    "crawl_date": "2024-10-13 16:27:01.520980"
  },
  "TokyoShimbun_2025_01_13.html.gz": {
    "url": "https://www.tokyo-np.co.jp/article/379018",
    "crawl_date": "2025-01-13 14:50:19.966300"
  },
  "YomiuriShimbun_2024_12_03.html.gz": {
    "url": "https://www.yomiuri.co.jp/world/20241203-OYT1T50218/",
    "crawl_date": "2024-12-03 16:21:55.640474"
  }
}<|MERGE_RESOLUTION|>--- conflicted
+++ resolved
@@ -11,15 +11,11 @@
     "url": "https://mainichi.jp/articles/20250114/k00/00m/030/335000c",
     "crawl_date": "2025-01-14 14:55:19.277555"
   },
-<<<<<<< HEAD
   "NikkanGeadai_2025_01_22.html.gz": {
     "url": "https://www.nikkan-gendai.com/articles/view/present/366660",
     "crawl_date": "2025-01-22 14:46:08.941091"
   },
-  "Nikkei_2025_01_14.html.gz": {
-=======
   "Nikkei_2025_01_27.html.gz": {
->>>>>>> b037610d
     "url": "https://www.nikkei.com/article/DGXZQOUB148MY0U5A110C2000000/",
     "crawl_date": "2025-01-27 16:41:04.576095"
   },

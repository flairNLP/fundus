{
  "CBCNews_2024_08_08.html.gz": {
    "url": "https://www.cbc.ca/news/world/gaza-israel-ceasefire-negotiations-sinwar-1.7287711?cmp=rss",
    "crawl_date": "2024-08-08 23:53:17.604667"
  },
<<<<<<< HEAD
  "TheGlobeAndMail_2024_08_28.html.gz": {
    "url": "https://www.theglobeandmail.com/business/article-business-brief-nvidias-into-nation-building-we-cool-with-that/",
    "crawl_date": "2024-08-28 13:26:27.319831"
=======
  "NationalPost_2024_08_28.html.gz": {
    "url": "https://nationalpost.com/news/canada/kamala-harris-childhood-montreal-canada",
    "crawl_date": "2024-08-28 13:13:43.905282"
>>>>>>> 34a7f303
  }
}<|MERGE_RESOLUTION|>--- conflicted
+++ resolved
@@ -3,14 +3,12 @@
     "url": "https://www.cbc.ca/news/world/gaza-israel-ceasefire-negotiations-sinwar-1.7287711?cmp=rss",
     "crawl_date": "2024-08-08 23:53:17.604667"
   },
-<<<<<<< HEAD
   "TheGlobeAndMail_2024_08_28.html.gz": {
     "url": "https://www.theglobeandmail.com/business/article-business-brief-nvidias-into-nation-building-we-cool-with-that/",
     "crawl_date": "2024-08-28 13:26:27.319831"
-=======
+  },
   "NationalPost_2024_08_28.html.gz": {
     "url": "https://nationalpost.com/news/canada/kamala-harris-childhood-montreal-canada",
     "crawl_date": "2024-08-28 13:13:43.905282"
->>>>>>> 34a7f303
   }
 }
--- conflicted
+++ resolved
@@ -4,11 +4,7 @@
 
 import lxml.html
 
-<<<<<<< HEAD
 from fundus import __development_base_path__ as root_path
-=======
-from docs import docs_path
->>>>>>> 91325b6f
 
 
 # noinspection PyUnresolvedReferences
@@ -23,7 +19,7 @@
 
     from fundus.parser import ArticleBody
 
-    attribute_guidelines_path = root_path / "doc" / "attribute_guidelines.md"
+    attribute_guidelines_path = root_path / "docs" / "attribute_guidelines.md"
 
     with open(attribute_guidelines_path, "rb") as file:
         attribute_guidelines: bytes = file.read()

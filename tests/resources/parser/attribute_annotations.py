<<<<<<< HEAD
from datetime import datetime
from typing import Dict, List, Optional, Union

from src.parser.html_parser import ArticleBody

attribute_annotation_mapping: Dict[str, Union[type, object]] = {
    "title": Optional[str],
    "body": ArticleBody,
    "authors": List[str],
    "publishing_date": Optional[datetime],
    "topics": List[str],
    "key_points": List[str],
}
=======
import os
from functools import lru_cache
from pathlib import Path
from typing import Dict, List, Union

import lxml.html

from doc import docs_path


# noinspection PyUnresolvedReferences
@lru_cache
def parse_annotations() -> Dict[str, Union[type, object]]:
    # There is no need to import these objects locally rather than globally, but we need to import them nonetheless.
    # We have to so eval() can link the objects with either globals() or locals()
    # We do it locally to get noinspection on the function scope
    from datetime import datetime
    from typing import Optional

    from src.parser.html_parser import ArticleBody

    local_ns = locals()

    relative_path = Path("attribute_guidelines.md")
    attribute_guidelines_path = os.path.join(docs_path, relative_path)

    with open(attribute_guidelines_path, "rb") as file:
        content = file.read()

    root = lxml.html.fromstring(content)
    row_nodes: List[lxml.html.HtmlElement] = root.xpath("//table[@class='annotations']/tr[position() > 1]")
    rows = [tuple(child.text_content() for child in node.iterchildren()) for node in row_nodes]
    return {name: eval(annotation, globals(), local_ns) for name, _, annotation in rows}
>>>>>>> 922b42fe
<|MERGE_RESOLUTION|>--- conflicted
+++ resolved
@@ -1,18 +1,3 @@
-<<<<<<< HEAD
-from datetime import datetime
-from typing import Dict, List, Optional, Union
-
-from src.parser.html_parser import ArticleBody
-
-attribute_annotation_mapping: Dict[str, Union[type, object]] = {
-    "title": Optional[str],
-    "body": ArticleBody,
-    "authors": List[str],
-    "publishing_date": Optional[datetime],
-    "topics": List[str],
-    "key_points": List[str],
-}
-=======
 import os
 from functools import lru_cache
 from pathlib import Path
@@ -45,5 +30,4 @@
     root = lxml.html.fromstring(content)
     row_nodes: List[lxml.html.HtmlElement] = root.xpath("//table[@class='annotations']/tr[position() > 1]")
     rows = [tuple(child.text_content() for child in node.iterchildren()) for node in row_nodes]
-    return {name: eval(annotation, globals(), local_ns) for name, _, annotation in rows}
->>>>>>> 922b42fe
+    return {name: eval(annotation, globals(), local_ns) for name, _, annotation in rows}
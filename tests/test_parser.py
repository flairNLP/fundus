--- conflicted
+++ resolved
@@ -1,20 +1,9 @@
-<<<<<<< HEAD
-import gzip
-import json
-from pathlib import Path
-from typing import Any, Dict
+import datetime
 
 import pytest
 
 from fundus.parser.base_parser import Attribute, BaseParser
 from fundus.parser.utility import generic_author_parsing
-=======
-import datetime
-
-import pytest
-
-from fundus.parser.base_parser import Attribute, BaseParser, ParserProxy, attribute
->>>>>>> d321e675
 from fundus.publishers import PublisherCollection
 from fundus.publishers.base_objects import PublisherEnum
 from tests.resources import attribute_annotations_mapping

--- conflicted
+++ resolved
@@ -8,13 +8,8 @@
 
 from src.library.collection import PublisherCollection
 from src.library.collection.base_objects import PublisherEnum
-<<<<<<< HEAD
-from src.parser.html_parser import BaseParser
-from tests.resources import parse_annotations, parser_test_data_path
-=======
-from src.parser.html_parser.base_parser import Attribute
+from src.parser.html_parser.base_parser import Attribute, BaseParser
 from tests.resources import attribute_annotations_mapping, parser_test_data_path
->>>>>>> 2b75b7bf
 
 
 def load_html(publisher: PublisherEnum) -> str:
@@ -69,14 +64,8 @@
 class TestParser:
     def test_annotations(self, publisher: PublisherEnum) -> None:
         parser = publisher.parser
-<<<<<<< HEAD
-        mapping = parse_annotations()
         for attr in parser.attributes().supported:
-            if annotation := mapping[attr.__name__]:
-=======
-        for attr in parser.attributes():
             if annotation := attribute_annotations_mapping[attr.__name__]:
->>>>>>> 2b75b7bf
                 assert (
                     attr.__annotations__.get("return") == annotation
                 ), f"Attribute {attr.__name__} for {parser.__name__} failed"

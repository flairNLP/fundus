--- conflicted
+++ resolved
@@ -8,12 +8,8 @@
 
 from src.library.collection import PublisherCollection
 from src.library.collection.base_objects import PublisherEnum
-<<<<<<< HEAD
-from tests.resources import parse_attribute_annotations, parser_test_data_path
-=======
 from src.parser.html_parser.base_parser import Attribute
-from tests.resources import attribute_annotation_mapping, parser_test_data_path
->>>>>>> 0fc096fa
+from tests.resources import parser_test_data_path, attribute_annotation_mapping
 
 
 def load_html(publisher: PublisherEnum) -> str:
@@ -48,13 +44,8 @@
 class TestParser:
     def test_annotations(self, publisher: PublisherEnum) -> None:
         parser = publisher.parser
-        mapping = parse_attribute_annotations()
         for attr in parser.attributes():
-<<<<<<< HEAD
-            if annotation := mapping[attr.__name__]:
-=======
-            if annotation := attribute_annotation_mapping.get(attr.__name__):
->>>>>>> 0fc096fa
+            if annotation := attribute_annotation_mapping[attr.__name__]:
                 assert (
                     attr.__annotations__.get("return") == annotation
                 ), f"Attribute {attr.__name__} for {parser.__name__} failed"

import gzip
import json
import os
from os.path import exists
from pathlib import Path
from typing import Any, Dict, List

import lxml.html
import pytest

<<<<<<< HEAD
from doc import docs_path
from src.library.collection import PublisherCollection
from src.library.collection.base_objects import PublisherEnum
from tests.resources import attribute_annotation_mapping, parser_test_data_path
=======
from src.fundus.parser.base_parser import Attribute, BaseParser
from src.fundus.publishers import PublisherCollection
from src.fundus.publishers.base_objects import PublisherEnum
from tests.resources import attribute_annotations_mapping, parser_test_data_path
>>>>>>> 33c44fd8


def load_html(publisher: PublisherEnum) -> str:
    relative_file_path = Path(f"{publisher.__class__.__name__.lower()}/{publisher.name}.html.gz")
    absolute_path = os.path.join(parser_test_data_path, relative_file_path)

    with open(absolute_path, "rb") as file:
        content = file.read()

    decompressed_content = gzip.decompress(content)
    result = decompressed_content.decode("utf-8")
    return result


def load_data(publisher: PublisherEnum) -> Dict[str, Any]:
    relative_file_path = Path(f"{publisher.__class__.__name__.lower()}/{publisher.name}.json")
    absolute_path = os.path.join(parser_test_data_path, relative_file_path)

    with open(absolute_path, "r", encoding="utf-8") as file:
        content = file.read()

    data = json.loads(content)
    if isinstance(data, dict):
        return data
    else:
        raise ValueError("Unknown json format")


<<<<<<< HEAD
=======
class TestBaseParser:
    def test_functions_iter(self, parser_with_function_test, parser_with_static_method):
        assert len(BaseParser.functions()) == 0
        assert len(parser_with_static_method.functions()) == 0
        assert len(parser_with_function_test.functions()) == 1
        assert parser_with_function_test.functions().names == ["test"]

    def test_attributes_iter(self, parser_with_attr_title, parser_with_static_method):
        assert len(BaseParser.attributes()) == 0
        assert len(parser_with_static_method.attributes()) == 0
        assert len(parser_with_attr_title.attributes()) == 1
        assert parser_with_attr_title.attributes().names == ["title"]

    def test_supported_unsupported(self, parser_with_validated_and_unvalidated):
        parser = parser_with_validated_and_unvalidated
        assert len(parser.attributes()) == 2
        assert parser.attributes().validated == [parser.validated]
        assert parser.attributes().unvalidated == [parser.unvalidated]


@pytest.mark.parametrize(
    "publisher", list(PublisherCollection), ids=[publisher.name for publisher in PublisherCollection]
)
>>>>>>> 33c44fd8
class TestParser:
    def test_supported(self):
        relative_path = Path("supported_news.md")
        supported_news_path = os.path.join(docs_path, relative_path)

        if not exists(supported_news_path):
            raise FileNotFoundError(f"The '{relative_path}' is missing. Run 'python -m src/utils/tables.py'")

        with open(supported_news_path, "rb") as file:
            content = file.read()

        root = lxml.html.fromstring(content)
        parsed_names: List[lxml.html.HtmlElement] = root.xpath("//table[contains(@class,'source')]//code/text()")
        for publisher in PublisherCollection:
            assert publisher.name in parsed_names, (
                f"Publisher {publisher.name} is not included in README.md. " f"Run 'python -m src/utils/table.py'"
            )

    @pytest.mark.parametrize(
        "publisher", list(PublisherCollection), ids=[publisher.name for publisher in PublisherCollection]
    )
    def test_annotations(self, publisher: PublisherEnum) -> None:
        parser = publisher.parser
        for attr in parser.attributes().validated:
            if annotation := attribute_annotations_mapping[attr.__name__]:
                assert (
                    attr.__annotations__.get("return") == annotation
                ), f"Attribute {attr.__name__} for {parser.__name__} failed"
            else:
                raise KeyError(f"Unsupported attribute '{attr.__name__}'")

    @pytest.mark.parametrize(
        "publisher", list(PublisherCollection), ids=[publisher.name for publisher in PublisherCollection]
    )
    def test_parsing(self, publisher: PublisherEnum) -> None:
        html = load_html(publisher)
        comparative_data = load_data(publisher)
        parser = publisher.parser()

        # enforce test coverage
        attrs_required_to_cover = {"title", "authors", "topics"}
        supported_attrs = set(parser.attributes().names)
        missing_attrs = attrs_required_to_cover & supported_attrs - set(comparative_data.keys())
        assert not missing_attrs, f"Test JSON does not cover the following attribute(s): {missing_attrs}"

        # compare data
        result = parser.parse(html, "raise")
        for key in comparative_data.keys():
            assert comparative_data[key] == result[key]

    def test_reserved_attribute_names(self, publisher: PublisherEnum):
        parser = publisher.parser
        for attr in attribute_annotations_mapping.keys():
            if value := getattr(parser, attr, None):
                assert isinstance(value, Attribute), f"The name '{attr}' is reserved for attributes only."<|MERGE_RESOLUTION|>--- conflicted
+++ resolved
@@ -8,17 +8,11 @@
 import lxml.html
 import pytest
 
-<<<<<<< HEAD
 from doc import docs_path
-from src.library.collection import PublisherCollection
-from src.library.collection.base_objects import PublisherEnum
-from tests.resources import attribute_annotation_mapping, parser_test_data_path
-=======
 from src.fundus.parser.base_parser import Attribute, BaseParser
 from src.fundus.publishers import PublisherCollection
 from src.fundus.publishers.base_objects import PublisherEnum
 from tests.resources import attribute_annotations_mapping, parser_test_data_path
->>>>>>> 33c44fd8
 
 
 def load_html(publisher: PublisherEnum) -> str:
@@ -47,8 +41,6 @@
         raise ValueError("Unknown json format")
 
 
-<<<<<<< HEAD
-=======
 class TestBaseParser:
     def test_functions_iter(self, parser_with_function_test, parser_with_static_method):
         assert len(BaseParser.functions()) == 0
@@ -72,28 +64,7 @@
 @pytest.mark.parametrize(
     "publisher", list(PublisherCollection), ids=[publisher.name for publisher in PublisherCollection]
 )
->>>>>>> 33c44fd8
 class TestParser:
-    def test_supported(self):
-        relative_path = Path("supported_news.md")
-        supported_news_path = os.path.join(docs_path, relative_path)
-
-        if not exists(supported_news_path):
-            raise FileNotFoundError(f"The '{relative_path}' is missing. Run 'python -m src/utils/tables.py'")
-
-        with open(supported_news_path, "rb") as file:
-            content = file.read()
-
-        root = lxml.html.fromstring(content)
-        parsed_names: List[lxml.html.HtmlElement] = root.xpath("//table[contains(@class,'source')]//code/text()")
-        for publisher in PublisherCollection:
-            assert publisher.name in parsed_names, (
-                f"Publisher {publisher.name} is not included in README.md. " f"Run 'python -m src/utils/table.py'"
-            )
-
-    @pytest.mark.parametrize(
-        "publisher", list(PublisherCollection), ids=[publisher.name for publisher in PublisherCollection]
-    )
     def test_annotations(self, publisher: PublisherEnum) -> None:
         parser = publisher.parser
         for attr in parser.attributes().validated:

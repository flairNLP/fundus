--- conflicted
+++ resolved
@@ -14,14 +14,6 @@
 
     def test_crawler_with_collection(self, collection_with_validate_publisher_enum):
         crawler = Crawler(*collection_with_validate_publisher_enum)
-<<<<<<< HEAD
-        assert crawler.publishers == set(collection_with_validate_publisher_enum)
-
-    def test_consecutive_calls_to_crawl(self, collection_with_validate_publisher_enum):
-        crawler = Crawler(collection_with_validate_publisher_enum)
-        next(crawler.crawl(max_articles=0), None)
-        next(crawler.crawl(max_articles=0), None)
-=======
         publisher = collection_with_validate_publisher_enum.pub.value
         print(crawler.scrapers)
         assert len(crawler.scrapers) == 1
@@ -40,4 +32,8 @@
         crawler = Crawler(publisher_enum_with_rss_feeds, publisher_enum_with_news_map, restrict_sources_to=[NewsMap])
         assert len(crawler.scrapers) == 1
         assert crawler.scrapers[0].sources == publisher_enum_with_news_map.value.source_mapping[NewsMap]
->>>>>>> dc6dfd8f
+
+    def test_consecutive_calls_to_crawl(self, collection_with_validate_publisher_enum):
+        crawler = Crawler(collection_with_validate_publisher_enum)
+        next(crawler.crawl(max_articles=0), None)
+        next(crawler.crawl(max_articles=0), None)
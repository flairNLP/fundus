--- conflicted
+++ resolved
@@ -30,14 +30,9 @@
     def test_duplicate_publisher_names_in_same_collection(self, publisher_enum_with_news_map):
         with pytest.raises(AttributeError):
 
-<<<<<<< HEAD
-            class PublisherEnumWithWrongValueSpec(PublisherEnum):
-                value = PublisherSpec(name="test_pub", domain="https//:test.com/", parser=EmptyParser)
-=======
             class Test(metaclass=PublisherCollectionMeta):
                 a = publisher_enum_with_news_map
                 b = publisher_enum_with_news_map
->>>>>>> 08ded133
 
     def test_supports(self, publisher_enum_with_news_map):
         assert publisher_enum_with_news_map.value.supports("news")

from fundus.publishers.base_objects import PublisherEnum, PublisherSpec

from .ap_news import APNewsParser
from .cnbc import CNBCParser
from .fox_news import FoxNewsParser
from .free_beacon import FreeBeaconParser
from .reuters import ReutersParser
from .the_gateway_pundit import TheGatewayPunditParser
from .the_intercept import TheInterceptParser
from .the_nation_parser import TheNationParser
from .the_new_yorker import TheNewYorkerParser
from .washington_times_parser import WashingtonTimesParser
from .world_truth import WorldTruthParser


class US(PublisherEnum):
    APNews = PublisherSpec(
        domain="https://apnews.com/",
        sitemaps=["https://apnews.com/sitemap/sitemaps/sitemap_index.xml"],
        news_map="https://apnews.com/sitemap/google-news-sitemap/sitemap_index.xml",
        parser=APNewsParser,
    )

    CNBC = PublisherSpec(
        domain="https://www.cnbc.com/",
        sitemaps=["https://www.cnbc.com/sitemapAll.xml"],
        news_map="https://www.cnbc.com/sitemap_news.xml",
        parser=CNBCParser,
    )

    TheIntercept = PublisherSpec(
        domain="https://theintercept.com/",
        sitemaps=["https://theintercept.com/theintercept/sitemap/master/index/"],
        parser=TheInterceptParser,
    )

    TheGatewayPundit = PublisherSpec(
        domain="https://www.thegatewaypundit.com/",
        sitemaps=["https://www.thegatewaypundit.com/sitemap_index.xml"],
        news_map="https://www.thegatewaypundit.com/news-sitemap.xml",
        parser=TheGatewayPunditParser,
    )

    FoxNews = PublisherSpec(
        domain="https://foxnews.com/",
        sitemaps=[" https://www.foxnews.com/sitemap.xml"],
        news_map="https://www.foxnews.com/sitemap.xml?type=news",
        parser=FoxNewsParser,
    )

    TheNation = PublisherSpec(
        domain="https://www.thenation.com/",
        sitemaps=["https://www.thenation.com/sitemap_index.xml"],
        news_map="https://www.thenation.com/news-sitemap.xml",
        parser=TheNationParser,
    )

    WorldTruth = PublisherSpec(
        domain="https://worldtruth.tv/",
        rss_feeds=["https://feeds.feedburner.com/ConsciousnessTv"],
        parser=WorldTruthParser,
    )

    FreeBeacon = PublisherSpec(
        domain="https://freebeacon.com/",
        news_map="https://freebeacon.com/post_google_news.xml",
        parser=FreeBeaconParser,
    )

    WashingtonTimes = PublisherSpec(
        domain="https://www.washingtontimes.com/",
        rss_feeds=["https://www.washingtontimes.com/rss/headlines/news/politics/"],
        sitemaps=[
            "https://www.washingtontimes.com/sitemap-stories.xml",
            "https://www.washingtontimes.com/sitemap-entries.xml",
        ],
        parser=WashingtonTimesParser,
    )

<<<<<<< HEAD
    TheNewYorker = PublisherSpec(
        domain="https://www.newyorker.com/",
        sitemaps=["https://www.newyorker.com/sitemap.xml"],
        news_map="https://www.newyorker.com/feed/google-news-sitemap-feed/sitemap-google-news",
        parser=TheNewYorkerParser,
=======
    Reuters = PublisherSpec(
        domain="https://www.reuters.com/",
        sitemaps=["https://www.reuters.com/arc/outboundfeeds/sitemap-index/?outputType=xml"],
        news_map="https://www.reuters.com/arc/outboundfeeds/news-sitemap-index/?outputType=xml",
        parser=ReutersParser,
>>>>>>> 0294a877
    )<|MERGE_RESOLUTION|>--- conflicted
+++ resolved
@@ -77,17 +77,15 @@
         parser=WashingtonTimesParser,
     )
 
-<<<<<<< HEAD
     TheNewYorker = PublisherSpec(
         domain="https://www.newyorker.com/",
         sitemaps=["https://www.newyorker.com/sitemap.xml"],
         news_map="https://www.newyorker.com/feed/google-news-sitemap-feed/sitemap-google-news",
         parser=TheNewYorkerParser,
-=======
+
     Reuters = PublisherSpec(
         domain="https://www.reuters.com/",
         sitemaps=["https://www.reuters.com/arc/outboundfeeds/sitemap-index/?outputType=xml"],
         news_map="https://www.reuters.com/arc/outboundfeeds/news-sitemap-index/?outputType=xml",
         parser=ReutersParser,
->>>>>>> 0294a877
     )
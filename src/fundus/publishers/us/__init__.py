--- conflicted
+++ resolved
@@ -145,11 +145,7 @@
             Sitemap("https://www.washingtontimes.com/sitemap-stories.xml"),
             Sitemap("https://www.washingtontimes.com/sitemap-entries.xml"),
         ],
-<<<<<<< HEAD
-=======
-        parser=WashingtonTimesParser,
         deprecated=True,
->>>>>>> 9171a3f6
     )
 
     WashingtonPost = Publisher(
@@ -184,11 +180,7 @@
             Sitemap("https://www.reuters.com/arc/outboundfeeds/sitemap-index/?outputType=xml"),
             NewsMap("https://www.reuters.com/arc/outboundfeeds/news-sitemap-index/?outputType=xml"),
         ],
-<<<<<<< HEAD
-=======
-        parser=ReutersParser,
         deprecated=True,
->>>>>>> 9171a3f6
     )
 
     OccupyDemocrats = Publisher(
@@ -200,11 +192,7 @@
                 url="https://occupydemocrats.com/sitemap.xml", sitemap_filter=inverse(regex_filter(r"post-sitemap"))
             )
         ],
-<<<<<<< HEAD
-=======
-        parser=OccupyDemocratsParser,
         deprecated=True,
->>>>>>> 9171a3f6
     )
 
     LATimes = Publisher(

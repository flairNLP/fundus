--- conflicted
+++ resolved
@@ -121,8 +121,6 @@
     FreeBeacon = Publisher(
         name="The Washington Free Beacon",
         domain="https://freebeacon.com/",
-<<<<<<< HEAD
-=======
         sources=[
             Sitemap(
                 "https://freebeacon.com/wp-sitemap.xml",
@@ -135,7 +133,6 @@
                 reverse=True,
             ),
         ],
->>>>>>> a4765b3c
         parser=FreeBeaconParser,
         sources=[NewsMap("https://freebeacon.com/post_google_news.xml")],
     )
@@ -161,13 +158,9 @@
             RSSFeed("https://feeds.washingtonpost.com/rss/world"),
             RSSFeed("https://feeds.washingtonpost.com/rss/national"),
         ],
-<<<<<<< HEAD
-        url_filter=regex_filter("washingtonpost.com(\/)?$"),
-=======
         parser=WashingtonPostParser,
         # Adds a URL-filter to ignore incomplete URLs
         url_filter=regex_filter(r"washingtonpost.com(\/)?$"),
->>>>>>> a4765b3c
     )
 
     TheNewYorker = Publisher(

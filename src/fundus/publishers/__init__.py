import re
from typing import Set

from fundus.publishers.at import AT
from fundus.publishers.au import AU
from fundus.publishers.base_objects import Publisher, PublisherGroup
from fundus.publishers.ca import CA
from fundus.publishers.ch import CH
from fundus.publishers.cn import CN
from fundus.publishers.de import DE
from fundus.publishers.dk import DK
from fundus.publishers.es import ES
from fundus.publishers.fr import FR
from fundus.publishers.ind import IND
from fundus.publishers.it import IT
from fundus.publishers.jp import JP
from fundus.publishers.lt import LT
from fundus.publishers.my import MY
from fundus.publishers.na import NA
from fundus.publishers.no import NO
from fundus.publishers.tr import TR
from fundus.publishers.tw import TW
from fundus.publishers.tz import TZ
from fundus.publishers.uk import UK
from fundus.publishers.us import US

__all__ = ["Publisher", "PublisherGroup"]


class PublisherCollectionMeta(PublisherGroup):
    def __new__(cls, name, bases, attributes):
        publishers: Set[str] = set()
        for attribute, value in attributes.items():
            # skipp dunder attributes
            if re.search(r"^__.*__$", attribute):
                continue
            elif isinstance(value, PublisherGroup):
                new_publishers: Set[str] = {publisher.__name__ for publisher in value}
                if duplicate_publishers := publishers & new_publishers:
                    raise ValueError(
                        f"Publisher(s) {', '.join(duplicate_publishers)!r} " f"already exists in collection {name!r}."
                    )
                publishers.update(new_publishers)
            elif isinstance(value, Publisher):
                if attribute in publishers:
                    raise ValueError(f"Publishers {value.name!r} already exists in collection {name!r}.")
                publishers.add(attribute)
            else:
                raise TypeError(
                    f"Got unexpected type {type(value)} with value {value!r} "
                    f"Only objects of type {Publisher.__name__!r} or {PublisherGroup.__name__!r} "
                    f"are allowed as class attributes"
                )

        return super().__new__(cls, name, bases, attributes)


class PublisherCollection(metaclass=PublisherCollectionMeta):
    na = NA
    de = DE
    at = AT
    au = AU
    us = US
    uk = UK
    fr = FR
    ch = CH
    lt = LT
    cn = CN
    tr = TR
    my = MY
    ind = IND
    no = NO
    ca = CA
    es = ES
    jp = JP
    it = IT
    tw = TW
<<<<<<< HEAD
    tz = TZ
=======
    dk = DK
>>>>>>> 612bc88c
<|MERGE_RESOLUTION|>--- conflicted
+++ resolved
@@ -75,8 +75,5 @@
     jp = JP
     it = IT
     tw = TW
-<<<<<<< HEAD
     tz = TZ
-=======
-    dk = DK
->>>>>>> 612bc88c
+    dk = DK
--- conflicted
+++ resolved
@@ -13,31 +13,25 @@
 from fundus.publishers.dk import DK
 from fundus.publishers.es import ES
 from fundus.publishers.fr import FR
-from fundus.publishers.gl import GL
-from fundus.publishers.il import IL
 from fundus.publishers.ind import IND
 from fundus.publishers.isl import ISL
 from fundus.publishers.it import IT
 from fundus.publishers.jp import JP
-from fundus.publishers.kr import KR
 from fundus.publishers.lt import LT
-from fundus.publishers.mx import MX
 from fundus.publishers.my import MY
 from fundus.publishers.na import NA
 from fundus.publishers.no import NO
 from fundus.publishers.pl import PL
 from fundus.publishers.pt import PT
 from fundus.publishers.py import PY
-from fundus.publishers.ru import RU
 from fundus.publishers.tr import TR
 from fundus.publishers.tw import TW
 from fundus.publishers.tz import TZ
 from fundus.publishers.uk import UK
 from fundus.publishers.us import US
+from fundus.publishers.za import ZA
 
 __all__ = ["Publisher", "PublisherGroup"]
-
-from fundus.publishers.za import ZA
 
 
 class PublisherCollectionMeta(PublisherGroup):
@@ -80,29 +74,20 @@
     dk = DK
     es = ES
     fr = FR
-    gl = GL
-    il = IL
     ind = IND
     isl = ISL
     it = IT
     jp = JP
-    kr = KR
     lt = LT
-    mx = MX
     my = MY
     na = NA
     no = NO
     pl = PL
     pt = PT
     py = PY
-    ru = RU
     tr = TR
     tw = TW
     tz = TZ
-<<<<<<< HEAD
-    dk = DK
-    za = ZA
-=======
     uk = UK
     us = US
->>>>>>> 1f88941c
+    za = ZA
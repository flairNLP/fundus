--- conflicted
+++ resolved
@@ -61,8 +61,5 @@
     cn = CN
     tr = TR
     my = MY
-<<<<<<< HEAD
     ind = IND
-=======
-    no = NO
->>>>>>> 92f6c6e1
+    no = NO
--- conflicted
+++ resolved
@@ -68,9 +68,6 @@
     ind = IND
     no = NO
     ca = CA
-<<<<<<< HEAD
-    tw = TW
-=======
     es = ES
     jp = JP
->>>>>>> 6f79f937
+    tw = TW
--- conflicted
+++ resolved
@@ -19,11 +19,8 @@
 from fundus.publishers.my import MY
 from fundus.publishers.na import NA
 from fundus.publishers.no import NO
-<<<<<<< HEAD
 from fundus.publishers.pt import PT
-=======
 from fundus.publishers.pl import PL
->>>>>>> 39cf171e
 from fundus.publishers.tr import TR
 from fundus.publishers.tw import TW
 from fundus.publishers.tz import TZ
@@ -75,11 +72,8 @@
     be = BE
     tr = TR
     my = MY
-<<<<<<< HEAD
     pt = PT
-=======
     pl = PL
->>>>>>> 39cf171e
     ind = IND
     no = NO
     ca = CA

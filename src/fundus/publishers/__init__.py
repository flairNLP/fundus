import re
from typing import Set

from fundus.publishers.at import AT
from fundus.publishers.au import AU
from fundus.publishers.base_objects import Publisher, PublisherGroup
from fundus.publishers.be import BE
from fundus.publishers.ca import CA
from fundus.publishers.ch import CH
from fundus.publishers.cn import CN
from fundus.publishers.de import DE
from fundus.publishers.dk import DK
from fundus.publishers.es import ES
from fundus.publishers.fr import FR
from fundus.publishers.ind import IND
from fundus.publishers.it import IT
from fundus.publishers.jp import JP
from fundus.publishers.lt import LT
from fundus.publishers.mx import MX
from fundus.publishers.my import MY
from fundus.publishers.na import NA
from fundus.publishers.no import NO
from fundus.publishers.pl import PL
from fundus.publishers.pt import PT
from fundus.publishers.tr import TR
from fundus.publishers.tw import TW
from fundus.publishers.tz import TZ
from fundus.publishers.uk import UK
from fundus.publishers.us import US

__all__ = ["Publisher", "PublisherGroup"]


class PublisherCollectionMeta(PublisherGroup):
    def __new__(cls, name, bases, attributes):
        publishers: Set[str] = set()
        for attribute, value in attributes.items():
            # skipp dunder attributes
            if re.search(r"^__.*__$", attribute):
                continue
            elif isinstance(value, PublisherGroup):
                new_publishers: Set[str] = {publisher.__name__ for publisher in value}
                if duplicate_publishers := publishers & new_publishers:
                    raise ValueError(
                        f"Publisher(s) {', '.join(duplicate_publishers)!r} " f"already exists in collection {name!r}."
                    )
                publishers.update(new_publishers)
            elif isinstance(value, Publisher):
                if attribute in publishers:
                    raise ValueError(f"Publishers {value.name!r} already exists in collection {name!r}.")
                publishers.add(attribute)
            else:
                raise TypeError(
                    f"Got unexpected type {type(value)} with value {value!r} "
                    f"Only objects of type {Publisher.__name__!r} or {PublisherGroup.__name__!r} "
                    f"are allowed as class attributes"
                )

        return super().__new__(cls, name, bases, attributes)


class PublisherCollection(metaclass=PublisherCollectionMeta):
    na = NA
    de = DE
    at = AT
    au = AU
    us = US
    uk = UK
    fr = FR
    ch = CH
    lt = LT
    cn = CN
    be = BE
    tr = TR
    my = MY
<<<<<<< HEAD
    mx = MX
=======
    pt = PT
    pl = PL
>>>>>>> 0a638cc2
    ind = IND
    no = NO
    ca = CA
    es = ES
    jp = JP
    it = IT
    tw = TW
    tz = TZ
    dk = DK<|MERGE_RESOLUTION|>--- conflicted
+++ resolved
@@ -73,12 +73,9 @@
     be = BE
     tr = TR
     my = MY
-<<<<<<< HEAD
     mx = MX
-=======
     pt = PT
     pl = PL
->>>>>>> 0a638cc2
     ind = IND
     no = NO
     ca = CA

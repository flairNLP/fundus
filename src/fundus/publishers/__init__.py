import re
from typing import Set

from fundus.publishers.at import AT
from fundus.publishers.au import AU
from fundus.publishers.base_objects import Publisher, PublisherGroup
from fundus.publishers.be import BE
from fundus.publishers.ca import CA
from fundus.publishers.ch import CH
from fundus.publishers.cn import CN
from fundus.publishers.cz import CZ
from fundus.publishers.de import DE
from fundus.publishers.dk import DK
from fundus.publishers.es import ES
from fundus.publishers.fr import FR
from fundus.publishers.gl import GL
from fundus.publishers.ind import IND
from fundus.publishers.isl import ISL
from fundus.publishers.it import IT
from fundus.publishers.jp import JP
from fundus.publishers.lt import LT
from fundus.publishers.my import MY
from fundus.publishers.na import NA
from fundus.publishers.no import NO
from fundus.publishers.pl import PL
from fundus.publishers.pt import PT
from fundus.publishers.tr import TR
from fundus.publishers.tw import TW
from fundus.publishers.tz import TZ
from fundus.publishers.uk import UK
from fundus.publishers.us import US

__all__ = ["Publisher", "PublisherGroup"]


class PublisherCollectionMeta(PublisherGroup):
    def __new__(cls, name, bases, attributes):
        publishers: Set[str] = set()
        for attribute, value in attributes.items():
            # skipp dunder attributes
            if re.search(r"^__.*__$", attribute):
                continue
            elif isinstance(value, PublisherGroup):
                new_publishers: Set[str] = {publisher.__name__ for publisher in value}
                if duplicate_publishers := publishers & new_publishers:
                    raise ValueError(
                        f"Publisher(s) {', '.join(duplicate_publishers)!r} " f"already exists in collection {name!r}."
                    )
                publishers.update(new_publishers)
            elif isinstance(value, Publisher):
                if attribute in publishers:
                    raise ValueError(f"Publishers {value.name!r} already exists in collection {name!r}.")
                publishers.add(attribute)
            else:
                raise TypeError(
                    f"Got unexpected type {type(value)} with value {value!r} "
                    f"Only objects of type {Publisher.__name__!r} or {PublisherGroup.__name__!r} "
                    f"are allowed as class attributes"
                )

        return super().__new__(cls, name, bases, attributes)


class PublisherCollection(metaclass=PublisherCollectionMeta):
    na = NA
    de = DE
    at = AT
    au = AU
    us = US
    uk = UK
    fr = FR
<<<<<<< HEAD
    isl = ISL
=======
    gl = GL
>>>>>>> 443fa839
    ch = CH
    lt = LT
    cn = CN
    cz = CZ
    be = BE
    tr = TR
    my = MY
    pt = PT
    pl = PL
    ind = IND
    no = NO
    ca = CA
    es = ES
    jp = JP
    it = IT
    tw = TW
    tz = TZ
    dk = DK<|MERGE_RESOLUTION|>--- conflicted
+++ resolved
@@ -69,11 +69,8 @@
     us = US
     uk = UK
     fr = FR
-<<<<<<< HEAD
     isl = ISL
-=======
     gl = GL
->>>>>>> 443fa839
     ch = CH
     lt = LT
     cn = CN

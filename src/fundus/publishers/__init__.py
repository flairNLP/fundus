--- conflicted
+++ resolved
@@ -22,8 +22,5 @@
     fr = FR
     ch = CH
     lt = LT
-<<<<<<< HEAD
-    tr = TR
-=======
     cn = CN
->>>>>>> 4a5b344e
+    tr = TR
from fundus.publishers.at import AT
from fundus.publishers.au import AU
from fundus.publishers.base_objects import PublisherCollectionMeta
from fundus.publishers.ch import CH
from fundus.publishers.cn import CN
from fundus.publishers.de import DE
from fundus.publishers.fr import FR
from fundus.publishers.lt import LT
from fundus.publishers.my import MY
from fundus.publishers.na import NA
from fundus.publishers.tr import TR
from fundus.publishers.uk import UK
from fundus.publishers.us import US


class PublisherCollection(metaclass=PublisherCollectionMeta):
    na = NA
    de = DE
    at = AT
    au = AU
    us = US
    uk = UK
    fr = FR
    ch = CH
    lt = LT
<<<<<<< HEAD
    my = MY
=======
    cn = CN
    tr = TR
>>>>>>> bcd44165
<|MERGE_RESOLUTION|>--- conflicted
+++ resolved
@@ -23,9 +23,6 @@
     fr = FR
     ch = CH
     lt = LT
-<<<<<<< HEAD
-    my = MY
-=======
     cn = CN
     tr = TR
->>>>>>> bcd44165
+    my = MY
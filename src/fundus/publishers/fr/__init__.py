--- conflicted
+++ resolved
@@ -1,12 +1,8 @@
 from fundus.publishers.base_objects import PublisherEnum, PublisherSpec
-<<<<<<< HEAD
-from fundus.publishers.fr.le_figaro import LeFigaroParser
-from fundus.publishers.fr.le_monde import LeMondeParser
-=======
->>>>>>> b4ce7b29
 from fundus.scraping.url import NewsMap, Sitemap
 
 from ..shared import EuronewsParser
+from .le_figaro import LeFigaroParser
 from .le_monde import LeMondeParser
 
 
@@ -21,7 +17,16 @@
         parser=LeMondeParser,
     )
 
-<<<<<<< HEAD
+    EuronewsFR = PublisherSpec(
+        name="Euronews (FR)",
+        domain="https://fr.euronews.com/",
+        sources=[
+            Sitemap("https://fr.euronews.com/sitemaps/fr/articles.xml"),
+            NewsMap("https://fr.euronews.com/sitemaps/fr/latest-news.xml"),
+        ],
+        parser=EuronewsParser,
+    )
+
     LeFigaro = PublisherSpec(
         name="Le Figaro",
         domain="https://www.lefigaro.fr/",
@@ -30,14 +35,4 @@
             NewsMap("https://www.lefigaro.fr/sitemap_news.xml"),
         ],
         parser=LeFigaroParser,
-=======
-    EuronewsFR = PublisherSpec(
-        name="Euronews (FR)",
-        domain="https://fr.euronews.com/",
-        sources=[
-            Sitemap("https://fr.euronews.com/sitemaps/fr/articles.xml"),
-            NewsMap("https://fr.euronews.com/sitemaps/fr/latest-news.xml"),
-        ],
-        parser=EuronewsParser,
->>>>>>> b4ce7b29
     )
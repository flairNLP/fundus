from dataclasses import dataclass, field
<<<<<<< HEAD
from enum import Enum, unique
from typing import Any, Dict, Iterator, List, Optional, Tuple, Type
=======
from enum import Enum, EnumMeta, unique
from typing import Any, Dict, Iterator, List, Optional, Type
>>>>>>> 08ded133

from fundus.parser.base_parser import ParserProxy
from fundus.scraping.filter import UrlFilter


@dataclass(frozen=True)
class PublisherSpec:
    name: str
    domain: str
    parser: Type[ParserProxy]
    rss_feeds: List[str] = field(default_factory=list)
    sitemaps: List[str] = field(default_factory=list)
    url_filter: Optional[UrlFilter] = field(default=None)
    news_map: Optional[str] = field(default=None)

    def __post_init__(self):
        if not (self.rss_feeds or self.sitemaps or self.news_map):
            raise ValueError("Publishers must at least define either an rss-feed, sitemap or news_map to crawl")


@unique
class PublisherEnum(Enum):
    def __new__(cls, *args, **kwargs):
        value = len(cls.__members__) + 1
        obj = object.__new__(cls)
        obj._value_ = value
        return obj

    def __init__(self, spec: PublisherSpec):
        if not isinstance(spec, PublisherSpec):
            raise ValueError("Your only allowed to generate 'PublisherEnum's from 'PublisherSpec")
        self.domain = spec.domain
        self.rss_feeds = spec.rss_feeds
        self.sitemaps = spec.sitemaps
        self.news_map = spec.news_map
<<<<<<< HEAD
        self.parser = spec.parser
        self.publisher_name = spec.name
=======
        self.parser = spec.parser()
        self.url_filter = spec.url_filter
>>>>>>> 08ded133

    def supports(self, source_type: Optional[str]) -> bool:
        if source_type == "rss":
            return bool(self.rss_feeds)
        elif source_type == "sitemap":
            return bool(self.sitemaps)
        elif source_type == "news":
            return bool(self.news_map)
        elif source_type is None:
            return True
        else:
            raise ValueError(f"Unsupported value {source_type} for parameter <source_type>")

    @classmethod
    def search(cls, attrs: Optional[List[str]] = None, source_type: Optional[str] = None) -> List["PublisherEnum"]:
        assert attrs or source_type, "You have to define at least one search condition"
        if not attrs:
            attrs = []
        matched = []
        attrs_set = set(attrs)
        spec: PublisherEnum
        for spec in list(cls):
            if attrs_set.issubset(spec.parser().attributes().names) and spec.supports(source_type):
                matched.append(spec)
        return matched

    def __get__(self, instance, owner):
        return self


class PublisherCollectionMeta(type):
    def __new__(mcs, name, bases, attrs):
        included_enums: List[EnumMeta] = [value for value in attrs.values() if isinstance(value, EnumMeta)]
        publisher_mapping: Dict[str, PublisherEnum] = {}
        for country_enum in included_enums:
            for publisher_enum in country_enum:  # type: ignore
                if existing := publisher_mapping.get(publisher_enum.name):
                    raise AttributeError(
                        f"Found duplicate publisher names in same collection '{name}'. "
                        f"{type(existing).__name__} -> {existing.name} and "
                        f"{type(publisher_enum).__name__} -> {publisher_enum.name}"
                    )
                publisher_mapping[publisher_enum.name] = publisher_enum
        return super().__new__(mcs, name, bases, attrs)

    @property
    def _members(cls) -> Dict[str, Any]:
        return {name: obj for name, obj in cls.__dict__.items() if "__" not in name}

    def iter_countries(cls) -> Iterator[Tuple[str, Iterator[PublisherEnum]]]:
        yield from cls._members.items()

    def __contains__(cls, __x: object) -> bool:
        return __x in cls._members.values()

    def __iter__(cls) -> Iterator[PublisherEnum]:
        for coll in cls._members.values():
            yield from coll

    def __getitem__(self, name: str) -> PublisherEnum:
        for publisher_enum in self:
            if publisher_enum.name == name:
                return publisher_enum
        raise KeyError(f"Publisher '{name}' not present in {self.__name__}")

    def __len__(cls) -> int:
        return len(cls._members)<|MERGE_RESOLUTION|>--- conflicted
+++ resolved
@@ -1,11 +1,6 @@
 from dataclasses import dataclass, field
-<<<<<<< HEAD
-from enum import Enum, unique
+from enum import Enum, EnumMeta, unique
 from typing import Any, Dict, Iterator, List, Optional, Tuple, Type
-=======
-from enum import Enum, EnumMeta, unique
-from typing import Any, Dict, Iterator, List, Optional, Type
->>>>>>> 08ded133
 
 from fundus.parser.base_parser import ParserProxy
 from fundus.scraping.filter import UrlFilter
@@ -41,13 +36,9 @@
         self.rss_feeds = spec.rss_feeds
         self.sitemaps = spec.sitemaps
         self.news_map = spec.news_map
-<<<<<<< HEAD
-        self.parser = spec.parser
-        self.publisher_name = spec.name
-=======
         self.parser = spec.parser()
         self.url_filter = spec.url_filter
->>>>>>> 08ded133
+        self.publisher_name = spec.name
 
     def supports(self, source_type: Optional[str]) -> bool:
         if source_type == "rss":

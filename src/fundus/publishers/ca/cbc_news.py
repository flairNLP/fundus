--- conflicted
+++ resolved
@@ -3,21 +3,15 @@
 import re
 from typing import List, Optional
 
-<<<<<<< HEAD
-=======
 import lxml
 import more_itertools
->>>>>>> 1bfaacc5
 from lxml.cssselect import CSSSelector
 from lxml.etree import XPath
 from lxml.html import document_fromstring
 
 from fundus.parser import ArticleBody, BaseParser, ParserProxy, attribute
-<<<<<<< HEAD
-=======
 from fundus.parser.base_parser import Precomputed, logger
 from fundus.parser.data import LinkedDataMapping
->>>>>>> 1bfaacc5
 from fundus.parser.utility import (
     extract_article_body_with_selector,
     generic_author_parsing,

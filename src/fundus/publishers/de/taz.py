import datetime
from typing import List, Optional

from lxml.cssselect import CSSSelector
from lxml.etree import XPath

from fundus.parser import ArticleBody, BaseParser, Image, ParserProxy, attribute
from fundus.parser.utility import (
    extract_article_body_with_selector,
    generic_author_parsing,
    generic_date_parsing,
    generic_topic_parsing,
    image_extraction,
)


class TazParser(ParserProxy):
    class V1(BaseParser):
        VALID_UNTIL = datetime.date(2024, 10, 14)
        _paragraph_selector = CSSSelector(".sectbody > p[class*='article']")
        _summary_selector = CSSSelector(".intro")
        _subheadline_selector = CSSSelector(".sectbody > h6")

        @attribute
        def body(self) -> Optional[ArticleBody]:
            return extract_article_body_with_selector(
                self.precomputed.doc,
                summary_selector=self._summary_selector,
                subheadline_selector=self._subheadline_selector,
                paragraph_selector=self._paragraph_selector,
            )

        @attribute
        def title(self) -> Optional[str]:
            return self.precomputed.meta.get("taz:title")

        @attribute
        def authors(self) -> List[str]:
            return generic_author_parsing(self.precomputed.meta.get("author"))

        @attribute
        def publishing_date(self) -> Optional[datetime.datetime]:
            return generic_date_parsing(self.precomputed.meta.get("article:published_time"))

        @attribute
        def topics(self) -> List[str]:
            return generic_topic_parsing(self.precomputed.meta.get("keywords"))

    class V2(BaseParser):
        _paragraph_selector = CSSSelector(".main-article-corpus p.bodytext.paragraph")
        _summary_selector = CSSSelector("article > p.column.typo-r-subline-detail")
        _subheadline_selector = CSSSelector(".main-article-corpus h2")

        @attribute
<<<<<<< HEAD
        def body(self) -> ArticleBody:
=======
        def body(self) -> Optional[ArticleBody]:
>>>>>>> f4b31d90
            return extract_article_body_with_selector(
                self.precomputed.doc,
                summary_selector=self._summary_selector,
                subheadline_selector=self._subheadline_selector,
                paragraph_selector=self._paragraph_selector,
            )

        @attribute
        def title(self) -> Optional[str]:
            return self.precomputed.meta.get("taz:title")

        @attribute
        def authors(self) -> List[str]:
            return generic_author_parsing(self.precomputed.ld.bf_search("author"))

        @attribute
        def publishing_date(self) -> Optional[datetime.datetime]:
            return generic_date_parsing(self.precomputed.ld.bf_search("datePublished"))

        @attribute
        def topics(self) -> List[str]:
<<<<<<< HEAD
            return generic_topic_parsing(self.precomputed.meta.get("taz:tag"))

        @attribute
        def images(self) -> List[Image]:
            return image_extraction(
                doc=self.precomputed.doc,
                paragraph_selector=self._paragraph_selector,
                image_selector=XPath("//div[@data-for='picture']//img[not(@class)]"),
                caption_selector=XPath("./ancestor::div[@data-for='picture']/figcaption/text()"),
                author_selector=XPath("./ancestor::div[@data-for='picture']/figcaption/span"),
            )
=======
            return generic_topic_parsing(self.precomputed.meta.get("taz:tag"))
>>>>>>> f4b31d90
<|MERGE_RESOLUTION|>--- conflicted
+++ resolved
@@ -52,11 +52,7 @@
         _subheadline_selector = CSSSelector(".main-article-corpus h2")
 
         @attribute
-<<<<<<< HEAD
-        def body(self) -> ArticleBody:
-=======
         def body(self) -> Optional[ArticleBody]:
->>>>>>> f4b31d90
             return extract_article_body_with_selector(
                 self.precomputed.doc,
                 summary_selector=self._summary_selector,
@@ -78,7 +74,6 @@
 
         @attribute
         def topics(self) -> List[str]:
-<<<<<<< HEAD
             return generic_topic_parsing(self.precomputed.meta.get("taz:tag"))
 
         @attribute
@@ -89,7 +84,4 @@
                 image_selector=XPath("//div[@data-for='picture']//img[not(@class)]"),
                 caption_selector=XPath("./ancestor::div[@data-for='picture']/figcaption/text()"),
                 author_selector=XPath("./ancestor::div[@data-for='picture']/figcaption/span"),
-            )
-=======
-            return generic_topic_parsing(self.precomputed.meta.get("taz:tag"))
->>>>>>> f4b31d90
+            )
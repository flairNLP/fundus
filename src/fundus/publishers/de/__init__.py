--- conflicted
+++ resolved
@@ -229,7 +229,17 @@
         parser=BusinessInsiderDEParser,
     )
 
-<<<<<<< HEAD
+    RheinischePost = PublisherSpec(
+        name="Rheinische Post",
+        domain="https://rp-online.de/",
+        sources=[
+            RSSFeed("https://rp-online.de/feed.rss"),
+            NewsMap("https://rp-online.de/sitemap-news.xml"),
+            Sitemap("https://rp-online.de/sitemap.xml"),
+        ],
+        parser=RheinischePostParser,
+    )
+    
     ZDF = PublisherSpec(
         name="zdfHeute",
         domain="https://www.zdf.de/",
@@ -239,15 +249,4 @@
             RSSFeed("https://www.zdf.de/rss/zdf/nachrichten"),
         ],
         parser=ZDFParser,
-=======
-    RheinischePost = PublisherSpec(
-        name="Rheinische Post",
-        domain="https://rp-online.de/",
-        sources=[
-            RSSFeed("https://rp-online.de/feed.rss"),
-            NewsMap("https://rp-online.de/sitemap-news.xml"),
-            Sitemap("https://rp-online.de/sitemap.xml"),
-        ],
-        parser=RheinischePostParser,
->>>>>>> 72d1bef3
     )
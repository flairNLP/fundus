--- conflicted
+++ resolved
@@ -27,11 +27,8 @@
 from .tagesschau import TagesschauParser
 from .taz import TazParser
 from .waz import WAZParser
-<<<<<<< HEAD
 from .wdr import WDRParser
-=======
 from .zdf import ZDFParser
->>>>>>> 5a5a3d87
 
 
 # noinspection PyPep8Naming
@@ -247,7 +244,6 @@
         parser=RheinischePostParser,
     )
 
-<<<<<<< HEAD
     WDR = PublisherSpec(
         name="Westdeutscher Rundfunk",
         domain="https://www1.wdr.de/",
@@ -255,7 +251,8 @@
             RSSFeed("https://www1.wdr.de/uebersicht-100.feed"),
         ],
         parser=WDRParser,
-=======
+    )
+
     BR = PublisherSpec(
         name="Bayerischer Rundfunk (BR)",
         domain="https://www.br.de/",
@@ -275,5 +272,4 @@
             RSSFeed("https://www.zdf.de/rss/zdf/nachrichten"),
         ],
         parser=ZDFParser,
->>>>>>> 5a5a3d87
     )
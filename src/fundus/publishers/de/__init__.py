--- conflicted
+++ resolved
@@ -38,7 +38,6 @@
 
 # noinspection PyPep8Naming
 class DE(PublisherEnum):
-<<<<<<< HEAD
     NetzpolitikOrg = PublisherSpec(
         name="netzpolitik.org",
         domain="https://netzpolitik.org/",
@@ -49,7 +48,8 @@
             RSSFeed("https://netzpolitik.org/feed/"),
         ],
         parser=NetzpolitikOrgParser,
-=======
+    )
+    
     BerlinerMorgenpost = PublisherSpec(
         name="Berliner Morgenpost",
         domain="https://www.morgenpost.de/",
@@ -59,7 +59,6 @@
             for d in reversed(list(rrule(MONTHLY, dtstart=datetime(2003, 2, 1), until=datetime.now())))
         ],
         parser=BerlinerMorgenpostParser,
->>>>>>> 07ad7f18
     )
 
     DieWelt = PublisherSpec(

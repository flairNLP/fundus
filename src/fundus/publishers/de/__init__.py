--- conflicted
+++ resolved
@@ -259,7 +259,6 @@
         parser=RheinischePostParser,
     )
 
-<<<<<<< HEAD
     EuronewsDE = PublisherSpec(
         name="Euronews (DE)",
         domain="https://de.euronews.com/",
@@ -268,7 +267,8 @@
             NewsMap("https://de.euronews.com/sitemaps/de/latest-news.xml"),
         ],
         parser=EuronewsParser,
-=======
+    )
+    
     Hessenschau = PublisherSpec(
         name="Hessenschau",
         domain="https://www.hessenschau.de/",
@@ -306,5 +306,4 @@
             RSSFeed("https://www.zdf.de/rss/zdf/nachrichten"),
         ],
         parser=ZDFParser,
->>>>>>> 43d5b46b
     )
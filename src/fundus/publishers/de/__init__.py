from datetime import datetime
from typing import Optional

from dateutil.rrule import MONTHLY, YEARLY, rrule

from fundus.publishers.base_objects import PublisherEnum, PublisherSpec
from fundus.scraping.filter import inverse, regex_filter
from fundus.scraping.url import NewsMap, RSSFeed, Sitemap

from ..shared import EuronewsParser
from .berliner_zeitung import BerlinerZeitungParser
from .bild import BildParser
from .boersenzeitung import BoersenZeitungParser
from .br import BRParser
from .braunschweiger_zeitung import BSZParser
from .business_insider_de import BusinessInsiderDEParser
from .die_welt import DieWeltParser
from .die_zeit import DieZeitParser
from .dw import DWParser
from .faz import FAZParser
from .focus import FocusParser
<<<<<<< HEAD
from .freiepresse import FreiePresseParser
=======
from .frankfurter_rundschau import FrankfurterRundschauParser
from .hamburger_abendblatt import HamburgerAbendblattParser
from .hessenschau import HessenschauParser
from .junge_welt import JungeWeltParser
from .kicker import KickerParser
>>>>>>> 4c58e6e6
from .mdr import MDRParser
from .merkur import MerkurParser
from .morgenpost_berlin import BerlinerMorgenpostParser
from .motorsport_magazin import MotorSportMagazinParser
from .mz import MitteldeutscheZeitungParser
from .ndr import NDRParser
from .netzpolitik_org import NetzpolitikOrgParser
from .ntv import NTVParser
from .postillon import PostillonParser
from .rheinische_post import RheinischePostParser
from .spon import SPONParser
from .sportschau import SportSchauParser
from .stern import SternParser
from .sz import SZParser
from .tagesschau import TagesschauParser
from .tagesspiegel import TagesspiegelParser
from .taz import TazParser
from .vogue_de import VogueDEParser
from .waz import WAZParser
from .wdr import WDRParser
from .zdf import ZDFParser


# noinspection PyPep8Naming
class DE(PublisherEnum):
    SportSchau = PublisherSpec(
        name="Sportschau",
        domain="https://www.sportschau.de/",
        parser=SportSchauParser,
        sources=[
            RSSFeed("https://www.sportschau.de/index~rss2.xml"),
            Sitemap("https://www.sportschau.de/index~sitemap_p-0.xml"),
            NewsMap("https://www.sportschau.de/kompakt-sp-100~news.xml"),
        ],
        url_filter=inverse(regex_filter("sportschau.de")),
    )

    NetzpolitikOrg = PublisherSpec(
        name="netzpolitik.org",
        domain="https://netzpolitik.org/",
        sources=[
            Sitemap(
                "https://netzpolitik.org/sitemap.xml", sitemap_filter=inverse(regex_filter("sitemap-posttype-post"))
            ),
            RSSFeed("https://netzpolitik.org/feed/"),
        ],
        parser=NetzpolitikOrgParser,
    )

    BerlinerMorgenpost = PublisherSpec(
        name="Berliner Morgenpost",
        domain="https://www.morgenpost.de/",
        sources=[NewsMap("https://www.morgenpost.de/sitemaps/news.xml")]
        + [
            Sitemap(f"https://www.morgenpost.de/sitemaps/archive/sitemap-{d.year}-{str(d.month).zfill(2)}-p00.xml.gz")
            for d in reversed(list(rrule(MONTHLY, dtstart=datetime(2003, 2, 1), until=datetime.now())))
        ],
        parser=BerlinerMorgenpostParser,
    )

    HamburgerAbendblatt = PublisherSpec(
        name="Hamburger Abendblatt",
        domain="https://www.abendblatt.de/",
        sources=[
            RSSFeed("https://www.abendblatt.de/rss"),
            NewsMap("https://www.abendblatt.de/sitemaps/news.xml"),
        ]
        + [
            Sitemap(f"https://www.abendblatt.de/sitemaps/archive/sitemap-{d.year}-{str(d.month).zfill(2)}-p00.xml.gz")
            for d in reversed(list(rrule(MONTHLY, dtstart=datetime(2000, 4, 1), until=datetime.today())))
        ],
        parser=HamburgerAbendblattParser,
    )

    DieWelt = PublisherSpec(
        name="Die Welt",
        domain="https://www.welt.de/",
        sources=[
            RSSFeed("https://www.welt.de/feeds/latest.rss"),
            Sitemap("https://www.welt.de/sitemaps/sitemap/sitemap.xml"),
            NewsMap("https://www.welt.de/sitemaps/newssitemap/newssitemap.xml"),
        ],
        url_filter=regex_filter("/Anlegertipps-|/videos[0-9]{2}"),
        parser=DieWeltParser,
    )

    MDR = PublisherSpec(
        name="Mitteldeutscher Rundfunk (MDR)",
        domain="https://www.mdr.de/",
        sources=[
            RSSFeed("https://www.mdr.de/nachrichten/index-rss.xml"),
            Sitemap("https://www.mdr.de/sitemap-index-100.xml"),
            NewsMap("https://www.mdr.de/news-sitemap.xml"),
        ],
        parser=MDRParser,
    )

    FAZ = PublisherSpec(
        name="Frankfurter Allgemeine Zeitung",
        domain="https://www.faz.net/",
        sources=[
            RSSFeed("https://www.faz.net/rss/aktuell"),
            RSSFeed("https://www.faz.net/rss/aktuell/politik"),
            RSSFeed("https://www.faz.net/rss/aktuell/sport"),
            RSSFeed("https://www.faz.net/rss/aktuell/wirtschaft/"),
            RSSFeed("https://www.faz.net/rss/aktuell/gesellschaft/"),
            Sitemap("https://www.faz.net/sitemap-index.xml"),
            NewsMap("https://www.faz.net/sitemap-news.xml"),
        ],
        parser=FAZParser,
    )

    Focus = PublisherSpec(
        name="Focus Online",
        domain="https://www.focus.de/",
        sources=[RSSFeed("https://rss.focus.de/fol/XML/rss_folnews.xml")],
        parser=FocusParser,
        # Focus blocks access for all user-agents including the term 'bot'
        request_header={"user-agent": "Fundus"},
    )

    Merkur = PublisherSpec(
        name="Münchner Merkur",
        domain="https://www.merkur.de/",
        sources=[
            RSSFeed("https://www.merkur.de/welt/rssfeed.rdf"),
            Sitemap("https://www.merkur.de/sitemap-index.xml"),
            NewsMap("https://www.merkur.de/news.xml"),
        ],
        parser=MerkurParser,
    )

    SZ = PublisherSpec(
        name="Süddeutsche Zeitung",
        domain="https://www.sueddeutsche.de/",
        sources=[RSSFeed("https://rss.sueddeutsche.de/alles")],
        parser=SZParser,
    )

    SpiegelOnline = PublisherSpec(
        name="Spiegel Online",
        domain="https://www.spiegel.de/",
        sources=[
            RSSFeed("https://www.spiegel.de/schlagzeilen/index.rss"),
            Sitemap("https://www.spiegel.de/sitemap.xml"),
            NewsMap("https://www.spiegel.de/sitemaps/news-de.xml"),
        ],
        parser=SPONParser,
    )

    DieZeit = PublisherSpec(
        name="Die Zeit",
        domain="https://www.zeit.de/",
        sources=[
            RSSFeed("https://newsfeed.zeit.de/news/index"),
            Sitemap("https://www.zeit.de/gsitemaps/index.xml", reverse=True),
            NewsMap(
                f"https://www.zeit.de/gsitemaps/index.xml?date={datetime.now().strftime('%Y-%m-%d')}&unit=days&period=1"
            ),
        ],
        request_header={"user-agent": "Googlebot"},
        url_filter=regex_filter(
            "/zett/|/angebote/|/kaenguru-comics/|/administratives/|/index(?!.)|/elbvertiefung-[0-9]{2}-[0-9]{2}"
        ),
        parser=DieZeitParser,
    )

    BerlinerZeitung = PublisherSpec(
        name="Berliner Zeitung",
        domain="https://www.berliner-zeitung.de/",
        sources=[
            RSSFeed("https://www.berliner-zeitung.de/feed.xml"),
            Sitemap("https://www.berliner-zeitung.de/sitemap.xml"),
            NewsMap("https://www.berliner-zeitung.de/news-sitemap.xml"),
        ],
        url_filter=regex_filter("/news/"),
        parser=BerlinerZeitungParser,
    )

    Tagesschau = PublisherSpec(
        name="Tagesschau",
        domain="https://www.tagesschau.de/",
        sources=[RSSFeed("https://www.tagesschau.de/xml/rss2/")],
        parser=TagesschauParser,
    )

    DW = PublisherSpec(
        name="Deutsche Welle",
        domain="https://www.dw.com/",
        sources=[
            RSSFeed("https://rss.dw.com/xml/rss-de-all"),
            Sitemap("https://www.dw.com/de/article-sitemap.xml"),
            NewsMap("https://www.dw.com/de/news-sitemap.xml"),
        ],
        parser=DWParser,
    )
    Stern = PublisherSpec(
        name="Stern",
        domain="https://www.stern.de/",
        sources=[RSSFeed("https://www.stern.de/feed/standard/alle-nachrichten/")],
        parser=SternParser,
    )

    NTV = PublisherSpec(
        name="N-Tv",
        domain="https://www.n-tv.de/",
        sources=[NewsMap("https://www.n-tv.de/news.xml"), Sitemap("https://www.n-tv.de/sitemap.xml")],
        parser=NTVParser,
    )

    NDR = PublisherSpec(
        name="Norddeutscher Rundfunk (NDR)",
        domain="https://www.ndr.de/",
        sources=[
            NewsMap("https://www.ndr.de/sitemap112-newssitemap.xml"),
            Sitemap("https://www.ndr.de/sitemap112-sitemap.xml"),
        ],
        parser=NDRParser,
        url_filter=regex_filter("podcast[0-9]{4}|/index.html"),
    )

    Taz = PublisherSpec(
        name="Die Tageszeitung (taz)",
        domain="https://taz.de/",
        sources=[
            NewsMap("https://taz.de/sitemap-google-news.xml"),
            Sitemap("https://taz.de/sitemap-index.xml"),
        ],
        parser=TazParser,
    )

    Bild = PublisherSpec(
        name="Bild",
        domain="https://www.bild.de/",
        sources=[
            RSSFeed("https://www.bild.de/rssfeeds/vw-neu/vw-neu-32001674,view=rss2.bild.xml"),
            NewsMap("https://www.bild.de/sitemap-news.xml"),
            Sitemap("https://www.bild.de/sitemap-index.xml"),
        ],
        parser=BildParser,
    )

    WAZ = PublisherSpec(
        name="Westdeutsche Allgemeine Zeitung (WAZ)",
        domain="https://www.waz.de/",
        sources=[NewsMap("https://www.waz.de/sitemaps/news.xml")],
        parser=WAZParser,
    )

    BSZ = PublisherSpec(
        name="Braunschweiger Zeitung",
        domain="https://www.braunschweiger-zeitung.de/",
        sources=[
            RSSFeed("https://www.braunschweiger-zeitung.de/rss"),
            NewsMap("https://www.braunschweiger-zeitung.de/sitemaps/news.xml"),
        ]
        + [
            Sitemap(
                f"https://www.braunschweiger-zeitung.de/sitemaps/archive/sitemap-{d.year}-{str(d.month).zfill(2)}-p00.xml.gz"
            )
            for d in list(rrule(MONTHLY, dtstart=datetime(2005, 12, 1), until=datetime.now()))
        ],
        parser=BSZParser,
    )

    BusinessInsiderDE = PublisherSpec(
        name="Business Insider DE",
        domain="https://www.businessinsider.de/",
        sources=[
            NewsMap("https://www.businessinsider.de/news-sitemap.xml"),
            Sitemap("https://www.businessinsider.de/sitemap_index.xml"),
        ],
        parser=BusinessInsiderDEParser,
    )

    RheinischePost = PublisherSpec(
        name="Rheinische Post",
        domain="https://rp-online.de/",
        sources=[
            RSSFeed("https://rp-online.de/feed.rss"),
            NewsMap("https://rp-online.de/sitemap-news.xml"),
            Sitemap("https://rp-online.de/sitemap.xml"),
        ],
        parser=RheinischePostParser,
    )

<<<<<<< HEAD
    FreiePresse = PublisherSpec(
        name="FreiePresse",
        domain="https://www.freiepresse.de/",
        sources=[
            RSSFeed("https://www.freiepresse.de/rss/rss_chemnitz.php"),
            RSSFeed("https://www.freiepresse.de/rss/rss_erzgebirge.php"),
            RSSFeed("https://www.freiepresse.de/rss/rss_mittelsachsen.php"),
            RSSFeed("https://www.freiepresse.de/rss/rss_vogtland.php"),
            RSSFeed("https://www.freiepresse.de/rss/rss_zwickau.php"),
            RSSFeed("https://www.freiepresse.de/rss/rss_politik.php"),
            RSSFeed("https://www.freiepresse.de/rss/rss_wirtschaft.php"),
            RSSFeed("https://www.freiepresse.de/rss/rss_kultur.php"),
            RSSFeed("https://www.freiepresse.de/rss/rss_sport.php"),
            RSSFeed("https://www.freiepresse.de/rss/rss_sachsen.php"),
            RSSFeed("https://www.freiepresse.de/rss/rss_regional.php"),
            Sitemap("https://www.freiepresse.de/sitemaps/articles_last2years.xml", reverse=True),
        ],
        parser=FreiePresseParser,
=======
    JungeWelt = PublisherSpec(
        name="Junge Welt",
        domain="https://www.jungewelt.de/",
        sources=[
            RSSFeed("https://www.jungewelt.de/feeds/newsticker.rss"),
        ],
        parser=JungeWeltParser,
    )

    Tagesspiegel = PublisherSpec(
        name="Tagesspiegel",
        domain="https://www.tagesspiegel.de/",
        sources=[
            NewsMap("https://www.tagesspiegel.de/news.xml"),
        ]
        + [
            Sitemap(f"https://www.tagesspiegel.de/contentexport/static/sitemap-index_{date.year}.xml")
            for date in reversed(list(rrule(YEARLY, dtstart=datetime(1996, 1, 1), until=datetime.today())))
        ],
        parser=TagesspiegelParser,
    )

    EuronewsDE = PublisherSpec(
        name="Euronews (DE)",
        domain="https://de.euronews.com/",
        sources=[
            Sitemap("https://de.euronews.com/sitemaps/de/articles.xml"),
            NewsMap("https://de.euronews.com/sitemaps/de/latest-news.xml"),
        ],
        parser=EuronewsParser,
    )

    Hessenschau = PublisherSpec(
        name="Hessenschau",
        domain="https://www.hessenschau.de/",
        sources=[
            RSSFeed("https://www.hessenschau.de/index.rss"),
            Sitemap("https://www.hessenschau.de/indexsitemap.nc.xml"),
            Sitemap("https://www.hessenschau.de/sitemap.nc.xml"),
        ],
        parser=HessenschauParser,
    )

    WDR = PublisherSpec(
        name="Westdeutscher Rundfunk",
        domain="https://www1.wdr.de/",
        sources=[RSSFeed("https://www1.wdr.de/uebersicht-100.feed")],
        parser=WDRParser,
    )

    BR = PublisherSpec(
        name="Bayerischer Rundfunk (BR)",
        domain="https://www.br.de/",
        sources=[
            Sitemap("https://www.br.de/sitemapIndex.xml"),
            NewsMap("https://www.br.de/nachrichten/sitemaps/news.xml"),
        ],
        parser=BRParser,
    )

    ZDF = PublisherSpec(
        name="zdfHeute",
        domain="https://www.zdf.de/",
        sources=[
            Sitemap("https://www.zdf.de/sitemap.xml", reverse=True),
            NewsMap("https://www.zdf.de/news-sitemap.xml"),
            RSSFeed("https://www.zdf.de/rss/zdf/nachrichten"),
        ],
        parser=ZDFParser,
    )

    MotorSportMagazin = PublisherSpec(
        name="MotorSport Magazin",
        domain="https://www.motorsport-magazin.com/",
        sources=[
            RSSFeed("https://www.motorsport-magazin.com/rss/alle-rennserien.xml"),
            Sitemap("https://www.motorsport-magazin.com/sitemap.xml"),
        ],
        parser=MotorSportMagazinParser,
    )

    Postillon = PublisherSpec(
        name="Postillon",
        domain="https://www.der-postillon.com/",
        sources=[
            RSSFeed("https://follow.it/der-postillon-abo"),
            Sitemap("https://www.der-postillon.com/sitemap.xml"),
        ],
        parser=PostillonParser,
    )

    Kicker = PublisherSpec(
        name="Kicker",
        domain="https://www.kicker.de/",
        sources=[
            RSSFeed("https://newsfeed.kicker.de/news/aktuell"),
            Sitemap(
                "https://leserservice.kicker.de/sitemap_0.xml", sitemap_filter=regex_filter("leserservice.kicker.de")
            ),
            NewsMap("https://newsfeed.kicker.de/googlesitemapnews.xml"),
        ],
        url_filter=regex_filter("/slideshow|/video"),
        parser=KickerParser,
    )

    FrankfurterRundschau = PublisherSpec(
        name="Frankfurter Rundschau",
        domain="https://www.fr.de",
        sources=[
            RSSFeed("https://fr.de/rssfeed.rdf"),
            Sitemap("https://www.fr.de/sitemap-index.xml"),
            NewsMap("https://www.fr.de/news.xml"),
        ],
        parser=FrankfurterRundschauParser,
    )

    BoersenZeitung = PublisherSpec(
        name="Börsen-Zeitung",
        domain="https://www.boersen-zeitung.de",
        sources=[
            NewsMap("https://www.boersen-zeitung.de/sitemap/news.xml.gz"),
            Sitemap(
                "https://www.boersen-zeitung.de/sitemap/index.xml.gz", sitemap_filter=regex_filter("/sitemap-0.xml.gz")
            ),
        ],
        parser=BoersenZeitungParser,
    )

    VogueDE = PublisherSpec(
        name="Vogue",
        domain="https://www.vogue.de/",
        sources=[
            RSSFeed("https://www.vogue.de/feed/rss"),
            NewsMap("https://www.vogue.de/feed/sitemap-news/sitemap-google-news"),
            Sitemap("https://www.vogue.de/sitemap.xml"),
        ],
        parser=VogueDEParser,
    )

    MitteldeutscheZeitung = PublisherSpec(
        name="Mitteldeutsche Zeitung",
        domain="https://www.mz.de/",
        sources=[
            Sitemap("https://www.mz.de/sitemaps/sitemap-ressort-index.xml"),
            NewsMap("https://www.mz.de/sitemaps/newssitemap-index.xml"),
        ],
        parser=MitteldeutscheZeitungParser,
>>>>>>> 4c58e6e6
    )<|MERGE_RESOLUTION|>--- conflicted
+++ resolved
@@ -19,15 +19,12 @@
 from .dw import DWParser
 from .faz import FAZParser
 from .focus import FocusParser
-<<<<<<< HEAD
 from .freiepresse import FreiePresseParser
-=======
 from .frankfurter_rundschau import FrankfurterRundschauParser
 from .hamburger_abendblatt import HamburgerAbendblattParser
 from .hessenschau import HessenschauParser
 from .junge_welt import JungeWeltParser
 from .kicker import KickerParser
->>>>>>> 4c58e6e6
 from .mdr import MDRParser
 from .merkur import MerkurParser
 from .morgenpost_berlin import BerlinerMorgenpostParser
@@ -314,7 +311,155 @@
         parser=RheinischePostParser,
     )
 
-<<<<<<< HEAD
+    JungeWelt = PublisherSpec(
+        name="Junge Welt",
+        domain="https://www.jungewelt.de/",
+        sources=[
+            RSSFeed("https://www.jungewelt.de/feeds/newsticker.rss"),
+        ],
+        parser=JungeWeltParser,
+    )
+
+    Tagesspiegel = PublisherSpec(
+        name="Tagesspiegel",
+        domain="https://www.tagesspiegel.de/",
+        sources=[
+            NewsMap("https://www.tagesspiegel.de/news.xml"),
+        ]
+        + [
+            Sitemap(f"https://www.tagesspiegel.de/contentexport/static/sitemap-index_{date.year}.xml")
+            for date in reversed(list(rrule(YEARLY, dtstart=datetime(1996, 1, 1), until=datetime.today())))
+        ],
+        parser=TagesspiegelParser,
+    )
+
+    EuronewsDE = PublisherSpec(
+        name="Euronews (DE)",
+        domain="https://de.euronews.com/",
+        sources=[
+            Sitemap("https://de.euronews.com/sitemaps/de/articles.xml"),
+            NewsMap("https://de.euronews.com/sitemaps/de/latest-news.xml"),
+        ],
+        parser=EuronewsParser,
+    )
+
+    Hessenschau = PublisherSpec(
+        name="Hessenschau",
+        domain="https://www.hessenschau.de/",
+        sources=[
+            RSSFeed("https://www.hessenschau.de/index.rss"),
+            Sitemap("https://www.hessenschau.de/indexsitemap.nc.xml"),
+            Sitemap("https://www.hessenschau.de/sitemap.nc.xml"),
+        ],
+        parser=HessenschauParser,
+    )
+
+    WDR = PublisherSpec(
+        name="Westdeutscher Rundfunk",
+        domain="https://www1.wdr.de/",
+        sources=[RSSFeed("https://www1.wdr.de/uebersicht-100.feed")],
+        parser=WDRParser,
+    )
+
+    BR = PublisherSpec(
+        name="Bayerischer Rundfunk (BR)",
+        domain="https://www.br.de/",
+        sources=[
+            Sitemap("https://www.br.de/sitemapIndex.xml"),
+            NewsMap("https://www.br.de/nachrichten/sitemaps/news.xml"),
+        ],
+        parser=BRParser,
+    )
+
+    ZDF = PublisherSpec(
+        name="zdfHeute",
+        domain="https://www.zdf.de/",
+        sources=[
+            Sitemap("https://www.zdf.de/sitemap.xml", reverse=True),
+            NewsMap("https://www.zdf.de/news-sitemap.xml"),
+            RSSFeed("https://www.zdf.de/rss/zdf/nachrichten"),
+        ],
+        parser=ZDFParser,
+    )
+
+    MotorSportMagazin = PublisherSpec(
+        name="MotorSport Magazin",
+        domain="https://www.motorsport-magazin.com/",
+        sources=[
+            RSSFeed("https://www.motorsport-magazin.com/rss/alle-rennserien.xml"),
+            Sitemap("https://www.motorsport-magazin.com/sitemap.xml"),
+        ],
+        parser=MotorSportMagazinParser,
+    )
+
+    Postillon = PublisherSpec(
+        name="Postillon",
+        domain="https://www.der-postillon.com/",
+        sources=[
+            RSSFeed("https://follow.it/der-postillon-abo"),
+            Sitemap("https://www.der-postillon.com/sitemap.xml"),
+        ],
+        parser=PostillonParser,
+    )
+
+    Kicker = PublisherSpec(
+        name="Kicker",
+        domain="https://www.kicker.de/",
+        sources=[
+            RSSFeed("https://newsfeed.kicker.de/news/aktuell"),
+            Sitemap(
+                "https://leserservice.kicker.de/sitemap_0.xml", sitemap_filter=regex_filter("leserservice.kicker.de")
+            ),
+            NewsMap("https://newsfeed.kicker.de/googlesitemapnews.xml"),
+        ],
+        url_filter=regex_filter("/slideshow|/video"),
+        parser=KickerParser,
+    )
+
+    FrankfurterRundschau = PublisherSpec(
+        name="Frankfurter Rundschau",
+        domain="https://www.fr.de",
+        sources=[
+            RSSFeed("https://fr.de/rssfeed.rdf"),
+            Sitemap("https://www.fr.de/sitemap-index.xml"),
+            NewsMap("https://www.fr.de/news.xml"),
+        ],
+        parser=FrankfurterRundschauParser,
+    )
+
+    BoersenZeitung = PublisherSpec(
+        name="Börsen-Zeitung",
+        domain="https://www.boersen-zeitung.de",
+        sources=[
+            NewsMap("https://www.boersen-zeitung.de/sitemap/news.xml.gz"),
+            Sitemap(
+                "https://www.boersen-zeitung.de/sitemap/index.xml.gz", sitemap_filter=regex_filter("/sitemap-0.xml.gz")
+            ),
+        ],
+        parser=BoersenZeitungParser,
+    )
+
+    VogueDE = PublisherSpec(
+        name="Vogue",
+        domain="https://www.vogue.de/",
+        sources=[
+            RSSFeed("https://www.vogue.de/feed/rss"),
+            NewsMap("https://www.vogue.de/feed/sitemap-news/sitemap-google-news"),
+            Sitemap("https://www.vogue.de/sitemap.xml"),
+        ],
+        parser=VogueDEParser,
+    )
+
+    MitteldeutscheZeitung = PublisherSpec(
+        name="Mitteldeutsche Zeitung",
+        domain="https://www.mz.de/",
+        sources=[
+            Sitemap("https://www.mz.de/sitemaps/sitemap-ressort-index.xml"),
+            NewsMap("https://www.mz.de/sitemaps/newssitemap-index.xml"),
+        ],
+        parser=MitteldeutscheZeitungParser,
+    )
+
     FreiePresse = PublisherSpec(
         name="FreiePresse",
         domain="https://www.freiepresse.de/",
@@ -333,153 +478,4 @@
             Sitemap("https://www.freiepresse.de/sitemaps/articles_last2years.xml", reverse=True),
         ],
         parser=FreiePresseParser,
-=======
-    JungeWelt = PublisherSpec(
-        name="Junge Welt",
-        domain="https://www.jungewelt.de/",
-        sources=[
-            RSSFeed("https://www.jungewelt.de/feeds/newsticker.rss"),
-        ],
-        parser=JungeWeltParser,
-    )
-
-    Tagesspiegel = PublisherSpec(
-        name="Tagesspiegel",
-        domain="https://www.tagesspiegel.de/",
-        sources=[
-            NewsMap("https://www.tagesspiegel.de/news.xml"),
-        ]
-        + [
-            Sitemap(f"https://www.tagesspiegel.de/contentexport/static/sitemap-index_{date.year}.xml")
-            for date in reversed(list(rrule(YEARLY, dtstart=datetime(1996, 1, 1), until=datetime.today())))
-        ],
-        parser=TagesspiegelParser,
-    )
-
-    EuronewsDE = PublisherSpec(
-        name="Euronews (DE)",
-        domain="https://de.euronews.com/",
-        sources=[
-            Sitemap("https://de.euronews.com/sitemaps/de/articles.xml"),
-            NewsMap("https://de.euronews.com/sitemaps/de/latest-news.xml"),
-        ],
-        parser=EuronewsParser,
-    )
-
-    Hessenschau = PublisherSpec(
-        name="Hessenschau",
-        domain="https://www.hessenschau.de/",
-        sources=[
-            RSSFeed("https://www.hessenschau.de/index.rss"),
-            Sitemap("https://www.hessenschau.de/indexsitemap.nc.xml"),
-            Sitemap("https://www.hessenschau.de/sitemap.nc.xml"),
-        ],
-        parser=HessenschauParser,
-    )
-
-    WDR = PublisherSpec(
-        name="Westdeutscher Rundfunk",
-        domain="https://www1.wdr.de/",
-        sources=[RSSFeed("https://www1.wdr.de/uebersicht-100.feed")],
-        parser=WDRParser,
-    )
-
-    BR = PublisherSpec(
-        name="Bayerischer Rundfunk (BR)",
-        domain="https://www.br.de/",
-        sources=[
-            Sitemap("https://www.br.de/sitemapIndex.xml"),
-            NewsMap("https://www.br.de/nachrichten/sitemaps/news.xml"),
-        ],
-        parser=BRParser,
-    )
-
-    ZDF = PublisherSpec(
-        name="zdfHeute",
-        domain="https://www.zdf.de/",
-        sources=[
-            Sitemap("https://www.zdf.de/sitemap.xml", reverse=True),
-            NewsMap("https://www.zdf.de/news-sitemap.xml"),
-            RSSFeed("https://www.zdf.de/rss/zdf/nachrichten"),
-        ],
-        parser=ZDFParser,
-    )
-
-    MotorSportMagazin = PublisherSpec(
-        name="MotorSport Magazin",
-        domain="https://www.motorsport-magazin.com/",
-        sources=[
-            RSSFeed("https://www.motorsport-magazin.com/rss/alle-rennserien.xml"),
-            Sitemap("https://www.motorsport-magazin.com/sitemap.xml"),
-        ],
-        parser=MotorSportMagazinParser,
-    )
-
-    Postillon = PublisherSpec(
-        name="Postillon",
-        domain="https://www.der-postillon.com/",
-        sources=[
-            RSSFeed("https://follow.it/der-postillon-abo"),
-            Sitemap("https://www.der-postillon.com/sitemap.xml"),
-        ],
-        parser=PostillonParser,
-    )
-
-    Kicker = PublisherSpec(
-        name="Kicker",
-        domain="https://www.kicker.de/",
-        sources=[
-            RSSFeed("https://newsfeed.kicker.de/news/aktuell"),
-            Sitemap(
-                "https://leserservice.kicker.de/sitemap_0.xml", sitemap_filter=regex_filter("leserservice.kicker.de")
-            ),
-            NewsMap("https://newsfeed.kicker.de/googlesitemapnews.xml"),
-        ],
-        url_filter=regex_filter("/slideshow|/video"),
-        parser=KickerParser,
-    )
-
-    FrankfurterRundschau = PublisherSpec(
-        name="Frankfurter Rundschau",
-        domain="https://www.fr.de",
-        sources=[
-            RSSFeed("https://fr.de/rssfeed.rdf"),
-            Sitemap("https://www.fr.de/sitemap-index.xml"),
-            NewsMap("https://www.fr.de/news.xml"),
-        ],
-        parser=FrankfurterRundschauParser,
-    )
-
-    BoersenZeitung = PublisherSpec(
-        name="Börsen-Zeitung",
-        domain="https://www.boersen-zeitung.de",
-        sources=[
-            NewsMap("https://www.boersen-zeitung.de/sitemap/news.xml.gz"),
-            Sitemap(
-                "https://www.boersen-zeitung.de/sitemap/index.xml.gz", sitemap_filter=regex_filter("/sitemap-0.xml.gz")
-            ),
-        ],
-        parser=BoersenZeitungParser,
-    )
-
-    VogueDE = PublisherSpec(
-        name="Vogue",
-        domain="https://www.vogue.de/",
-        sources=[
-            RSSFeed("https://www.vogue.de/feed/rss"),
-            NewsMap("https://www.vogue.de/feed/sitemap-news/sitemap-google-news"),
-            Sitemap("https://www.vogue.de/sitemap.xml"),
-        ],
-        parser=VogueDEParser,
-    )
-
-    MitteldeutscheZeitung = PublisherSpec(
-        name="Mitteldeutsche Zeitung",
-        domain="https://www.mz.de/",
-        sources=[
-            Sitemap("https://www.mz.de/sitemaps/sitemap-ressort-index.xml"),
-            NewsMap("https://www.mz.de/sitemaps/newssitemap-index.xml"),
-        ],
-        parser=MitteldeutscheZeitungParser,
->>>>>>> 4c58e6e6
     )
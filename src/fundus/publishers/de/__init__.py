--- conflicted
+++ resolved
@@ -25,12 +25,9 @@
 from .kicker import KickerParser
 from .mdr import MDRParser
 from .merkur import MerkurParser
-<<<<<<< HEAD
-from .mz import MitteldeutscheZeitungParser
-=======
 from .morgenpost_berlin import BerlinerMorgenpostParser
 from .motorsport_magazin import MotorSportMagazinParser
->>>>>>> 338c621b
+from .mz import MitteldeutscheZeitungParser
 from .ndr import NDRParser
 from .netzpolitik_org import NetzpolitikOrgParser
 from .ntv import NTVParser
@@ -298,16 +295,6 @@
         parser=RheinischePostParser,
     )
 
-<<<<<<< HEAD
-    MitteldeutscheZeitung = PublisherSpec(
-        name="Mitteldeutsche Zeitung",
-        domain="https://www.mz.de/",
-        sources=[
-            Sitemap("https://www.mz.de/sitemaps/sitemap-ressort-index.xml"),
-            NewsMap("https://www.mz.de/sitemaps/newssitemap-index.xml"),
-        ],
-        parser=MitteldeutscheZeitungParser,
-=======
     JungeWelt = PublisherSpec(
         name="Junge Welt",
         domain="https://www.jungewelt.de/",
@@ -445,5 +432,14 @@
             Sitemap("https://www.vogue.de/sitemap.xml"),
         ],
         parser=VogueDEParser,
->>>>>>> 338c621b
+    )
+
+    MitteldeutscheZeitung = PublisherSpec(
+        name="Mitteldeutsche Zeitung",
+        domain="https://www.mz.de/",
+        sources=[
+            Sitemap("https://www.mz.de/sitemaps/sitemap-ressort-index.xml"),
+            NewsMap("https://www.mz.de/sitemaps/newssitemap-index.xml"),
+        ],
+        parser=MitteldeutscheZeitungParser,
     )
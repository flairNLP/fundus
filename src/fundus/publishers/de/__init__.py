from datetime import datetime

from dateutil.rrule import MONTHLY, rrule

from fundus.publishers.base_objects import PublisherEnum, PublisherSpec
from fundus.scraping.filter import regex_filter
from fundus.scraping.url import NewsMap, RSSFeed, Sitemap

from .berliner_zeitung import BerlinerZeitungParser
from .bild import BildParser
from .br import BRParser
from .braunschweiger_zeitung import BSZParser
from .business_insider_de import BusinessInsiderDEParser
from .die_welt import DieWeltParser
from .die_zeit import DieZeitParser
from .dw import DWParser
from .faz import FAZParser
from .focus import FocusParser
from .hessenschau import HessenschauParser
from .mdr import MDRParser
from .merkur import MerkurParser
from .ndr import NDRParser
from .ntv import NTVParser
from .rheinische_post import RheinischePostParser
from .spon import SPONParser
from .stern import SternParser
from .sz import SZParser
from .tagesschau import TagesschauParser
from .taz import TazParser
from .waz import WAZParser
from .wdr import WDRParser
from .zdf import ZDFParser


# noinspection PyPep8Naming
class DE(PublisherEnum):
    DieWelt = PublisherSpec(
        name="Die Welt",
        domain="https://www.welt.de/",
        sources=[
            RSSFeed("https://www.welt.de/feeds/latest.rss"),
            Sitemap("https://www.welt.de/sitemaps/sitemap/sitemap.xml"),
            NewsMap("https://www.welt.de/sitemaps/newssitemap/newssitemap.xml"),
        ],
        url_filter=regex_filter("/Anlegertipps-|/videos[0-9]{2}"),
        parser=DieWeltParser,
    )

    MDR = PublisherSpec(
        name="Mitteldeutscher Rundfunk (MDR)",
        domain="https://www.mdr.de/",
        sources=[
            RSSFeed("https://www.mdr.de/nachrichten/index-rss.xml"),
            Sitemap("https://www.mdr.de/sitemap-index-100.xml"),
            NewsMap("https://www.mdr.de/news-sitemap.xml"),
        ],
        parser=MDRParser,
    )

    FAZ = PublisherSpec(
        name="Frankfurter Allgemeine Zeitung",
        domain="https://www.faz.net/",
        sources=[
            RSSFeed("https://www.faz.net/rss/aktuell"),
            RSSFeed("https://www.faz.net/rss/aktuell/politik"),
            RSSFeed("https://www.faz.net/rss/aktuell/sport"),
            RSSFeed("https://www.faz.net/rss/aktuell/wirtschaft/"),
            RSSFeed("https://www.faz.net/rss/aktuell/gesellschaft/"),
            Sitemap("https://www.faz.net/sitemap-index.xml"),
            NewsMap("https://www.faz.net/sitemap-news.xml"),
        ],
        parser=FAZParser,
    )

    Focus = PublisherSpec(
        name="Focus Online",
        domain="https://www.focus.de/",
        sources=[RSSFeed("https://rss.focus.de/fol/XML/rss_folnews.xml")],
        parser=FocusParser,
        # Focus blocks access for all user-agents including the term 'Bot'
        request_header={"user-agent": "Fundus"},
    )

    Merkur = PublisherSpec(
        name="Münchner Merkur",
        domain="https://www.merkur.de/",
        sources=[
            RSSFeed("https://www.merkur.de/welt/rssfeed.rdf"),
            Sitemap("https://www.merkur.de/sitemap-index.xml"),
            NewsMap("https://www.merkur.de/news.xml"),
        ],
        parser=MerkurParser,
    )

    SZ = PublisherSpec(
        name="Süddeutsche Zeitung",
        domain="https://www.sueddeutsche.de/",
        sources=[RSSFeed("https://rss.sueddeutsche.de/alles")],
        parser=SZParser,
    )

    SpiegelOnline = PublisherSpec(
        name="Spiegel Online",
        domain="https://www.spiegel.de/",
        sources=[
            RSSFeed("https://www.spiegel.de/schlagzeilen/index.rss"),
            Sitemap("https://www.spiegel.de/sitemap.xml"),
            NewsMap("https://www.spiegel.de/sitemaps/news-de.xml"),
        ],
        parser=SPONParser,
    )

    DieZeit = PublisherSpec(
        name="Die Zeit",
        domain="https://www.zeit.de/",
        sources=[
            RSSFeed("https://newsfeed.zeit.de/news/index"),
            Sitemap("https://www.zeit.de/gsitemaps/index.xml", reverse=True),
            NewsMap(
                f"https://www.zeit.de/gsitemaps/index.xml?date={datetime.now().strftime('%Y-%m-%d')}&unit=days&period=1"
            ),
        ],
        url_filter=regex_filter(
            "/zett/|/angebote/|/kaenguru-comics/|/administratives/|/index(?!.)|/elbvertiefung-[0-9]{2}-[0-9]{2}"
        ),
        parser=DieZeitParser,
    )

    BerlinerZeitung = PublisherSpec(
        name="Berliner Zeitung",
        domain="https://www.berliner-zeitung.de/",
        sources=[
            RSSFeed("https://www.berliner-zeitung.de/feed.xml"),
            Sitemap("https://www.berliner-zeitung.de/sitemap.xml"),
            NewsMap("https://www.berliner-zeitung.de/news-sitemap.xml"),
        ],
        url_filter=regex_filter("/news/"),
        parser=BerlinerZeitungParser,
    )

    Tagesschau = PublisherSpec(
        name="Tagesschau",
        domain="https://www.tagesschau.de/",
        sources=[RSSFeed("https://www.tagesschau.de/xml/rss2/")],
        parser=TagesschauParser,
    )

    DW = PublisherSpec(
        name="Deutsche Welle",
        domain="https://www.dw.com/",
        sources=[
            RSSFeed("https://rss.dw.com/xml/rss-de-all"),
            Sitemap("https://www.dw.com/de/article-sitemap.xml"),
            NewsMap("https://www.dw.com/de/news-sitemap.xml"),
        ],
        parser=DWParser,
    )
    Stern = PublisherSpec(
        name="Stern",
        domain="https://www.stern.de/",
        sources=[RSSFeed("https://www.stern.de/feed/standard/alle-nachrichten/")],
        parser=SternParser,
    )

    NTV = PublisherSpec(
        name="N-Tv",
        domain="https://www.n-tv.de/",
        sources=[NewsMap("https://www.n-tv.de/news.xml"), Sitemap("https://www.n-tv.de/sitemap.xml")],
        parser=NTVParser,
    )

    NDR = PublisherSpec(
        name="Norddeutscher Rundfunk (NDR)",
        domain="https://www.ndr.de/",
        sources=[
            NewsMap("https://www.ndr.de/sitemap112-newssitemap.xml"),
            Sitemap("https://www.ndr.de/sitemap112-sitemap.xml"),
        ],
        parser=NDRParser,
        url_filter=regex_filter("podcast[0-9]{4}|/index.html"),
    )

    Taz = PublisherSpec(
        name="Die Tageszeitung (taz)",
        domain="https://taz.de/",
        sources=[
            NewsMap("https://taz.de/sitemap-google-news.xml"),
            Sitemap("https://taz.de/sitemap-index.xml"),
        ],
        parser=TazParser,
    )

    Bild = PublisherSpec(
        name="Bild",
        domain="https://www.bild.de/",
        sources=[
            RSSFeed("https://www.bild.de/rssfeeds/vw-neu/vw-neu-32001674,view=rss2.bild.xml"),
            NewsMap("https://www.bild.de/sitemap-news.xml"),
            Sitemap("https://www.bild.de/sitemap-index.xml"),
        ],
        parser=BildParser,
    )

    WAZ = PublisherSpec(
        name="Westdeutsche Allgemeine Zeitung (WAZ)",
        domain="https://www.waz.de/",
        sources=[NewsMap("https://www.waz.de/sitemaps/news.xml")],
        parser=WAZParser,
    )

    BSZ = PublisherSpec(
        name="Braunschweiger Zeitung",
        domain="https://www.braunschweiger-zeitung.de/",
        sources=[
            RSSFeed("https://www.braunschweiger-zeitung.de/rss"),
            NewsMap("https://www.braunschweiger-zeitung.de/sitemaps/news.xml"),
        ]
        + [
            Sitemap(
                f"https://www.braunschweiger-zeitung.de/sitemaps/archive/sitemap-{d.year}-{str(d.month).zfill(2)}-p00.xml.gz"
            )
            for d in reversed(list(rrule(MONTHLY, dtstart=datetime(2016, 9, 1), until=datetime.now())))
        ],
        parser=BSZParser,
    )

    BusinessInsiderDE = PublisherSpec(
        name="Business Insider DE",
        domain="https://www.businessinsider.de/",
        sources=[
            NewsMap("https://www.businessinsider.de/news-sitemap.xml"),
            Sitemap("https://www.businessinsider.de/sitemap_index.xml"),
        ],
        parser=BusinessInsiderDEParser,
    )

    RheinischePost = PublisherSpec(
        name="Rheinische Post",
        domain="https://rp-online.de/",
        sources=[
            RSSFeed("https://rp-online.de/feed.rss"),
            NewsMap("https://rp-online.de/sitemap-news.xml"),
            Sitemap("https://rp-online.de/sitemap.xml"),
        ],
        parser=RheinischePostParser,
    )

<<<<<<< HEAD
    Hessenschau = PublisherSpec(
        name="Hessenschau",
        domain="https://www.hessenschau.de/",
        sources=[
            RSSFeed("https://www.hessenschau.de/index.rss"),
            Sitemap("https://www.hessenschau.de/indexsitemap.nc.xml"),
            Sitemap("https://www.hessenschau.de/sitemap.nc.xml"),
        ],
        parser=HessenschauParser,
=======
    WDR = PublisherSpec(
        name="Westdeutscher Rundfunk",
        domain="https://www1.wdr.de/",
        sources=[RSSFeed("https://www1.wdr.de/uebersicht-100.feed")],
        parser=WDRParser,
    )

    BR = PublisherSpec(
        name="Bayerischer Rundfunk (BR)",
        domain="https://www.br.de/",
        sources=[
            Sitemap("https://www.br.de/sitemapIndex.xml"),
            NewsMap("https://www.br.de/nachrichten/sitemaps/news.xml"),
        ],
        parser=BRParser,
    )

    ZDF = PublisherSpec(
        name="zdfHeute",
        domain="https://www.zdf.de/",
        sources=[
            Sitemap("https://www.zdf.de/sitemap.xml", reverse=True),
            NewsMap("https://www.zdf.de/news-sitemap.xml"),
            RSSFeed("https://www.zdf.de/rss/zdf/nachrichten"),
        ],
        parser=ZDFParser,
>>>>>>> 93b7ed28
    )<|MERGE_RESOLUTION|>--- conflicted
+++ resolved
@@ -245,7 +245,6 @@
         parser=RheinischePostParser,
     )
 
-<<<<<<< HEAD
     Hessenschau = PublisherSpec(
         name="Hessenschau",
         domain="https://www.hessenschau.de/",
@@ -255,7 +254,8 @@
             Sitemap("https://www.hessenschau.de/sitemap.nc.xml"),
         ],
         parser=HessenschauParser,
-=======
+    )
+
     WDR = PublisherSpec(
         name="Westdeutscher Rundfunk",
         domain="https://www1.wdr.de/",
@@ -282,5 +282,4 @@
             RSSFeed("https://www.zdf.de/rss/zdf/nachrichten"),
         ],
         parser=ZDFParser,
->>>>>>> 93b7ed28
     )
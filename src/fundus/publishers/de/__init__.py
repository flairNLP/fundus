--- conflicted
+++ resolved
@@ -243,7 +243,6 @@
         parser=RheinischePostParser,
     )
 
-<<<<<<< HEAD
     BR = PublisherSpec(
         name="Bayerischer Rundfunk (BR)",
         domain="https://www.br.de/",
@@ -252,7 +251,8 @@
             NewsMap("https://www.br.de/nachrichten/sitemaps/news.xml"),
         ],
         parser=BRParser,
-=======
+      }
+     
     ZDF = PublisherSpec(
         name="zdfHeute",
         domain="https://www.zdf.de/",
@@ -262,5 +262,4 @@
             RSSFeed("https://www.zdf.de/rss/zdf/nachrichten"),
         ],
         parser=ZDFParser,
->>>>>>> e4dee1d9
     )
--- conflicted
+++ resolved
@@ -288,16 +288,6 @@
         parser=RheinischePostParser,
     )
 
-<<<<<<< HEAD
-    Postillon = PublisherSpec(
-        name="Postillon",
-        domain="https://www.der-postillon.com/",
-        sources=[
-            RSSFeed("https://follow.it/der-postillon-abo"),
-            Sitemap("https://www.der-postillon.com/sitemap.xml"),
-        ],
-        parser=PostillonParser,
-=======
     Tagesspiegel = PublisherSpec(
         name="Tagesspiegel",
         domain="https://www.tagesspiegel.de/",
@@ -368,5 +358,14 @@
             Sitemap("https://www.motorsport-magazin.com/sitemap.xml"),
         ],
         parser=MotorSportMagazinParser,
->>>>>>> b0eb1c68
+    )
+
+    Postillon = PublisherSpec(
+        name="Postillon",
+        domain="https://www.der-postillon.com/",
+        sources=[
+            RSSFeed("https://follow.it/der-postillon-abo"),
+            Sitemap("https://www.der-postillon.com/sitemap.xml"),
+        ],
+        parser=PostillonParser,
     )
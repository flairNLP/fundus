--- conflicted
+++ resolved
@@ -17,11 +17,8 @@
 from .dw import DWParser
 from .faz import FAZParser
 from .focus import FocusParser
-<<<<<<< HEAD
+from .hessenschau import HessenschauParser
 from .junge_welt import JungeWeltParser
-=======
-from .hessenschau import HessenschauParser
->>>>>>> 9b870c5b
 from .mdr import MDRParser
 from .merkur import MerkurParser
 from .morgenpost_berlin import BerlinerMorgenpostParser
@@ -292,7 +289,6 @@
         parser=RheinischePostParser,
     )
 
-<<<<<<< HEAD
     JungeWelt = PublisherSpec(
         name="Junge Welt",
         domain="https://www.jungewelt.de/",
@@ -300,7 +296,8 @@
             RSSFeed("https://www.jungewelt.de/feeds/newsticker.rss"),
         ],
         parser=JungeWeltParser,
-=======
+    )
+
     Tagesspiegel = PublisherSpec(
         name="Tagesspiegel",
         domain="https://www.tagesspiegel.de/",
@@ -381,5 +378,4 @@
             Sitemap("https://www.der-postillon.com/sitemap.xml"),
         ],
         parser=PostillonParser,
->>>>>>> 9b870c5b
     )
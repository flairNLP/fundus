from datetime import datetime

from fundus.publishers.base_objects import PublisherEnum, PublisherSpec
from fundus.scraping.filter import regex_filter
from fundus.scraping.html import NewsMap, RSSFeed, Sitemap

from .berliner_zeitung import BerlinerZeitungParser
from .bild import BildParser
from .business_insider import BusinessInsiderParser
from .die_welt import DieWeltParser
from .die_zeit import DieZeitParser
from .dw import DWParser
from .faz import FAZParser
from .focus import FocusParser
from .heise import HeiseParser
from .mdr import MDRParser
from .merkur import MerkurParser
from .ndr import NDRParser
from .ntv import NTVParser
from .spon import SPONParser
from .stern import SternParser
from .sz import SZParser
from .tagesschau import TagesschauParser
from .taz import TazParser
from .waz import WAZParser


# noinspection PyPep8Naming
class DE(PublisherEnum):
    DieWelt = PublisherSpec(
        name="Die Welt",
        domain="https://www.welt.de/",
        sources=[
            RSSFeed("https://www.welt.de/feeds/latest.rss"),
            Sitemap("https://www.welt.de/sitemaps/sitemap/sitemap.xml"),
            NewsMap("https://www.welt.de/sitemaps/newssitemap/newssitemap.xml"),
        ],
        url_filter=regex_filter("/Anlegertipps-|/videos[0-9]{2}"),
        parser=DieWeltParser,
    )

    MDR = PublisherSpec(
        name="Mitteldeutscher Rundfunk (MDR)",
        domain="https://www.mdr.de/",
        sources=[
            RSSFeed("https://www.mdr.de/nachrichten/index-rss.xml"),
            Sitemap("https://www.mdr.de/sitemap-index-100.xml"),
            NewsMap("https://www.mdr.de/news-sitemap.xml"),
        ],
        parser=MDRParser,
    )

    FAZ = PublisherSpec(
        name="Frankfurter Allgemeine Zeitung",
        domain="https://www.faz.net/",
        sources=[
            RSSFeed("https://www.faz.net/rss/aktuell"),
            RSSFeed("https://www.faz.net/rss/aktuell/politik"),
            RSSFeed("https://www.faz.net/rss/aktuell/sport"),
            RSSFeed("https://www.faz.net/rss/aktuell/wirtschaft/"),
            RSSFeed("https://www.faz.net/rss/aktuell/gesellschaft/"),
            Sitemap("https://www.faz.net/sitemap-index.xml"),
            NewsMap("https://www.faz.net/sitemap-news.xml"),
        ],
        parser=FAZParser,
    )

    Focus = PublisherSpec(
        name="Focus Online",
        domain="https://www.focus.de/",
        sources=[RSSFeed("https://rss.focus.de/fol/XML/rss_folnews.xml")],
        parser=FocusParser,
    )

    Merkur = PublisherSpec(
        name="Münchner Merkur",
        domain="https://www.merkur.de/",
        sources=[
            RSSFeed("https://www.merkur.de/welt/rssfeed.rdf"),
            Sitemap("https://www.merkur.de/sitemap-index.xml"),
            NewsMap("https://www.merkur.de/news.xml"),
        ],
        parser=MerkurParser,
    )

    SZ = PublisherSpec(
        name="Süddeutsche Zeitung",
        domain="https://www.sueddeutsche.de/",
        sources=[RSSFeed("https://rss.sueddeutsche.de/alles")],
        parser=SZParser,
    )

    SpiegelOnline = PublisherSpec(
        name="Spiegel Online",
        domain="https://www.spiegel.de/",
        sources=[
            RSSFeed("https://www.spiegel.de/schlagzeilen/index.rss"),
            Sitemap("https://www.spiegel.de/sitemap.xml"),
            NewsMap("https://www.spiegel.de/sitemaps/news-de.xml"),
        ],
        parser=SPONParser,
    )

    DieZeit = PublisherSpec(
        name="Die Zeit",
        domain="https://www.zeit.de/",
        sources=[
            RSSFeed("https://newsfeed.zeit.de/news/index"),
            Sitemap("https://www.zeit.de/gsitemaps/index.xml", reverse=True),
            NewsMap(
                f"https://www.zeit.de/gsitemaps/index.xml?date={datetime.now().strftime('%Y-%m-%d')}&unit=days&period=1"
            ),
        ],
        request_header={"user-agent": "Googlebot"},
        url_filter=regex_filter(
            "/zett/|/angebote/|/kaenguru-comics/|/administratives/|/index(?!.)|/elbvertiefung-[0-9]{2}-[0-9]{2}"
        ),
        parser=DieZeitParser,
    )

    BerlinerZeitung = PublisherSpec(
        name="Berliner Zeitung",
        domain="https://www.berliner-zeitung.de/",
        sources=[
            RSSFeed("https://www.berliner-zeitung.de/feed.xml"),
            Sitemap("https://www.berliner-zeitung.de/sitemap.xml"),
            NewsMap("https://www.berliner-zeitung.de/news-sitemap.xml"),
        ],
        url_filter=regex_filter("/news/"),
        parser=BerlinerZeitungParser,
    )

    Tagesschau = PublisherSpec(
        name="Tagesschau",
        domain="https://www.tagesschau.de/",
        sources=[RSSFeed("https://www.tagesschau.de/xml/rss2/")],
        parser=TagesschauParser,
    )

    DW = PublisherSpec(
        name="Deutsche Welle",
        domain="https://www.dw.com/",
        sources=[
            RSSFeed("https://rss.dw.com/xml/rss-de-all"),
            Sitemap("https://www.dw.com/de/article-sitemap.xml"),
            NewsMap("https://www.dw.com/de/news-sitemap.xml"),
        ],
        parser=DWParser,
    )
    Stern = PublisherSpec(
        name="Stern",
        domain="https://www.stern.de/",
        sources=[RSSFeed("https://www.stern.de/feed/standard/alle-nachrichten/")],
        parser=SternParser,
    )

    NTV = PublisherSpec(
        name="N-Tv",
        domain="https://www.ntv.de/",
        sources=[NewsMap("https://www.n-tv.de/news.xml"), Sitemap("https://www.n-tv.de/sitemap.xml")],
        parser=NTVParser,
    )

    NDR = PublisherSpec(
        name="Norddeutscher Rundfunk (NDR)",
        domain="https://www.ndr.de/",
        sources=[
            NewsMap("https://www.ndr.de/sitemap112-newssitemap.xml"),
            Sitemap("https://www.ndr.de/sitemap112-sitemap.xml"),
        ],
        parser=NDRParser,
        url_filter=regex_filter("podcast[0-9]{4}|/index.html"),
    )

    Taz = PublisherSpec(
        name="Die Tageszeitung (taz)",
        domain="https://www.taz.de/",
        sources=[NewsMap("https://taz.de/sitemap-google-news.xml"), Sitemap("https://taz.de/sitemap-index.xml")],
        parser=TazParser,
    )

    Bild = PublisherSpec(
        name="Bild",
        domain="https://www.bild.de/",
        sources=[
            RSSFeed("https://www.bild.de/rssfeeds/vw-neu/vw-neu-32001674,view=rss2.bild.xml"),
            NewsMap("https://www.bild.de/sitemap-news.xml"),
            Sitemap("https://www.bild.de/sitemap-index.xml"),
        ],
        parser=BildParser,
    )

    WAZ = PublisherSpec(
        name="Westdeutsche Allgemeine Zeitung (WAZ)",
        domain="https://www.waz.de/",
        sources=[NewsMap("https://www.waz.de/sitemaps/news.xml")],
        parser=WAZParser,
    )
<<<<<<< HEAD
    # TODO: add ?seite=all to end of url to ensure full article being parsed
    Heise = PublisherSpec(
        name="Heise",
        domain="https://www.heise.de",
        sources=[
            RSSFeed("https://www.heise.de/rss/heise.rdf"),
            Sitemap("https://www.heise.de/sitemapindex.xml"),
            NewsMap("https://www.heise.de/news/sitemap.xml"),
        ],
        parser=HeiseParser,
=======

    BusinessInsider = PublisherSpec(
        name="Business Insider",
        domain="https://www.businessinsider.de/",
        sources=[
            NewsMap("https://www.businessinsider.de/news-sitemap.xml"),
            Sitemap("https://www.businessinsider.de/sitemap_index.xml"),
        ],
        parser=BusinessInsiderParser,
>>>>>>> ce6039d8
    )<|MERGE_RESOLUTION|>--- conflicted
+++ resolved
@@ -196,8 +196,7 @@
         sources=[NewsMap("https://www.waz.de/sitemaps/news.xml")],
         parser=WAZParser,
     )
-<<<<<<< HEAD
-    # TODO: add ?seite=all to end of url to ensure full article being parsed
+    
     Heise = PublisherSpec(
         name="Heise",
         domain="https://www.heise.de",
@@ -207,7 +206,7 @@
             NewsMap("https://www.heise.de/news/sitemap.xml"),
         ],
         parser=HeiseParser,
-=======
+    )
 
     BusinessInsider = PublisherSpec(
         name="Business Insider",
@@ -217,5 +216,4 @@
             Sitemap("https://www.businessinsider.de/sitemap_index.xml"),
         ],
         parser=BusinessInsiderParser,
->>>>>>> ce6039d8
     )
from datetime import datetime

from fundus.publishers.base_objects import PublisherEnum, PublisherSpec
from fundus.scraping.filter import regex_filter
from fundus.scraping.html import NewsMap, RSSFeed, Sitemap

from .berliner_zeitung import BerlinerZeitungParser
from .bild import BildParser
from .die_welt import DieWeltParser
from .die_zeit import DieZeitParser
from .dw import DWParser
from .faz import FAZParser
from .focus import FocusParser
from .mdr import MDRParser
from .merkur import MerkurParser
from .ndr import NDRParser
from .ntv import NTVParser
from .spon import SPONParser
from .stern import SternParser
from .sz import SZParser
from .tagesschau import TagesschauParser
from .taz import TazParser


# noinspection PyPep8Naming
class DE(PublisherEnum):
    DieWelt = PublisherSpec(
        name="Die Welt",
        domain="https://www.welt.de/",
<<<<<<< HEAD
        rss_feeds=["https://www.welt.de/feeds/latest.rss"],
        sitemaps=["https://www.welt.de/sitemaps/sitemap/sitemap.xml"],
        news_map="https://www.welt.de/sitemaps/newssitemap/newssitemap.xml",
        url_filter=regex_filter("https://(?!www.welt.de)|/Anlegertipps-|/videos[0-9]{2}"),
=======
        sources=[
            RSSFeed("https://www.welt.de/feeds/latest.rss"),
            Sitemap("https://www.welt.de/sitemaps/sitemap/sitemap.xml"),
            NewsMap("https://www.welt.de/sitemaps/newssitemap/newssitemap.xml"),
        ],
>>>>>>> be9f149b
        parser=DieWeltParser,
    )

    MDR = PublisherSpec(
        name="Mitteldeutscher Rundfunk (MDR)",
        domain="https://www.mdr.de/",
        sources=[
            RSSFeed("https://www.mdr.de/nachrichten/index-rss.xml"),
            Sitemap("https://www.mdr.de/sitemap-index-100.xml"),
            NewsMap("https://www.mdr.de/news-sitemap.xml"),
        ],
        parser=MDRParser,
    )

    FAZ = PublisherSpec(
        name="Frankfurter Allgemeine Zeitung",
        domain="https://www.faz.net/",
        sources=[
            RSSFeed("https://www.faz.net/rss/aktuell"),
            RSSFeed("https://www.faz.net/rss/aktuell/politik"),
            RSSFeed("https://www.faz.net/rss/aktuell/sport"),
            RSSFeed("https://www.faz.net/rss/aktuell/wirtschaft/"),
            RSSFeed("https://www.faz.net/rss/aktuell/gesellschaft/"),
            Sitemap("https://www.faz.net/sitemap-index.xml"),
            NewsMap("https://www.faz.net/sitemap-news.xml"),
        ],
        parser=FAZParser,
    )

    Focus = PublisherSpec(
        name="Focus Online",
        domain="https://www.focus.de/",
        sources=[RSSFeed("https://rss.focus.de/fol/XML/rss_folnews.xml")],
        parser=FocusParser,
    )

    Merkur = PublisherSpec(
        name="Münchner Merkur",
        domain="https://www.merkur.de/",
        sources=[
            RSSFeed("https://www.merkur.de/welt/rssfeed.rdf"),
            Sitemap("https://www.merkur.de/sitemap-index.xml"),
            NewsMap("https://www.merkur.de/news.xml"),
        ],
        parser=MerkurParser,
    )

    SZ = PublisherSpec(
        name="Süddeutsche Zeitung",
        domain="https://www.sueddeutsche.de/",
        sources=[RSSFeed("https://rss.sueddeutsche.de/alles")],
        parser=SZParser,
    )

    SpiegelOnline = PublisherSpec(
        name="Spiegel Online",
        domain="https://www.spiegel.de/",
        sources=[
            RSSFeed("https://www.spiegel.de/schlagzeilen/index.rss"),
            Sitemap("https://www.spiegel.de/sitemap.xml"),
            NewsMap("https://www.spiegel.de/sitemaps/news-de.xml"),
        ],
        parser=SPONParser,
    )

    DieZeit = PublisherSpec(
        name="Die Zeit",
        domain="https://www.sueddeutsche.de/",
<<<<<<< HEAD
        rss_feeds=["https://newsfeed.zeit.de/news/index"],
        sitemaps=["https://www.zeit.de/gsitemaps/index.xml"],
        news_map=f"https://www.zeit.de/gsitemaps/index.xml?date="
        f'{datetime.now().strftime("%Y-%m-%d")}&unit=days&period=1',
        url_filter=regex_filter(
            "/news/|/zett/|/angebote/|/kaenguru-comics/|/administratives/|/index(?!.)|/elbvertiefung-[0-9]{2}-[0-9]{2}"
        ),
=======
        sources=[
            RSSFeed("https://newsfeed.zeit.de/news/index"),
            Sitemap("https://www.zeit.de/gsitemaps/index.xml"),
            NewsMap(
                f"https://www.zeit.de/gsitemaps/index.xml?date={datetime.now().strftime('%Y-%m-%d')}&unit=days&period=1"
            ),
        ],
        request_header={"user-agent": "Googlebot"},
>>>>>>> be9f149b
        parser=DieZeitParser,
    )

    BerlinerZeitung = PublisherSpec(
        name="Berliner Zeitung",
        domain="https://www.berliner-zeitung.de/",
<<<<<<< HEAD
        rss_feeds=["https://www.berliner-zeitung.de/feed.xml"],
        sitemaps=["https://www.berliner-zeitung.de/sitemap.xml"],
        news_map="https://www.berliner-zeitung.de/news-sitemap.xml",
        url_filter=regex_filter("https://www.berliner-zeitung.de/en|/news/"),
=======
        sources=[
            RSSFeed("https://www.berliner-zeitung.de/feed.xml"),
            Sitemap("https://www.berliner-zeitung.de/sitemap.xml"),
            NewsMap("https://www.berliner-zeitung.de/news-sitemap.xml"),
        ],
>>>>>>> be9f149b
        parser=BerlinerZeitungParser,
    )

    Tagesschau = PublisherSpec(
        name="Tagesschau",
        domain="https://www.tagesschau.de/",
        sources=[RSSFeed("https://www.tagesschau.de/xml/rss2/")],
        parser=TagesschauParser,
    )

    DW = PublisherSpec(
        name="Deutsche Welle",
        domain="https://www.dw.com/",
<<<<<<< HEAD
        rss_feeds=["https://rss.dw.com/xml/rss-de-all"],
        sitemaps=["https://www.dw.com/de/article-sitemap.xml"],
        news_map="https://www.dw.com/de/news-sitemap.xml",
        url_filter=regex_filter("^(?:(?!/de/).)*$"),
=======
        sources=[
            RSSFeed("https://rss.dw.com/xml/rss-de-all"),
            Sitemap("https://www.dw.com/de/article-sitemap.xml"),
            NewsMap("https://www.dw.com/de/news-sitemap.xml"),
        ],
>>>>>>> be9f149b
        parser=DWParser,
    )
    Stern = PublisherSpec(
        name="Stern",
        domain="https://www.stern.de/",
        sources=[RSSFeed("https://www.stern.de/feed/standard/alle-nachrichten/")],
        parser=SternParser,
    )

    NTV = PublisherSpec(
        name="N-Tv",
        domain="https://www.ntv.de/",
        sources=[NewsMap("https://www.n-tv.de/news.xml"), Sitemap("https://www.n-tv.de/sitemap.xml")],
        parser=NTVParser,
    )

    NDR = PublisherSpec(
        name="Norddeutscher Rundfunk (NDR)",
        domain="https://www.ndr.de/",
        sources=[
            NewsMap("https://www.ndr.de/sitemap112-newssitemap.xml"),
            Sitemap("https://www.ndr.de/sitemap112-sitemap.xml"),
        ],
        parser=NDRParser,
        url_filter=regex_filter("podcast[0-9]{4}|/index.html"),
    )

    Taz = PublisherSpec(
        name="Die Tageszeitung (taz)",
        domain="https://www.taz.de/",
        sources=[NewsMap("https://taz.de/sitemap-google-news.xml"), Sitemap("https://taz.de/sitemap-index.xml")],
        parser=TazParser,
    )

    Bild = PublisherSpec(
        name="Bild",
        domain="https://www.bild.de/",
        sources=[RSSFeed("https://www.bild.de/rssfeeds/vw-neu/vw-neu-32001674,view=rss2.bild.xml")],
        parser=BildParser,
    )<|MERGE_RESOLUTION|>--- conflicted
+++ resolved
@@ -27,18 +27,11 @@
     DieWelt = PublisherSpec(
         name="Die Welt",
         domain="https://www.welt.de/",
-<<<<<<< HEAD
-        rss_feeds=["https://www.welt.de/feeds/latest.rss"],
-        sitemaps=["https://www.welt.de/sitemaps/sitemap/sitemap.xml"],
-        news_map="https://www.welt.de/sitemaps/newssitemap/newssitemap.xml",
-        url_filter=regex_filter("https://(?!www.welt.de)|/Anlegertipps-|/videos[0-9]{2}"),
-=======
         sources=[
             RSSFeed("https://www.welt.de/feeds/latest.rss"),
             Sitemap("https://www.welt.de/sitemaps/sitemap/sitemap.xml"),
             NewsMap("https://www.welt.de/sitemaps/newssitemap/newssitemap.xml"),
-        ],
->>>>>>> be9f149b
+        ],        url_filter=regex_filter("https://(?!www.welt.de)|/Anlegertipps-|/videos[0-9]{2}"),
         parser=DieWeltParser,
     )
 
@@ -107,15 +100,6 @@
     DieZeit = PublisherSpec(
         name="Die Zeit",
         domain="https://www.sueddeutsche.de/",
-<<<<<<< HEAD
-        rss_feeds=["https://newsfeed.zeit.de/news/index"],
-        sitemaps=["https://www.zeit.de/gsitemaps/index.xml"],
-        news_map=f"https://www.zeit.de/gsitemaps/index.xml?date="
-        f'{datetime.now().strftime("%Y-%m-%d")}&unit=days&period=1',
-        url_filter=regex_filter(
-            "/news/|/zett/|/angebote/|/kaenguru-comics/|/administratives/|/index(?!.)|/elbvertiefung-[0-9]{2}-[0-9]{2}"
-        ),
-=======
         sources=[
             RSSFeed("https://newsfeed.zeit.de/news/index"),
             Sitemap("https://www.zeit.de/gsitemaps/index.xml"),
@@ -124,25 +108,21 @@
             ),
         ],
         request_header={"user-agent": "Googlebot"},
->>>>>>> be9f149b
+        url_filter=regex_filter(
+            "/news/|/zett/|/angebote/|/kaenguru-comics/|/administratives/|/index(?!.)|/elbvertiefung-[0-9]{2}-[0-9]{2}"
+        ),
         parser=DieZeitParser,
     )
 
     BerlinerZeitung = PublisherSpec(
         name="Berliner Zeitung",
         domain="https://www.berliner-zeitung.de/",
-<<<<<<< HEAD
-        rss_feeds=["https://www.berliner-zeitung.de/feed.xml"],
-        sitemaps=["https://www.berliner-zeitung.de/sitemap.xml"],
-        news_map="https://www.berliner-zeitung.de/news-sitemap.xml",
-        url_filter=regex_filter("https://www.berliner-zeitung.de/en|/news/"),
-=======
         sources=[
             RSSFeed("https://www.berliner-zeitung.de/feed.xml"),
             Sitemap("https://www.berliner-zeitung.de/sitemap.xml"),
             NewsMap("https://www.berliner-zeitung.de/news-sitemap.xml"),
+            url_filter = regex_filter("https://www.berliner-zeitung.de/en|/news/"),
         ],
->>>>>>> be9f149b
         parser=BerlinerZeitungParser,
     )
 
@@ -156,18 +136,12 @@
     DW = PublisherSpec(
         name="Deutsche Welle",
         domain="https://www.dw.com/",
-<<<<<<< HEAD
-        rss_feeds=["https://rss.dw.com/xml/rss-de-all"],
-        sitemaps=["https://www.dw.com/de/article-sitemap.xml"],
-        news_map="https://www.dw.com/de/news-sitemap.xml",
-        url_filter=regex_filter("^(?:(?!/de/).)*$"),
-=======
         sources=[
             RSSFeed("https://rss.dw.com/xml/rss-de-all"),
             Sitemap("https://www.dw.com/de/article-sitemap.xml"),
             NewsMap("https://www.dw.com/de/news-sitemap.xml"),
+        url_filter = regex_filter("^(?:(?!/de/).)*$"),
         ],
->>>>>>> be9f149b
         parser=DWParser,
     )
     Stern = PublisherSpec(

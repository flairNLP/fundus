from datetime import datetime
from typing import Optional

from dateutil.rrule import MONTHLY, YEARLY, rrule

from fundus.publishers.base_objects import PublisherEnum, PublisherSpec
from fundus.scraping.filter import inverse, regex_filter
from fundus.scraping.url import NewsMap, RSSFeed, Sitemap

from ..shared import EuronewsParser
from .berliner_zeitung import BerlinerZeitungParser
from .bild import BildParser
from .boersenzeitung import BoersenZeitungParser
from .br import BRParser
from .braunschweiger_zeitung import BSZParser
from .business_insider_de import BusinessInsiderDEParser
from .die_welt import DieWeltParser
from .die_zeit import DieZeitParser
from .dw import DWParser
from .faz import FAZParser
from .focus import FocusParser
<<<<<<< HEAD
from .golem import GolemParser
=======
from .frankfurter_rundschau import FrankfurterRundschauParser
from .freiepresse import FreiePresseParser
from .gamestar import GamestarParser
from .hamburger_abendblatt import HamburgerAbendblattParser
from .heise import HeiseParser
from .hessenschau import HessenschauParser
from .junge_welt import JungeWeltParser
from .kicker import KickerParser
>>>>>>> a4765b3c
from .mdr import MDRParser
from .merkur import MerkurParser
from .morgenpost_berlin import BerlinerMorgenpostParser
from .motorsport_magazin import MotorSportMagazinParser
from .mz import MitteldeutscheZeitungParser
from .ndr import NDRParser
from .netzpolitik_org import NetzpolitikOrgParser
from .ntv import NTVParser
from .postillon import PostillonParser
from .rheinische_post import RheinischePostParser
from .rn import RuhrNachrichtenParser
from .spon import SPONParser
from .sportschau import SportSchauParser
from .stern import SternParser
from .sz import SZParser
from .tagesschau import TagesschauParser
from .tagesspiegel import TagesspiegelParser
from .taz import TazParser
from .vogue_de import VogueDEParser
from .waz import WAZParser
from .wdr import WDRParser
from .winfuture import WinfutureParser
from .zdf import ZDFParser


# noinspection PyPep8Naming
class DE(PublisherEnum):
    SportSchau = PublisherSpec(
        name="Sportschau",
        domain="https://www.sportschau.de/",
        parser=SportSchauParser,
        sources=[
            RSSFeed("https://www.sportschau.de/index~rss2.xml"),
            Sitemap("https://www.sportschau.de/index~sitemap_p-0.xml"),
            NewsMap("https://www.sportschau.de/kompakt-sp-100~news.xml"),
        ],
        url_filter=inverse(regex_filter("sportschau.de")),
    )

    NetzpolitikOrg = PublisherSpec(
        name="netzpolitik.org",
        domain="https://netzpolitik.org/",
        sources=[
            Sitemap(
                "https://netzpolitik.org/sitemap.xml", sitemap_filter=inverse(regex_filter("sitemap-posttype-post"))
            ),
            RSSFeed("https://netzpolitik.org/feed/"),
        ],
        parser=NetzpolitikOrgParser,
    )

    BerlinerMorgenpost = PublisherSpec(
        name="Berliner Morgenpost",
        domain="https://www.morgenpost.de/",
        sources=[NewsMap("https://www.morgenpost.de/sitemaps/news.xml")]
        + [
            Sitemap(f"https://www.morgenpost.de/sitemaps/archive/sitemap-{d.year}-{str(d.month).zfill(2)}-p00.xml.gz")
            for d in reversed(list(rrule(MONTHLY, dtstart=datetime(2003, 2, 1), until=datetime.now())))
        ],
        parser=BerlinerMorgenpostParser,
    )

    HamburgerAbendblatt = PublisherSpec(
        name="Hamburger Abendblatt",
        domain="https://www.abendblatt.de/",
        sources=[
            RSSFeed("https://www.abendblatt.de/rss"),
            NewsMap("https://www.abendblatt.de/sitemaps/news.xml"),
        ]
        + [
            Sitemap(f"https://www.abendblatt.de/sitemaps/archive/sitemap-{d.year}-{str(d.month).zfill(2)}-p00.xml.gz")
            for d in reversed(list(rrule(MONTHLY, dtstart=datetime(2000, 4, 1), until=datetime.today())))
        ],
        parser=HamburgerAbendblattParser,
    )

    DieWelt = PublisherSpec(
        name="Die Welt",
        domain="https://www.welt.de/",
        sources=[
            RSSFeed("https://www.welt.de/feeds/latest.rss"),
            Sitemap("https://www.welt.de/sitemaps/sitemap/sitemap.xml"),
            NewsMap("https://www.welt.de/sitemaps/newssitemap/newssitemap.xml"),
        ],
        url_filter=regex_filter("/Anlegertipps-|/videos[0-9]{2}"),
        parser=DieWeltParser,
    )

    MDR = PublisherSpec(
        name="Mitteldeutscher Rundfunk (MDR)",
        domain="https://www.mdr.de/",
        sources=[
            RSSFeed("https://www.mdr.de/nachrichten/index-rss.xml"),
            Sitemap("https://www.mdr.de/sitemap-index-100.xml"),
            NewsMap("https://www.mdr.de/news-sitemap.xml"),
        ],
        parser=MDRParser,
    )

    FAZ = PublisherSpec(
        name="Frankfurter Allgemeine Zeitung",
        domain="https://www.faz.net/",
        sources=[
            RSSFeed("https://www.faz.net/rss/aktuell"),
            RSSFeed("https://www.faz.net/rss/aktuell/politik"),
            RSSFeed("https://www.faz.net/rss/aktuell/sport"),
            RSSFeed("https://www.faz.net/rss/aktuell/wirtschaft/"),
            RSSFeed("https://www.faz.net/rss/aktuell/gesellschaft/"),
            Sitemap("https://www.faz.net/sitemap-index.xml"),
            NewsMap("https://www.faz.net/sitemap-news.xml"),
        ],
        parser=FAZParser,
    )

    Focus = PublisherSpec(
        name="Focus Online",
        domain="https://www.focus.de/",
        sources=[RSSFeed("https://rss.focus.de/fol/XML/rss_folnews.xml")],
        parser=FocusParser,
        # Focus blocks access for all user-agents including the term 'bot'
        request_header={"user-agent": "Fundus"},
    )

    Merkur = PublisherSpec(
        name="Münchner Merkur",
        domain="https://www.merkur.de/",
        sources=[
            RSSFeed("https://www.merkur.de/welt/rssfeed.rdf"),
            Sitemap("https://www.merkur.de/sitemap-index.xml"),
            NewsMap("https://www.merkur.de/news.xml"),
        ],
        parser=MerkurParser,
    )

    SZ = PublisherSpec(
        name="Süddeutsche Zeitung",
        domain="https://www.sueddeutsche.de/",
        sources=[RSSFeed("https://rss.sueddeutsche.de/alles")],
        parser=SZParser,
    )

    SpiegelOnline = PublisherSpec(
        name="Spiegel Online",
        domain="https://www.spiegel.de/",
        sources=[
            RSSFeed("https://www.spiegel.de/schlagzeilen/index.rss"),
            Sitemap("https://www.spiegel.de/sitemap.xml"),
            NewsMap("https://www.spiegel.de/sitemaps/news-de.xml"),
        ],
        request_header={"User-Agent": "Googlebot"},
        parser=SPONParser,
    )

    DieZeit = PublisherSpec(
        name="Die Zeit",
        domain="https://www.zeit.de/",
        sources=[
            RSSFeed("https://newsfeed.zeit.de/news/index"),
            Sitemap("https://www.zeit.de/gsitemaps/index.xml", reverse=True),
            NewsMap(
                f"https://www.zeit.de/gsitemaps/index.xml?date={datetime.now().strftime('%Y-%m-%d')}&unit=days&period=1"
            ),
        ],
        request_header={"user-agent": "Googlebot"},
        url_filter=regex_filter(
            "/zett/|/angebote/|/kaenguru-comics/|/administratives/|/index(?!.)|/elbvertiefung-[0-9]{2}-[0-9]{2}"
        ),
        parser=DieZeitParser,
    )

    BerlinerZeitung = PublisherSpec(
        name="Berliner Zeitung",
        domain="https://www.berliner-zeitung.de/",
        sources=[
            RSSFeed("https://www.berliner-zeitung.de/feed.xml"),
            Sitemap("https://www.berliner-zeitung.de/sitemap.xml"),
            NewsMap("https://www.berliner-zeitung.de/news-sitemap.xml"),
        ],
        url_filter=regex_filter("/news/"),
        parser=BerlinerZeitungParser,
    )

    Tagesschau = PublisherSpec(
        name="Tagesschau",
        domain="https://www.tagesschau.de/",
        sources=[RSSFeed("https://www.tagesschau.de/xml/rss2/")],
        parser=TagesschauParser,
    )

    DW = PublisherSpec(
        name="Deutsche Welle",
        domain="https://www.dw.com/",
        sources=[
            RSSFeed("https://rss.dw.com/xml/rss-de-all"),
            Sitemap("https://www.dw.com/de/article-sitemap.xml"),
            NewsMap("https://www.dw.com/de/news-sitemap.xml"),
        ],
        parser=DWParser,
    )
    Stern = PublisherSpec(
        name="Stern",
        domain="https://www.stern.de/",
        sources=[RSSFeed("https://www.stern.de/feed/standard/alle-nachrichten/")],
        parser=SternParser,
    )

    NTV = PublisherSpec(
        name="N-Tv",
        domain="https://www.n-tv.de/",
        sources=[NewsMap("https://www.n-tv.de/news.xml"), Sitemap("https://www.n-tv.de/sitemap.xml")],
        parser=NTVParser,
    )

    NDR = PublisherSpec(
        name="Norddeutscher Rundfunk (NDR)",
        domain="https://www.ndr.de/",
        sources=[
            NewsMap("https://www.ndr.de/sitemap112-newssitemap.xml"),
            Sitemap("https://www.ndr.de/sitemap112-sitemap.xml"),
        ],
        parser=NDRParser,
        url_filter=regex_filter("podcast[0-9]{4}|/index.html"),
    )

    Taz = PublisherSpec(
        name="Die Tageszeitung (taz)",
        domain="https://taz.de/",
        sources=[
            NewsMap("https://taz.de/sitemap-google-news.xml"),
            Sitemap("https://taz.de/sitemap-index.xml"),
        ],
        parser=TazParser,
    )

    Heise = PublisherSpec(
        name="Heise",
        domain="https://www.heise.de",
        sources=[
            RSSFeed("https://www.heise.de/rss/heise.rdf"),
            Sitemap("https://www.heise.de/sitemapindex.xml", sitemap_filter=inverse(regex_filter("/news/"))),
        ],
        parser=HeiseParser,
        query_parameter={"seite": "all"},
    )

    Bild = PublisherSpec(
        name="Bild",
        domain="https://www.bild.de/",
        sources=[
            RSSFeed("https://www.bild.de/rssfeeds/vw-neu/vw-neu-32001674,view=rss2.bild.xml"),
            NewsMap("https://www.bild.de/sitemap-news.xml"),
            Sitemap("https://www.bild.de/sitemap-index.xml"),
        ],
        parser=BildParser,
    )

    WAZ = PublisherSpec(
        name="Westdeutsche Allgemeine Zeitung (WAZ)",
        domain="https://www.waz.de/",
        sources=[NewsMap("https://www.waz.de/sitemaps/news.xml")],
        parser=WAZParser,
    )

    BSZ = PublisherSpec(
        name="Braunschweiger Zeitung",
        domain="https://www.braunschweiger-zeitung.de/",
        sources=[
            RSSFeed("https://www.braunschweiger-zeitung.de/rss"),
            NewsMap("https://www.braunschweiger-zeitung.de/sitemaps/news.xml"),
        ]
        + [
            Sitemap(
                f"https://www.braunschweiger-zeitung.de/sitemaps/archive/sitemap-{d.year}-{str(d.month).zfill(2)}-p00.xml.gz"
            )
            for d in list(rrule(MONTHLY, dtstart=datetime(2005, 12, 1), until=datetime.now()))
        ],
        parser=BSZParser,
    )

    BusinessInsiderDE = PublisherSpec(
        name="Business Insider DE",
        domain="https://www.businessinsider.de/",
        sources=[
            RSSFeed("https://www.businessinsider.de/feed/businessinsider-alle-artikel"),
            NewsMap("https://www.businessinsider.de/news-sitemap.xml"),
            Sitemap(
                "https://www.businessinsider.de/sitemap_index.xml",
                sitemap_filter=inverse(regex_filter("post-sitemap")),
                reverse=True,
            ),
        ],
        parser=BusinessInsiderDEParser,
    )

    RheinischePost = PublisherSpec(
        name="Rheinische Post",
        domain="https://rp-online.de/",
        sources=[
            RSSFeed("https://rp-online.de/feed.rss"),
            NewsMap("https://rp-online.de/sitemap-news.xml"),
            Sitemap("https://rp-online.de/sitemap.xml"),
        ],
        parser=RheinischePostParser,
    )

<<<<<<< HEAD
    Golem = PublisherSpec(
        name="Golem",
        domain="https://www.golem.de/",
        sources=[
            RSSFeed("https://www.golem.de/rss"),
            NewsMap("https://www.golem.de/news/gsitemap-2404.xml"),
            Sitemap("https://www.golem.de/gsiteindex.xml"),
        ],
        parser=GolemParser,
=======
    WinFuture = PublisherSpec(
        name="WinFuture",
        domain="https://winfuture.de/",
        sources=[
            RSSFeed("https://static.winfuture.de/feeds/WinFuture-News-rss2.0.xml"),
            NewsMap("https://winfuture.de/sitemap-latest-news.xml.gz"),
            Sitemap("https://winfuture.de/sitemap.xml", sitemap_filter=inverse(regex_filter("sitemap-news"))),
        ],
        url_filter=regex_filter("https:////winfuture/.de//news*"),
        parser=WinfutureParser,
    )

    JungeWelt = PublisherSpec(
        name="Junge Welt",
        domain="https://www.jungewelt.de/",
        sources=[
            RSSFeed("https://www.jungewelt.de/feeds/newsticker.rss"),
        ],
        parser=JungeWeltParser,
    )

    Tagesspiegel = PublisherSpec(
        name="Tagesspiegel",
        domain="https://www.tagesspiegel.de/",
        sources=[
            NewsMap("https://www.tagesspiegel.de/news.xml"),
        ]
        + [
            Sitemap(f"https://www.tagesspiegel.de/contentexport/static/sitemap-index_{date.year}.xml")
            for date in reversed(list(rrule(YEARLY, dtstart=datetime(1996, 1, 1), until=datetime.today())))
        ],
        parser=TagesspiegelParser,
    )

    EuronewsDE = PublisherSpec(
        name="Euronews (DE)",
        domain="https://de.euronews.com/",
        sources=[
            Sitemap("https://de.euronews.com/sitemaps/de/articles.xml"),
            NewsMap("https://de.euronews.com/sitemaps/de/latest-news.xml"),
        ],
        parser=EuronewsParser,
    )

    Hessenschau = PublisherSpec(
        name="Hessenschau",
        domain="https://www.hessenschau.de/",
        sources=[
            RSSFeed("https://www.hessenschau.de/index.rss"),
            Sitemap("https://www.hessenschau.de/indexsitemap.nc.xml"),
            Sitemap("https://www.hessenschau.de/sitemap.nc.xml"),
        ],
        parser=HessenschauParser,
    )

    WDR = PublisherSpec(
        name="Westdeutscher Rundfunk",
        domain="https://www1.wdr.de/",
        sources=[RSSFeed("https://www1.wdr.de/uebersicht-100.feed")],
        parser=WDRParser,
    )

    BR = PublisherSpec(
        name="Bayerischer Rundfunk (BR)",
        domain="https://www.br.de/",
        sources=[
            Sitemap("https://www.br.de/sitemapIndex.xml"),
            NewsMap("https://www.br.de/nachrichten/sitemaps/news.xml"),
        ],
        parser=BRParser,
    )

    ZDF = PublisherSpec(
        name="zdfHeute",
        domain="https://www.zdf.de/",
        sources=[
            Sitemap("https://www.zdf.de/sitemap.xml", reverse=True),
            NewsMap("https://www.zdf.de/news-sitemap.xml"),
            RSSFeed("https://www.zdf.de/rss/zdf/nachrichten"),
        ],
        parser=ZDFParser,
    )

    MotorSportMagazin = PublisherSpec(
        name="MotorSport Magazin",
        domain="https://www.motorsport-magazin.com/",
        sources=[
            RSSFeed("https://www.motorsport-magazin.com/rss/alle-rennserien.xml"),
            Sitemap("https://www.motorsport-magazin.com/sitemap.xml"),
        ],
        parser=MotorSportMagazinParser,
    )

    Postillon = PublisherSpec(
        name="Postillon",
        domain="https://www.der-postillon.com/",
        sources=[
            RSSFeed("https://follow.it/der-postillon-abo"),
            Sitemap("https://www.der-postillon.com/sitemap.xml"),
        ],
        parser=PostillonParser,
    )

    Kicker = PublisherSpec(
        name="Kicker",
        domain="https://www.kicker.de/",
        sources=[
            RSSFeed("https://newsfeed.kicker.de/news/aktuell"),
            Sitemap(
                "https://leserservice.kicker.de/sitemap_0.xml", sitemap_filter=regex_filter("leserservice.kicker.de")
            ),
            NewsMap("https://newsfeed.kicker.de/googlesitemapnews.xml"),
        ],
        url_filter=regex_filter("/slideshow|/video"),
        parser=KickerParser,
    )

    FrankfurterRundschau = PublisherSpec(
        name="Frankfurter Rundschau",
        domain="https://www.fr.de",
        sources=[
            RSSFeed("https://fr.de/rssfeed.rdf"),
            Sitemap("https://www.fr.de/sitemap-index.xml"),
            NewsMap("https://www.fr.de/news.xml"),
        ],
        parser=FrankfurterRundschauParser,
    )

    BoersenZeitung = PublisherSpec(
        name="Börsen-Zeitung",
        domain="https://www.boersen-zeitung.de",
        sources=[
            NewsMap("https://www.boersen-zeitung.de/sitemap/news.xml.gz"),
            Sitemap(
                "https://www.boersen-zeitung.de/sitemap/index.xml.gz", sitemap_filter=regex_filter("/sitemap-0.xml.gz")
            ),
        ],
        parser=BoersenZeitungParser,
    )

    VogueDE = PublisherSpec(
        name="Vogue",
        domain="https://www.vogue.de/",
        sources=[
            RSSFeed("https://www.vogue.de/feed/rss"),
            NewsMap("https://www.vogue.de/feed/sitemap-news/sitemap-google-news"),
            Sitemap("https://www.vogue.de/sitemap.xml"),
        ],
        parser=VogueDEParser,
    )

    MitteldeutscheZeitung = PublisherSpec(
        name="Mitteldeutsche Zeitung",
        domain="https://www.mz.de/",
        sources=[
            Sitemap("https://www.mz.de/sitemaps/sitemap-ressort-index.xml"),
            NewsMap("https://www.mz.de/sitemaps/newssitemap-index.xml"),
        ],
        parser=MitteldeutscheZeitungParser,
    )

    FreiePresse = PublisherSpec(
        name="FreiePresse",
        domain="https://www.freiepresse.de/",
        sources=[
            RSSFeed("https://www.freiepresse.de/rss/rss_chemnitz.php"),
            RSSFeed("https://www.freiepresse.de/rss/rss_erzgebirge.php"),
            RSSFeed("https://www.freiepresse.de/rss/rss_mittelsachsen.php"),
            RSSFeed("https://www.freiepresse.de/rss/rss_vogtland.php"),
            RSSFeed("https://www.freiepresse.de/rss/rss_zwickau.php"),
            RSSFeed("https://www.freiepresse.de/rss/rss_politik.php"),
            RSSFeed("https://www.freiepresse.de/rss/rss_wirtschaft.php"),
            RSSFeed("https://www.freiepresse.de/rss/rss_kultur.php"),
            RSSFeed("https://www.freiepresse.de/rss/rss_sport.php"),
            RSSFeed("https://www.freiepresse.de/rss/rss_sachsen.php"),
            RSSFeed("https://www.freiepresse.de/rss/rss_regional.php"),
            Sitemap("https://www.freiepresse.de/sitemaps/articles_last2years.xml", reverse=True),
        ],
        parser=FreiePresseParser,
    )

    RuhrNachrichten = PublisherSpec(
        name="Ruhr Nachrichten",
        domain="https://www.ruhrnachrichten.de/",
        sources=[
            RSSFeed("https://www.ruhrnachrichten.de/service/feed/"),
            NewsMap("https://www.ruhrnachrichten.de/news-sitemap.xml"),
            Sitemap(
                "https://www.ruhrnachrichten.de/sitemap_index.xml",
                reverse=True,
                sitemap_filter=inverse(regex_filter("post-sitemap")),
            ),
        ],
        parser=RuhrNachrichtenParser,
    )

    Gamestar = PublisherSpec(
        name="Gamestar",
        domain="https://www.gamestar.de/",
        sources=[
            NewsMap("https://www.gamestar.de/sitemapnews.xml"),
            Sitemap("https://www.gamestar.de/artikel_archiv_index.xml"),
        ],
        parser=GamestarParser,
>>>>>>> a4765b3c
    )<|MERGE_RESOLUTION|>--- conflicted
+++ resolved
@@ -19,9 +19,7 @@
 from .dw import DWParser
 from .faz import FAZParser
 from .focus import FocusParser
-<<<<<<< HEAD
 from .golem import GolemParser
-=======
 from .frankfurter_rundschau import FrankfurterRundschauParser
 from .freiepresse import FreiePresseParser
 from .gamestar import GamestarParser
@@ -30,7 +28,6 @@
 from .hessenschau import HessenschauParser
 from .junge_welt import JungeWeltParser
 from .kicker import KickerParser
->>>>>>> a4765b3c
 from .mdr import MDRParser
 from .merkur import MerkurParser
 from .morgenpost_berlin import BerlinerMorgenpostParser
@@ -336,7 +333,6 @@
         parser=RheinischePostParser,
     )
 
-<<<<<<< HEAD
     Golem = PublisherSpec(
         name="Golem",
         domain="https://www.golem.de/",
@@ -346,7 +342,8 @@
             Sitemap("https://www.golem.de/gsiteindex.xml"),
         ],
         parser=GolemParser,
-=======
+    )
+    
     WinFuture = PublisherSpec(
         name="WinFuture",
         domain="https://winfuture.de/",
@@ -551,5 +548,4 @@
             Sitemap("https://www.gamestar.de/artikel_archiv_index.xml"),
         ],
         parser=GamestarParser,
->>>>>>> a4765b3c
     )
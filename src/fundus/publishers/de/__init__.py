--- conflicted
+++ resolved
@@ -38,11 +38,8 @@
 from .rheinische_post import RheinischePostParser
 from .rn import RuhrNachrichtenParser
 from .spon import SPONParser
-<<<<<<< HEAD
+from .sportschau import SportSchauParser
 from .stuttgarter_zeitung import StuttgarterZeitungParser
-=======
-from .sportschau import SportSchauParser
->>>>>>> 716b827c
 from .stern import SternParser
 from .sz import SZParser
 from .tagesschau import TagesschauParser
@@ -97,19 +94,15 @@
         ],
     )
 
-<<<<<<< HEAD
-    StuttgarterZeitung = PublisherSpec(
+    StuttgarterZeitung = Publisher(
         name="Stuttgarter Zeitung",
         domain="https://www.stuttgarter-zeitung.de/",
+        parser=StuttgarterZeitungParser,
         sources=[
             NewsMap("https://www.stuttgarter-zeitung.de/docs.newsmap_stuttgarter_zeitung.xml"),
-            Sitemap("https://www.stuttgarter-zeitung.de/docs.universal_sitemap_stuttgarter_zeitung.xml"),
-        ],
-        parser=StuttgarterZeitungParser,
-    )
-
-    DieWelt = PublisherSpec(
-=======
+        ],
+    )
+
     HamburgerAbendblatt = Publisher(
         name="Hamburger Abendblatt",
         domain="https://www.abendblatt.de/",
@@ -127,7 +120,6 @@
     )
 
     DieWelt = Publisher(
->>>>>>> 716b827c
         name="Die Welt",
         domain="https://www.welt.de/",
         parser=DieWeltParser,

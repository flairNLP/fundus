from fundus.publishers.base_objects import PublisherEnum, PublisherSpec

from .the_guardian import TheGuardianParser


class UK(PublisherEnum):
    TheGuardian = PublisherSpec(
<<<<<<< HEAD
        name="The Guardian",
        domain="https://theguardian.com/",
=======
        domain="https://www.theguardian.com/",
>>>>>>> c8518211
        news_map="http://www.theguardian.com/sitemaps/news.xml",
        parser=TheGuardianParser,
    )<|MERGE_RESOLUTION|>--- conflicted
+++ resolved
@@ -5,12 +5,8 @@
 
 class UK(PublisherEnum):
     TheGuardian = PublisherSpec(
-<<<<<<< HEAD
         name="The Guardian",
-        domain="https://theguardian.com/",
-=======
         domain="https://www.theguardian.com/",
->>>>>>> c8518211
         news_map="http://www.theguardian.com/sitemaps/news.xml",
         parser=TheGuardianParser,
     )
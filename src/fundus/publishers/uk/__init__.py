from datetime import date

from fundus.publishers.base_objects import PublisherEnum, PublisherSpec
from fundus.scraping.filter import inverse, regex_filter
from fundus.scraping.url import NewsMap, Sitemap

from ..shared import EuronewsParser
from .daily_star import DailyStarParser
from .i_news import INewsParser
from .the_guardian import TheGuardianParser
from .the_independent import TheIndependentParser
<<<<<<< HEAD
from .the_sun import TheSunParser
=======
from .the_mirror import TheMirrorParser
>>>>>>> d7e28555
from .the_telegraph import TheTelegraphParser


class UK(PublisherEnum):
    TheGuardian = PublisherSpec(
        name="The Guardian",
        domain="https://www.theguardian.com/",
        sources=[NewsMap("https://www.theguardian.com/sitemaps/news.xml")],
        parser=TheGuardianParser,
    )

    TheIndependent = PublisherSpec(
        name="The Independent",
        domain="https://www.independent.co.uk/",
        sources=[
            Sitemap(
                "https://www.independent.co.uk/sitemap.xml", sitemap_filter=inverse(regex_filter(f"sitemap-articles"))
            ),
            NewsMap("https://www.independent.co.uk/sitemaps/googlenews"),
        ],
        parser=TheIndependentParser,
    )

    TheMirror = PublisherSpec(
        name="The Mirror",
        domain="https://www.mirror.co.uk/",
        sources=[
            Sitemap("https://www.mirror.co.uk/sitemaps/sitemap_index.xml", reverse=True),
            NewsMap("https://www.mirror.co.uk/map_news.xml"),
        ],
        parser=TheMirrorParser,
    )

    TheTelegraph = PublisherSpec(
        name="The Telegraph",
        domain="https://www.telegraph.co.uk/",
        sources=[
            Sitemap("https://www.telegraph.co.uk/sitemap.xml"),
            NewsMap("https://www.telegraph.co.uk/custom/daily-news/sitemap.xml"),
        ],
        parser=TheTelegraphParser,
    )

    iNews = PublisherSpec(
        name="i",
        domain="https://inews.co.uk/",
        sources=[
            Sitemap("https://inews.co.uk/sitemap.xml"),
            NewsMap(
                f"https://inews.co.uk/sitemap.xml"
                f"?yyyy={date.today().year}&mm={str(date.today().month).zfill(2)}&dd={str(date.today().day).zfill(2)}"
            ),
        ],
        parser=INewsParser,
    )

    EuronewsEN = PublisherSpec(
        name="Euronews (EN)",
        domain="https://www.euronews.com/",
        sources=[
            Sitemap("https://www.euronews.com/sitemaps/en/articles.xml"),
            NewsMap("https://www.euronews.com/sitemaps/en/latest-news.xml"),
        ],
        parser=EuronewsParser,
    )

    DailyStar = PublisherSpec(
        name="Daily Star",
        domain="https://www.dailystar.co.uk/",
        sources=[
            Sitemap("https://www.dailystar.co.uk/sitemaps/sitemap_index.xml", reverse=True),
            NewsMap("https://www.dailystar.co.uk/map_news.xml"),
        ],
        parser=DailyStarParser,
    )

    TheSun = PublisherSpec(
        name="The Sun",
        domain="https://www.thesun.co.uk/",
        sources=[
            Sitemap("https://www.thesun.co.uk/sitemap.xml"),
            NewsMap("https://www.thesun.co.uk/news-sitemap.xml"),
        ],
        url_filter=regex_filter("sun-bingo|web-stories"),
        parser=TheSunParser,
    )<|MERGE_RESOLUTION|>--- conflicted
+++ resolved
@@ -9,11 +9,8 @@
 from .i_news import INewsParser
 from .the_guardian import TheGuardianParser
 from .the_independent import TheIndependentParser
-<<<<<<< HEAD
+from .the_mirror import TheMirrorParser
 from .the_sun import TheSunParser
-=======
-from .the_mirror import TheMirrorParser
->>>>>>> d7e28555
 from .the_telegraph import TheTelegraphParser
 
 

--- conflicted
+++ resolved
@@ -55,7 +55,16 @@
         parser=INewsParser,
     )
 
-<<<<<<< HEAD
+    DailyStar = PublisherSpec(
+        name="Daily Star",
+        domain="https://www.dailystar.co.uk/",
+        sources=[
+            Sitemap("https://www.dailystar.co.uk/sitemaps/sitemap_index.xml", reverse=True),
+            NewsMap("https://www.dailystar.co.uk/map_news.xml"),
+        ],
+        parser=DailyStarParser,
+    )
+
     TheSun = PublisherSpec(
         name="The Sun",
         domain="https://www.thesun.co.uk/",
@@ -65,14 +74,4 @@
         ],
         url_filter=regex_filter("sun-bingo|web-stories"),
         parser=TheSunParser,
-=======
-    DailyStar = PublisherSpec(
-        name="Daily Star",
-        domain="https://www.dailystar.co.uk/",
-        sources=[
-            Sitemap("https://www.dailystar.co.uk/sitemaps/sitemap_index.xml", reverse=True),
-            NewsMap("https://www.dailystar.co.uk/map_news.xml"),
-        ],
-        parser=DailyStarParser,
->>>>>>> 92696cf3
     )
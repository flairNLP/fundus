--- conflicted
+++ resolved
@@ -51,7 +51,6 @@
         def topics(self) -> List[str]:
             return generic_topic_parsing(self.precomputed.meta.get("keywords"))
 
-<<<<<<< HEAD
         @attribute
         def images(self) -> List[Image]:
             return image_extraction(
@@ -60,11 +59,10 @@
                 caption_selector=XPath("./ancestor::figure//figcaption/span[1]"),
                 relative_urls=True,
             )
-=======
+
     class V1_1(V1):
         VALID_UNTIL = datetime.date.today()
 
         @attribute
         def publishing_date(self) -> Optional[datetime.datetime]:
-            return generic_date_parsing(self.precomputed.ld.bf_search("datePublished"))
->>>>>>> f4b31d90
+            return generic_date_parsing(self.precomputed.ld.bf_search("datePublished"))
--- conflicted
+++ resolved
@@ -12,25 +12,6 @@
 class AT(metaclass=PublisherGroup):
     default_language = "de"
 
-<<<<<<< HEAD
-=======
-    ORF = Publisher(
-        name="Österreichischer Rundfunk",
-        domain="https://www.orf.at",
-        parser=OrfParser,
-        sources=[RSSFeed("https://rss.orf.at/news.xml")],
-    )
-
-    DiePresse = Publisher(
-        name="Die Presse",
-        domain="https://diepresse.com",
-        parser=DiePresseParser,  # Assuming a parser is defined elsewhere
-        sources=[
-            NewsMap("https://www.diepresse.com/news-sitemap"),
-        ],
-    )
-
->>>>>>> b3893c4d
     DerStandard = Publisher(
         name="Der Standard",
         domain="https://derstandard.at",
@@ -41,6 +22,15 @@
             Sitemap("https://www.derstandard.at/sitemaps/sitemap.xml"),
         ],
         request_header={"user-agent": "Googlebot"},
+    )
+
+    DiePresse = Publisher(
+        name="Die Presse",
+        domain="https://diepresse.com",
+        parser=DiePresseParser,
+        sources=[
+            NewsMap("https://www.diepresse.com/news-sitemap"),
+        ],
     )
 
     ORF = Publisher(

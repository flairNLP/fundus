import inspect
import json
<<<<<<< HEAD
from dataclasses import asdict, fields, is_dataclass
from typing import (
    Any,
    Dict,
    Sequence,
    Type,
    TypeVar,
    Union,
    get_args,
    get_origin,
    get_type_hints,
)
=======
from typing import Any, Callable, Dict, Sequence, TypeVar, Union
>>>>>>> f4b31d90

from typing_extensions import TypeAlias

_T = TypeVar("_T", bound="DataclassSerializationMixin")
JSONVal: TypeAlias = Union[None, bool, str, float, int, Sequence["JSONVal"], Dict[str, "JSONVal"]]

_T = TypeVar("_T")


def is_jsonable(x):
    try:
        json.dumps(x)
        return True
    except (TypeError, OverflowError):
        return False


<<<<<<< HEAD
def is_generic_type(cls: Type[Any], generic_type: Any) -> bool:
    return get_origin(cls) is generic_type


class DataclassSerializationMixin:
    def serialize(self) -> Dict[str, JSONVal]:
        if not is_dataclass(self):
            raise TypeError(f"{type(self).__name__!r} is not a dataclass")
        return asdict(self)  # type: ignore[arg-type]

    @classmethod
    def deserialize(cls: Type[_T], serialized: Dict[str, JSONVal]) -> _T:
        if not is_dataclass(cls):
            raise TypeError(f"{type(cls).__name__!r} is not a dataclass")

        # we use get_type_hints here to resolve forward references since we need the actual types
        # not the forwarded string reference
        annotations = get_type_hints(cls)

        for field in fields(cls):
            serialized[field.name] = _inner_deserialize(serialized[field.name], annotations[field.name])

        return cls(**serialized)  # type: ignore[return-value]


def _inner_deserialize(data, cls):
    if data is None:
        return None

    if inspect.isclass(cls) and issubclass(cls, DataclassSerializationMixin):
        return cls.deserialize(data)
    elif (origin := get_origin(cls)) is list:
        item_type = get_args(cls)[0]  # Assuming homogeneous lists
        return [_inner_deserialize(item, item_type) for item in data]
    elif origin is dict:
        key_type, value_type = cls.__args__
        return {_inner_deserialize(k, key_type): _inner_deserialize(v, value_type) for k, v in data.items()}
    elif origin is Union:
        for union_type in cls.__args__:
            if union_type is not None:
                try:
                    return _inner_deserialize(data, union_type)
                except TypeError:
                    continue
        return None
    else:
        return data
=======
def replace_keys_in_nested_dict(data: Dict[str, _T], transformation: Callable[[str], str]) -> Dict[str, _T]:
    """Recursively replace all keys in a nested dictionary with <transformation>.

    Args:
        data: The dictionary to transform
        transformation: The transformation to use

    Returns:
        The transformed dictionary
    """

    def process(element) -> Any:
        if isinstance(element, dict):
            # Apply transformation to keys and recurse into values
            return {transformation(k): process(v) for k, v in element.items()}
        elif isinstance(element, list):
            # Recursively apply to elements in a list
            return [process(i) for i in element]
        else:
            # Base case: return the value as is if it's not a dict or list
            return element

    return {transformation(k): process(v) for k, v in data.items()}
>>>>>>> f4b31d90
<|MERGE_RESOLUTION|>--- conflicted
+++ resolved
@@ -1,9 +1,9 @@
 import inspect
 import json
-<<<<<<< HEAD
 from dataclasses import asdict, fields, is_dataclass
 from typing import (
     Any,
+    Callable,
     Dict,
     Sequence,
     Type,
@@ -13,16 +13,12 @@
     get_origin,
     get_type_hints,
 )
-=======
-from typing import Any, Callable, Dict, Sequence, TypeVar, Union
->>>>>>> f4b31d90
 
 from typing_extensions import TypeAlias
 
-_T = TypeVar("_T", bound="DataclassSerializationMixin")
+_T = TypeVar("_T")
+_M = TypeVar("_M", bound="DataclassSerializationMixin")
 JSONVal: TypeAlias = Union[None, bool, str, float, int, Sequence["JSONVal"], Dict[str, "JSONVal"]]
-
-_T = TypeVar("_T")
 
 
 def is_jsonable(x):
@@ -33,9 +29,29 @@
         return False
 
 
-<<<<<<< HEAD
-def is_generic_type(cls: Type[Any], generic_type: Any) -> bool:
-    return get_origin(cls) is generic_type
+def replace_keys_in_nested_dict(data: Dict[str, _T], transformation: Callable[[str], str]) -> Dict[str, _T]:
+    """Recursively replace all keys in a nested dictionary with <transformation>.
+
+    Args:
+        data: The dictionary to transform
+        transformation: The transformation to use
+
+    Returns:
+        The transformed dictionary
+    """
+
+    def process(element) -> Any:
+        if isinstance(element, dict):
+            # Apply transformation to keys and recurse into values
+            return {transformation(k): process(v) for k, v in element.items()}
+        elif isinstance(element, list):
+            # Recursively apply to elements in a list
+            return [process(i) for i in element]
+        else:
+            # Base case: return the value as is if it's not a dict or list
+            return element
+
+    return {transformation(k): process(v) for k, v in data.items()}
 
 
 class DataclassSerializationMixin:
@@ -45,7 +61,7 @@
         return asdict(self)  # type: ignore[arg-type]
 
     @classmethod
-    def deserialize(cls: Type[_T], serialized: Dict[str, JSONVal]) -> _T:
+    def deserialize(cls: Type[_M], serialized: Dict[str, JSONVal]) -> _M:
         if not is_dataclass(cls):
             raise TypeError(f"{type(cls).__name__!r} is not a dataclass")
 
@@ -80,29 +96,4 @@
                     continue
         return None
     else:
-        return data
-=======
-def replace_keys_in_nested_dict(data: Dict[str, _T], transformation: Callable[[str], str]) -> Dict[str, _T]:
-    """Recursively replace all keys in a nested dictionary with <transformation>.
-
-    Args:
-        data: The dictionary to transform
-        transformation: The transformation to use
-
-    Returns:
-        The transformed dictionary
-    """
-
-    def process(element) -> Any:
-        if isinstance(element, dict):
-            # Apply transformation to keys and recurse into values
-            return {transformation(k): process(v) for k, v in element.items()}
-        elif isinstance(element, list):
-            # Recursively apply to elements in a list
-            return [process(i) for i in element]
-        else:
-            # Base case: return the value as is if it's not a dict or list
-            return element
-
-    return {transformation(k): process(v) for k, v in data.items()}
->>>>>>> f4b31d90
+        return data
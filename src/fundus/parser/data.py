from abc import ABC, abstractmethod
from dataclasses import dataclass, fields
from typing import (
    Any,
    Collection,
    Dict,
    Iterable,
    Iterator,
    List,
    Optional,
    Sequence,
    Tuple,
    Union,
    overload,
)

<<<<<<< HEAD
from typing_extensions import TypeAlias

from fundus.logging import create_logger

__module_logger__ = create_logger(__name__)

_displayed_deprecation_info = False
=======
from typing_extensions import Self, TypeAlias
>>>>>>> 97cc5e70


LDMappingValue: TypeAlias = Union[List[Dict[str, Any]], Dict[str, Any]]

_sentinel = object()


class LinkedDataMapping:
    """
    This class is a @type -> LD mapping.
    Given LD:
        ld_1 = {
            @type: 'Article'
            ...
            ...
        }
    Article will be mapped to ld_1

    If there are multiple LDs with the same type, this type will map to a list of LDs.
    In this context an LD is represented as a python dict.
    """

    __UNKNOWN_TYPE__ = "UNKNOWN_TYPE"

    def __init__(self, lds: Iterable[Dict[str, Any]] = ()):
        for ld in lds:
            if graph := ld.get("@graph"):
                for nested in graph:
                    self.add_ld(nested)
            else:
                self.add_ld(ld)

    def add_ld(self, ld: Dict[str, Any]) -> None:
        if ld_type := ld.get("@type"):
            if isinstance(ld_type, list):
                if len(ld_type) == 1:
                    ld_type = ld_type[0]
                else:
                    raise TypeError(f"Unable tp parse ld_type '{ld_type}' of type {list} with length != 1")
            if value := self.__dict__.get(ld_type):
                if not isinstance(value, list):
                    self.__dict__[ld_type] = [value]
                self.__dict__[ld_type].append(ld)
            else:
                self.__dict__[ld_type] = ld
        else:
            if not self.__dict__.get(self.__UNKNOWN_TYPE__):
                self.__dict__[self.__UNKNOWN_TYPE__] = []
            self.__dict__[self.__UNKNOWN_TYPE__].append(ld)

<<<<<<< HEAD
    def get(self, ld_type: str, default: Any = None) -> Optional[LDMappingValue]:
        """
        This function works like get() on a mapping. It will return all LDs containing
        the given <ld_type>. If there are multiple LDs of the same '@type' this function
        returns a list instead of a dictionary.

        :param ld_type: The key to search for
        :param default: The returned default if <key> is not found, default: None
        :return: The reached value or <default>
        """
        global _displayed_deprecation_info

        if not _displayed_deprecation_info:
            _displayed_deprecation_info = True
            __module_logger__.warning(
                "LinkedDate.get() will be deprecated in the future. Use .get_value_by_key_path() "
                "or .bf_search() instead"
            )
        return self.__dict__.get(ld_type, default)

=======
>>>>>>> 97cc5e70
    def get_value_by_key_path(self, key_path: List[str], default: Any = None) -> Optional[Any]:
        """
        Works like get() except this one assumes a path is given as list of keys (str).
        I.e:
            key_path := ["mainEntity", "author"], default := {}
            results in self._ld_by_type.get("mainEntity").get("author")

        Whenever a key is missing or an empty value occurs down the path this funktion will immediately return
        <default>, but will not catch if not all values supports get()

        :param key_path: A list of keys in order forming a path to the desired value
        :param default: A default returned when either a key is missing or resulting in an empty/null value
        :return: The reached value or <default>
        """
        tmp = self.__dict__.copy()
        for key in key_path:
            if not (nxt := tmp.get(key)):
                return default
            tmp = nxt
        return tmp

    def bf_search(self, key: str, depth: Optional[int] = None, default: Any = None) -> Optional[Any]:
        """
        This is a classic BF search on the nested dicts representing the JSON-LD. <key> specifies the dict key to
        search, <depth> the depth level. If the depth level is set to None, this method will search through the whole
        LD. It is important to notice that this will only return the value of the first matched key.
        For more precise operations consider using get_by_key_path().

        I.e:

            considering the following LD:
                MainPage
                    @type
                    @content
                    BreadcrumbList
                        ...
                        ...
                    NewsArticle
                        datePublished: ...
                        authors: ...

            the contents of 'MainPage' count as depth 1.

            So
                breadth_first_search('authors') -> None,

            whereas

                breadth_first_search('@content') -> the value of key '@content'

            and

                breadth_first_search('authors', 2) -> the value of key 'authors'

        :param key: The dict key to search for
        :param depth: The searched depth, default None
        :return: The content of the first matched key or None
        """

        def search_recursive(nodes: Iterable[LDMappingValue], current_depth: int):
            if current_depth == depth:
                return _sentinel
            else:
                new: List[Dict[str, Any]] = []
                for node in nodes:
                    if isinstance(node, list):
                        new.extend(node)
                        continue
                    elif (value := node.get(key, _sentinel)) is not _sentinel:
                        return value
                    new.extend(v for v in node.values() if isinstance(v, dict))

                if not new:
                    return _sentinel

                return search_recursive(new, current_depth + 1)

        result = search_recursive([self.__dict__], 0)

        if result == _sentinel:
            return default

        return result

    def __repr__(self):
        return f"LD containing '{', '.join(content)}'" if (content := self.__dict__.keys()) else "Empty LD"


class TextSequence(Sequence[str]):
    def __init__(self, texts: Iterable[str]):
        self._data: Tuple[str, ...] = tuple(texts)

    @overload
    def __getitem__(self, i: int) -> str:
        ...

    @overload
    def __getitem__(self, s: slice) -> "TextSequence":
        ...

    def __getitem__(self, i):
        return self._data[i] if isinstance(i, int) else type(self)(self._data[i])

    def __len__(self) -> int:
        return len(self._data)

    def __iter__(self) -> Iterator[str]:
        return iter(self._data)

    def __repr__(self) -> str:
        return repr(self._data)

    def __str__(self) -> str:
        return "\n".join(self)

    def __eq__(self, other: object) -> bool:
        if not isinstance(other, TextSequence):
            return NotImplemented
        return self._data == other._data


@dataclass
class TextSequenceTree(ABC):
    """Base class to traverse and build trees of TextSequence."""

    def as_text_sequence(self) -> TextSequence:
        texts = [text for tl in self.df_traversal() for text in tl]
        return TextSequence(texts)

    def text(self, join_on: str = "\n\n") -> str:
        return join_on.join(self.as_text_sequence())

    def df_traversal(self) -> Iterable[TextSequence]:
        def recursion(o: object):
            if isinstance(o, TextSequence):
                yield o
            elif isinstance(o, Collection):
                for el in o:
                    yield from el
            else:
                yield o

        for value in self:
            yield from recursion(value)

    @abstractmethod
    def serialize(self) -> Dict[str, Any]:
        pass

    @classmethod
    @abstractmethod
    def deserialize(cls, serialized: Dict[str, Any]) -> Self:
        pass

    def __iter__(self) -> Iterator[Any]:
        field_values = [getattr(self, f.name) for f in fields(self)]
        yield from field_values

    def __str__(self):
        return self.text()

    def __bool__(self) -> bool:
        return bool(self.as_text_sequence())


@dataclass
class ArticleSection(TextSequenceTree):
    headline: TextSequence
    paragraphs: TextSequence

    def serialize(self) -> Dict[str, Any]:
        return {
            "headline": list(self.headline),
            "paragraphs": list(self.paragraphs),
        }

    @classmethod
    def deserialize(cls, serialized: Dict[str, Any]) -> Self:
        return cls(headline=TextSequence(serialized["headline"]), paragraphs=TextSequence(serialized["paragraphs"]))


@dataclass
class ArticleBody(TextSequenceTree):
    summary: TextSequence
    sections: List[ArticleSection]

    def serialize(self) -> Dict[str, Any]:
        return {
            "summary": list(self.summary),
            "sections": [section.serialize() for section in self.sections],
        }

    @classmethod
    def deserialize(cls, serialized: Dict[str, Any]) -> Self:
        return cls(
            summary=TextSequence(serialized["summary"]),
            sections=[ArticleSection.deserialize(section) for section in serialized["sections"]],
        )<|MERGE_RESOLUTION|>--- conflicted
+++ resolved
@@ -14,18 +14,7 @@
     overload,
 )
 
-<<<<<<< HEAD
-from typing_extensions import TypeAlias
-
-from fundus.logging import create_logger
-
-__module_logger__ = create_logger(__name__)
-
-_displayed_deprecation_info = False
-=======
 from typing_extensions import Self, TypeAlias
->>>>>>> 97cc5e70
-
 
 LDMappingValue: TypeAlias = Union[List[Dict[str, Any]], Dict[str, Any]]
 
@@ -75,29 +64,6 @@
                 self.__dict__[self.__UNKNOWN_TYPE__] = []
             self.__dict__[self.__UNKNOWN_TYPE__].append(ld)
 
-<<<<<<< HEAD
-    def get(self, ld_type: str, default: Any = None) -> Optional[LDMappingValue]:
-        """
-        This function works like get() on a mapping. It will return all LDs containing
-        the given <ld_type>. If there are multiple LDs of the same '@type' this function
-        returns a list instead of a dictionary.
-
-        :param ld_type: The key to search for
-        :param default: The returned default if <key> is not found, default: None
-        :return: The reached value or <default>
-        """
-        global _displayed_deprecation_info
-
-        if not _displayed_deprecation_info:
-            _displayed_deprecation_info = True
-            __module_logger__.warning(
-                "LinkedDate.get() will be deprecated in the future. Use .get_value_by_key_path() "
-                "or .bf_search() instead"
-            )
-        return self.__dict__.get(ld_type, default)
-
-=======
->>>>>>> 97cc5e70
     def get_value_by_key_path(self, key_path: List[str], default: Any = None) -> Optional[Any]:
         """
         Works like get() except this one assumes a path is given as list of keys (str).

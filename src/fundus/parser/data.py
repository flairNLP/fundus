--- conflicted
+++ resolved
@@ -1,15 +1,10 @@
-<<<<<<< HEAD
 from __future__ import annotations
 
+import re
 from abc import ABC, abstractmethod
 from dataclasses import dataclass, fields
 from functools import total_ordering
-=======
-import re
-from abc import ABC, abstractmethod
-from dataclasses import dataclass, fields
 from itertools import chain
->>>>>>> f4b31d90
 from typing import (
     Any,
     ClassVar,
@@ -28,23 +23,20 @@
 )
 from urllib.parse import urljoin, urlparse
 
-<<<<<<< HEAD
+import lxml.etree
 import lxml.html
 import more_itertools
 import validators
-from typing_extensions import Self, TypeAlias
-=======
-import lxml.etree
-import more_itertools
 import xmltodict
 from dict2xml import dict2xml
 from lxml.etree import XPath, fromstring, tostring
 from typing_extensions import Self, TypeAlias, deprecated
 
-from fundus.utils.serialization import JSONVal, replace_keys_in_nested_dict
->>>>>>> f4b31d90
-
-from fundus.utils.serialization import DataclassSerializationMixin
+from fundus.utils.serialization import (
+    DataclassSerializationMixin,
+    JSONVal,
+    replace_keys_in_nested_dict,
+)
 
 LDMappingValue: TypeAlias = Union[List[Dict[str, Any]], Dict[str, Any]]
 

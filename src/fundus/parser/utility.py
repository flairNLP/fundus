from __future__ import annotations

import html
import itertools
import json
import re
from collections import defaultdict
from copy import copy
from dataclasses import dataclass, field
from datetime import datetime
from functools import total_ordering
from typing import (
    Callable,
    ClassVar,
    Dict,
    Iterable,
    Iterator,
    List,
    Match,
    NamedTuple,
    Optional,
    Pattern,
    Sequence,
    Set,
    Type,
    Union,
    cast,
)
from urllib.parse import urljoin

import lxml.html
import more_itertools
import validators
from dateutil import parser
from lxml.cssselect import CSSSelector
from lxml.etree import XPath

from fundus.logging import create_logger
from fundus.parser.data import (
    DOM,
    ArticleBody,
    ArticleSection,
    Dimension,
    Image,
    ImageVersion,
    LinkedDataMapping,
    TextSequence,
)
from fundus.utils.regex import _get_match_dict
from fundus.utils.serialization import JSONVal

logger = create_logger(__name__)

_space_characters = {
    "whitespace": r"\s",
    "non-breaking-space": r"\u00A0",
    "zero-width-space": r"\u200B",
    "zero-width-non-joiner": r"\u200C",
    "zero-width-joiner": r"\u200D",
    "zero-width-no-break_space": r"\uFEFF",
}
_ws_pattern: Pattern[str] = re.compile(rf'[{"".join(_space_characters.values())}]+')


def normalize_whitespace(text: str) -> str:
    return re.sub(_ws_pattern, " ", text).strip()


@total_ordering
@dataclass(eq=False)
class Node:
    position: int
    node: lxml.html.HtmlElement = field(compare=False)
    _break_selector: ClassVar[XPath] = XPath("*//br")

    # one could replace this recursion with XPath using an expression like this:
    # //*[not(self::script) and text()]/text(), but for whatever reason, that's actually 50-150% slower
    # than simply using the implemented mixture below
    def text_content(self, excluded_tags: Optional[List[str]] = None) -> str:
        guarded_excluded_tags: List[str] = excluded_tags or []

        def _text_content(element: lxml.html.HtmlElement) -> str:
            if element.tag in guarded_excluded_tags:
                return element.tail or ""
            text = element.text or "" if not isinstance(element, lxml.html.HtmlComment) else ""
            children = "".join([_text_content(child) for child in element.iterchildren()])
            tail = element.tail or ""
            return text + children + tail

        return _text_content(self._get_break_preserved_node())

    def _get_break_preserved_node(self) -> lxml.html.HtmlElement:
        copied_node = copy(self.node)
        for br in self._break_selector(copied_node):
            br.tail = "\n" + br.tail if br.tail else "\n"
        return copied_node

    def __eq__(self, other: object) -> bool:
        if not isinstance(other, Node):
            return NotImplemented
        return self.position == other.position

    def __lt__(self, other: "Node") -> bool:
        return self.position < other.position

    def __hash__(self) -> int:
        return hash(self.position)

    def __str__(self) -> str:
        return self.text_content()

    def __repr__(self):
        return f"{type(self).__name__}: {self.text_content()}"

    def __bool__(self):
        return bool(normalize_whitespace(self.text_content()))


class SummaryNode(Node):
    pass


class SubheadNode(Node):
    pass


class ParagraphNode(Node):
    pass


def extract_article_body_with_selector(
    doc: lxml.html.HtmlElement,
    paragraph_selector: XPath,
    summary_selector: Optional[XPath] = None,
    subheadline_selector: Optional[XPath] = None,
) -> ArticleBody:
    # depth first index for each element in tree
    df_idx_by_ref = {element: i for i, element in enumerate(doc.iter())}

    def extract_nodes(selector: XPath, node_type: Type[Node]) -> List[Node]:
        if not selector and node_type:
            raise ValueError("Both a selector and node type are required")

        return [node for element in selector(doc) if (node := node_type(df_idx_by_ref[element], element))]

    summary_nodes = extract_nodes(summary_selector, SummaryNode) if summary_selector else []
    subhead_nodes = extract_nodes(subheadline_selector, SubheadNode) if subheadline_selector else []
    paragraph_nodes = extract_nodes(paragraph_selector, ParagraphNode)
    nodes = sorted(summary_nodes + subhead_nodes + paragraph_nodes)

    if not nodes:
        # return empty body if no text is present
        return ArticleBody(TextSequence([]), [])

    instructions = more_itertools.split_when(nodes, pred=lambda x, y: type(x) != type(y))

    if not summary_nodes:
        instructions = more_itertools.prepend([], instructions)
    elif not nodes[: len(summary_nodes)] == summary_nodes:
        raise ValueError(f"All summary nodes should be at the beginning of the article")

    if not subhead_nodes or (paragraph_nodes and subhead_nodes[0] > paragraph_nodes[0]):
        first = next(instructions)
        instructions = itertools.chain([first, []], instructions)

    summary = TextSequence(
        map(lambda x: normalize_whitespace(x.text_content(excluded_tags=["script"])), next(instructions))
    )
    sections: List[ArticleSection] = []

    for chunk in more_itertools.chunked(instructions, 2):
        if len(chunk) == 1:
            chunk.append([])
        texts = [list(map(lambda x: normalize_whitespace(x.text_content(excluded_tags=["script"])), c)) for c in chunk]
        sections.append(ArticleSection(*map(TextSequence, texts)))

    return ArticleBody(summary=summary, sections=sections)


_ld_node_selector = XPath("//script[@type='application/ld+json']")
_json_pattern = re.compile(r"(?P<json>{[\s\S]*}|\[\s*{[\s\S]*}\s*](?!\s*}))")
_json_undefined = re.compile(r'(?P<key>"[^"]*?"):\s*undefined')


def sanitize_json(text: str) -> Optional[str]:
    # capture only content enclosed as follows: {...} or [{...}]
    match = re.search(_json_pattern, text)
    if match is None or not (sanitized := match.group("json")):
        return None

    # substitute "bad" values
    sanitized = re.sub(_json_undefined, r"\g<key>:null", sanitized)
<<<<<<< HEAD
    return sanitized
=======
    sanitized = re.sub(r"[\r\n\t]+", "", sanitized)

    # unescape HTML named and numeric character references like &quote; or &amp;
    # we add the double slash so that the unescaped quotation marks are escaped
    # afterward and don't break the JSON
    unescaped = html.unescape(re.sub(r"&quot;", "\\&quot;", sanitized))

    return unescaped
>>>>>>> 1f88941c


def unescape_json_values(obj):
    if isinstance(obj, str):
        return html.unescape(obj)
    elif isinstance(obj, list):
        return [unescape_json_values(item) for item in obj]
    elif isinstance(obj, dict):
        return {key: unescape_json_values(value) for key, value in obj.items()}
    else:
        return obj


def parse_json(text: str) -> Optional[Dict[str, JSONVal]]:
    if not (json_content := sanitize_json(text)):
        return None

    try:
        parsed_json = json.loads(json_content)
        return cast(Dict[str, JSONVal], unescape_json_values(parsed_json))
    except json.JSONDecodeError as error:
        logger.debug(f"Encountered {error!r} during JSON parsing")
        return None


def extract_json_from_dom(root: lxml.html.HtmlElement, selector: XPath) -> Iterable[Dict[str, JSONVal]]:
    jsons = [parsed_json for node in selector(root) if (parsed_json := parse_json(node.text_content())) is not None]
    return more_itertools.collapse(jsons, base_type=dict)


def get_ld_content(root: lxml.html.HtmlElement) -> LinkedDataMapping:
    """Parse JSON-LD from HTML.

    This function parses a script tags of type ld+json.
    In case the JSON is wrapped in a CDATA tag it is first stripped.

    Args:
        root: The HTML document given as a lxml.html.HtmlElement.

    Returns:
        The JSON-LD data as a LinkedDataMapping
    """

    return LinkedDataMapping(extract_json_from_dom(root, _ld_node_selector))


_meta_node_selector = CSSSelector("head > meta, body > meta, article > meta")


def get_meta_content(root: lxml.html.HtmlElement) -> Dict[str, str]:
    """Parse metadata from HTML.

    This function parses single values (i.e. charset=...), nodes containing name, property, http-equiv or
    itemprop attributes. When multiple values for the same key occur, they will be joined using `,`. This
    is in order to ease typing and avoid list as additional type.

    In case an HTML tag consists a class, it will be appended as namespace to avoid key collisions.
    I.e. <meta class="swiftype" name="author" ... > will be stored using `swiftype:author` as a key.

    Args:
        root: The HTML document given as a lxml.html.HtmlElement.

    Returns:
        The metadata as a dictionary
    """
    data = defaultdict(list)
    for node in _meta_node_selector(root):
        attributes = node.attrib
        if len(attributes) == 1:
            data[attributes.keys()[0]].append(attributes.values()[0])
        elif key := (  # these keys are ordered by frequency
            attributes.get("name")
            or attributes.get("property")
            or attributes.get("http-equiv")
            or attributes.get("itemprop")
        ):
            if ns := attributes.get("class"):
                key = f"{ns}:{key}"
            if content := attributes.get("content"):
                data[key].append(content)

    metadata: Dict[str, str] = {}
    for name, listed_content in data.items():
        if len(listed_content) == 1:
            metadata[name] = listed_content[0]
        else:
            # for ease of typing we join multiple contents for the same key using ','
            metadata[name] = ",".join(listed_content)

    return metadata


def transform_breaks_to_paragraphs(element: lxml.html.HtmlElement, **attribs: str) -> lxml.html.HtmlElement:
    """Splits the content of <element> on <br> tags into paragraphs and transform them in <p> elements.

    Args:
        element: The element on which to perform the transformation
        **attribs: The attributes of the wrapped paragraphs as keyword arguments. I.e. the
            default {"class": "br-wrap"} wil produce the following elements: <p class='br-wrap'>.
            To use python keywords wrap them dunder scores. __class__ for class.

    Returns:
        The transformed element
    """

    if not attribs:
        attribs = {"class": "br-wrap"}
    else:
        attribs = {re.sub(r"^__(.*?)__$", r"\1", key): value for key, value in attribs.items()}

    def get_paragraphs() -> List[str]:
        raw_html = lxml.etree.tostring(element, method="html", encoding="unicode")
        if match := re.match(r"^<[^>]*?>\s*(?P<content>.*?)\s*<[^>]*?>\s*$", raw_html, re.S):
            content = match.group("content")
            return list(filter(bool, (text.strip() for text in content.split("<br>"))))
        return []

    def generate_attrs() -> str:
        return " ".join([f"{attribute}='{value}'" for attribute, value in attribs.items()]) if attribs else ""

    def clear_element():
        for child in element:
            element.remove(child)
        element.tail = None
        element.text = None

    # split content on <br> tags
    if not (paragraphs := get_paragraphs()):
        return element

    # remove children, tail and text from element
    clear_element()

    # add paragraphs to cleared element
    for paragraph in paragraphs:
        wrapped = f"<p{' ' + generate_attrs()}>{paragraph}</p>"
        element.append(lxml.html.fromstring(wrapped))

    return element


def strip_nodes_to_text(text_nodes: List[lxml.html.HtmlElement], join_on: str = "\n\n") -> Optional[str]:
    if not text_nodes:
        return None
    return join_on.join(([re.sub(r"\n+", " ", node.text_content()) for node in text_nodes])).strip()


def generic_nodes_to_text(nodes: Sequence[Union[lxml.html.HtmlElement, str]], normalize: bool = False) -> List[str]:
    if not nodes:
        return []

    texts = []
    for node in nodes:
        if isinstance(node, lxml.html.HtmlElement):
            text = str(node.text_content())
        elif isinstance(node, str):
            text = node
        else:
            raise TypeError(f"Unexpected type {type(node)}")

        if normalize:
            text = normalize_whitespace(text)

        if text:
            texts.append(text)

    return texts


def apply_substitution_pattern_over_list(
    input_list: List[str], pattern: Pattern[str], replacement: Union[str, Callable[[Match[str]], str]] = ""
) -> List[str]:
    return [subbed for text in input_list if (subbed := re.sub(pattern, replacement, text).strip())]


def generic_author_parsing(
    value: Union[
        Optional[str],
        Dict[str, str],
        List[str],
        List[Dict[str, str]],
    ],
    split_on: Optional[List[str]] = None,
    normalize: bool = True,
) -> List[str]:
    """This function tries to parse the given <value> to a list of authors (List[str]) based on the type of value.

    Parses based on type of <value> as following:
        value (None):       Empty list \n
        value (str):        re.split(delimiters) with delimiters := split_on or common delimiters' \n
        value (dict):       If key "name" in dict, [dict["name"]] else empty list \n
        value (list[str]):  value\n
        value (list[dict]): [dict["name"] for dict in list if dict["name"]] \n

    with common delimiters := [",", ";", " und ", " and ", " & ", " | "]

    All values are stripped with default strip() method before returned.

    Args:
        value: An input value representing author(s) which get parsed based on type.
        split_on: Only relevant for type(<value>) = str. If set, split <value> on <split_on>,
            else (default) split <value> on common delimiters.
        normalize: If True, normalize every author with normalize_whitespace(). Defaults to True

    Returns:
        A parsed and striped list of authors
    """

    common_delimiters = [",", ";", " und ", " and ", " & ", r" \| "]

    parameter_type_error: TypeError = TypeError(
        f"<value> '{value}' has an unsupported type {type(value)}. "
        f"Supported types are 'Optional[str], Dict[str, str], List[str], List[Dict[str, str]],'"
    )

    def parse_author_dict(author_dict: Dict[str, str]) -> Optional[str]:
        if (author_name := author_dict.get("name")) is not None:
            return author_name

        given_name = author_dict.get("givenName", "")
        additional_name = author_dict.get("additionalName", "")
        family_name = author_dict.get("familyName", "")
        if given_name and family_name:
            return " ".join(filter(bool, [given_name, additional_name, family_name]))
        else:
            return None

    if not value:
        return []

    # collapse
    authors: List[str] = []

    for item in value if isinstance(value, list) else [value]:
        if isinstance(item, str):
            authors.append(item)

        elif isinstance(item, dict):
            if (author := parse_author_dict(item)) is not None:
                authors.append(author)

        else:
            raise parameter_type_error

    if normalize or split_on:

        def split(text: str) -> Iterable[str]:
            return filter(bool, re.split(r"|".join(split_on or common_delimiters), text))

        authors = list(more_itertools.flatten([split(author) for author in authors]))
        normalized_authors = [normalize_whitespace(author) for author in authors]
        return normalized_authors

    return authors


def generic_text_extraction_with_css(doc, selector: XPath) -> Optional[str]:
    nodes = selector(doc)
    return strip_nodes_to_text(nodes)


def generic_topic_parsing(
    keywords: Optional[Union[str, List[str]]], delimiter: Union[str, List[str]] = ","
) -> List[str]:
    if isinstance(delimiter, str):
        delimiter = [delimiter]

    if not keywords:
        topics = []
    elif isinstance(keywords, str):
        topics = [
            cleaned
            for keyword in re.split(pattern=f"[{''.join(delimiter)}]", string=keywords)
            if (cleaned := keyword.strip())
        ]
    elif isinstance(keywords, list) and all(isinstance(s, str) for s in keywords):
        topics = keywords
    else:
        raise TypeError(f"Encountered unexpected type {type(keywords)} as keyword parameter")

    return list(dict.fromkeys(topics))


_tz_infos = {"CET": 3600, "CEST": 7200, "IST": 19800}


class CustomParserInfo(parser.parserinfo):
    MONTHS = [
        ("Jan", "January", "Januar"),
        ("Feb", "February", "Februar"),
        ("Mar", "March", "März"),
        ("Apr", "April"),
        ("May", "May", "Mai"),
        ("Jun", "June", "Juni"),
        ("Jul", "July", "Juli"),
        ("Aug", "August"),
        ("Sep", "Sept", "September"),
        ("Oct", "October", "Oktober", "Okt"),
        ("Nov", "November"),
        ("Dec", "December", "Dezember", "Dez"),
    ]


def generic_date_parsing(date_str: Optional[str]) -> Optional[datetime]:
    return parser.parse(date_str, tzinfos=_tz_infos, parserinfo=CustomParserInfo(), fuzzy=True) if date_str else None


_title_selector = CSSSelector("title")


def parse_title_from_root(root: lxml.html.HtmlElement) -> Optional[str]:
    title_node = _title_selector(root)

    if len(title_node) != 1:
        return None

    return strip_nodes_to_text(title_node)


def preprocess_url(url: str, domain: str) -> str:
    url = re.sub(r"\\/", "/", url)
    # Some publishers use relative URLs
    if not validators.url(url):
        publisher_domain = "https://" + domain
        url = urljoin(publisher_domain, url)
    return url


def image_author_parsing(authors: Union[str, List[str]]) -> List[str]:
    credit_keywords = [
        "fotograf",
        "credits?",
        "quellen?",
        "bild(rechte)?",
        "sources?",
        r"(((f|ph)oto(graph)?s?|image|illustrations?|cartoons?|pictures?)\s*)+(by|:|courtesy)",
        "©",
        "– alle rechte vorbehalten",
        "copyright",
        "all rights reserved",
        "courtesy of",
        "＝",
    ]
    author_filter = re.compile(r"(?is)^(" + r"|".join(credit_keywords) + r"):?\s*")

    def clean(author: str):
        author = re.sub(r"^\((.*)\)$", r"\1", author).strip()
        # filtering credit keywords
        author = re.sub(author_filter, "", author, count=1)
        # filtering bloat follwing the author
        author = re.sub(r"(?i)/?copyright.*", "", author)
        return author.strip()

    if isinstance(authors, list):
        authors = [clean(author) for author in authors]
    else:
        authors = clean(authors)
    return generic_author_parsing(authors)


# https://regex101.com/r/MplUXL/2
_srcset_pattern = re.compile(r"(?P<url>\S+)\s*(?P<descriptor>[0-9.]+[wx])?(,?\s*)")


def parse_srcset(srcset: str) -> Dict[str, str]:
    # Updated regular expression to account for query parameters in URLs
    urls = {}
    for match in _srcset_pattern.finditer(srcset.strip()):
        url = match.group("url")
        descriptor = match.group("descriptor")  # Width (w) or pixel density (x)
        urls[descriptor or "1x"] = url
    # return sorted dict based on int value of descriptor
    return dict(sorted(urls.items(), key=lambda item: float(item[0][:-1])))


# that's the same as string(./attribute::*[ends-with(name(), '*')]) but LXML doesn't support the ends-with function
# these two selectors select the value of the first attribute found ending with src/srcset relative to the node
# as truing value
_srcset_selector = XPath(
    "./@*[substring(name(), string-length(name()) - string-length('srcset') + 1)  = 'srcset'][starts-with(., 'http') or starts-with(., '/')]"
)
_src_selector = XPath(
    "./@*[substring(name(), string-length(name()) - string-length('src') + 1)  = 'src'][starts-with(., 'http') or starts-with(., '/')]"
)


def parse_urls(node: lxml.html.HtmlElement) -> Optional[Dict[str, str]]:
    def get_longest_string(strings: List[str]) -> str:
        return sorted(strings, key=len)[-1]

    if srcset := cast(List[str], _srcset_selector(node)):
        return parse_srcset(get_longest_string(srcset))
    elif src := cast(List[str], _src_selector(node)):
        return {"1x": get_longest_string(src)}
    else:
        return None


class _DimensionCalculator:
    def __init__(
        self, width: Optional[float] = None, height: Optional[float] = None, ratio: Optional[float] = None
    ) -> None:
        self.width = width
        self.height = height
        self.ratio = ratio

    def calculate(
        self, width: Optional[float] = None, height: Optional[float] = None, dpr: Optional[float] = None
    ) -> Optional[Dimension]:
        if not (width or height):
            width = self.width
            height = self.height
        if dimension := Dimension.from_ratio(width, height, self.ratio):
            return dimension * (dpr or 1)
        return None


_media_param_pattern = re.compile(r"\(\s*(?P<param>[\w-]+)\s*:\s*(?P<value>[\d./]+)(?P<unit>[a-z]*)\)")
_width_x_height_pattern = re.compile(r"(?P<width>[0-9]+)x(?P<height>[0-9]+)")


def get_versions_from_node(
    source: lxml.html.HtmlElement, ratio: Optional[float], size_pattern: Optional[Pattern[str]]
) -> Set[ImageVersion]:
    if not (urls := parse_urls(source)):
        return set()

    # get min/max width
    query_width = None
    for param, value, descriptor in re.findall(_media_param_pattern, source.get("media", "").split(",")[0]):
        if param in ["min-width", "max-width"]:
            if descriptor != "px":
                logger.debug(f"Pixel calculation not implemented for {descriptor}")
            else:
                # with the assumption that there is only one max/min width per ',' seperated query and only
                # either min- or max-width
                query_width = f"{param}:{value}"

    # get width, height and init calculator
    if (src_width := source.get("width")) and src_width.replace(".", "", 1).isdigit():
        width = float(src_width or 0) or None
    else:
        width = None
    if (src_height := source.get("height")) and src_height.replace(".", "", 1).isdigit():
        height = float(src_height or 0) or None
    else:
        height = None
    if width and height:
        ratio = width / height
    calculator = _DimensionCalculator(width, height, ratio)

    versions = set()
    for descriptor, url in urls.items():
        kwargs: Dict[str, float] = {}
        if descriptor is not None:
            if match := re.search(r"(?P<multiplier>[0-9.]+)x", descriptor):
                kwargs["dpr"] = float(match.group("multiplier"))
            elif match := re.search(r"(?P<width>[0-9]+)(px|w)", descriptor):
                kwargs["width"] = float(match.group("width"))

        if size_pattern is not None and (
            match_dict := _get_match_dict(size_pattern, url, conversion=lambda x: float(x))
        ):
            kwargs.update(match_dict)
        elif not (calculator.width or kwargs.get("width")) and (match := re.search(_width_x_height_pattern, url)):
            kwargs.update({k: float(v) for k, v in match.groupdict().items() if v is not None})

        version = ImageVersion(
            url=url, query_width=query_width, size=calculator.calculate(**kwargs), type=source.get("type")
        )
        versions.add(version)

    return versions


_relative_source_selector = XPath("./ancestor::picture//source")


def parse_versions(img_node: lxml.html.HtmlElement, size_pattern: Optional[Pattern[str]] = None) -> List[ImageVersion]:
    # parse img
    if (
        (default_width := img_node.get("width"))
        and not default_width == "auto"
        and (default_height := img_node.get("height"))
        and not default_height == "auto"
    ):
        ratio = float(default_width) / float(default_height)
    else:
        ratio = None

    versions = set()
    for source in _relative_source_selector(img_node) + [img_node]:
        for version in get_versions_from_node(source, ratio, size_pattern):
            versions.add(version)

    return sorted(versions)


class IndexedImageNode(NamedTuple):
    position: int
    content: lxml.html.HtmlElement
    is_cover: bool


def parse_image_nodes(
    image_nodes: List[IndexedImageNode],
    caption_selector: XPath,
    alt_selector: XPath,
    author_selector: Union[XPath, Pattern[str]],
    domain: Optional[str] = None,
    size_pattern: Optional[Pattern[str]] = None,
) -> Iterator[Image]:
    """Extract urls, caption, description and authors from a list of <img> nodes

    Args:
        image_nodes: Indexed <img> nodes to parse.
        caption_selector: Selector selecting the caption of an image. Defaults to selecting the figcaption element.
        alt_selector: Selector selecting the descriptive text of an image. Defaults to selecting alt value.
        author_selector: Selector selecting the credits for an image. Defaults to selecting an arbitrary child of
            figure with copyright or credit in its class attribute.
        domain: If set, the domain will be prepended to URLs in case they are relative
        size_pattern: Regular expression to select <width>, <height> and <dpr> from the image URL. The given regExp
            will be matched with re.findall and overwrites existing values. Defaults to None.

    Returns:
        List of Images
    """

    def nodes_to_text(nodes: List[Union[lxml.html.HtmlElement, str]]) -> Optional[str]:
        return " ".join(generic_nodes_to_text(nodes, normalize=True)) or None

    for position, node, is_cover in image_nodes:
        # parse URLs
        if not (versions := parse_versions(node, size_pattern)):
            continue

        # resolve relative URLs if domain is given
        if domain is not None:
            for version in versions:
                version.url = urljoin(domain, version.url)

        # parse caption
        caption = nodes_to_text(caption_selector(node))

        # parse description
        description = nodes_to_text(alt_selector(node))

        # parse authors
        authors = []
        if isinstance(author_selector, Pattern):
            # author is part of the caption
            if caption and (match := re.search(author_selector, caption)):
                authors = [match.group("credits")]
                caption = re.sub(author_selector, "", caption).strip() or None
            elif description and (match := re.search(author_selector, description)):
                authors = [match.group("credits")]
        else:
            # author is selectable as node
            if author_nodes := author_selector(node):
                authors = generic_nodes_to_text(author_nodes, normalize=True)
        authors = image_author_parsing(authors)

        yield Image(
            versions=versions,
            caption=caption,
            authors=authors,
            description=description,
            is_cover=is_cover,
            position=position,
        )


class Bounds(NamedTuple):
    upper: int
    first_paragraph: Optional[int]
    lower: int


def determine_bounds(
    dom: DOM, paragraph_selector: XPath, upper_boundary_selector: XPath, lower_boundary_selector: Optional[XPath]
) -> Optional[Bounds]:
    def get_sorted_indices(nodes: List[lxml.html.HtmlElement]) -> List[int]:
        return sorted([dom.get_index(node) for node in nodes])

    # the getitem on upper_boundary_selector ensures that this throws an exception, if there are no
    # upper_boundary_node present, as well as removing excess ones.
    upper_boundary_nodes = [upper_boundary_selector(dom.root)[0]]
    paragraph_nodes = paragraph_selector(dom.root)
    lower_boundary_nodes = lower_boundary_selector(dom.root) if lower_boundary_selector else []

    sorted_indices = get_sorted_indices(upper_boundary_nodes + paragraph_nodes + lower_boundary_nodes)

    if len(sorted_indices) < 2:
        return None

    return Bounds(
        upper=sorted_indices[0],
        first_paragraph=paragraph_indices[0] if (paragraph_indices := get_sorted_indices(paragraph_nodes)) else None,
        lower=sorted_indices[-1],
    )


_og_url_selector = XPath("string(//meta[@property='og:url']/@content)")


def image_extraction(
    doc: lxml.html.HtmlElement,
    paragraph_selector: XPath,
    image_selector: XPath = XPath("//figure//img"),
    upper_boundary_selector: XPath = XPath("//main"),
    lower_boundary_selector: Optional[XPath] = None,
    caption_selector: XPath = XPath("./ancestor::figure//figcaption"),
    alt_selector: XPath = XPath("./@alt"),
    author_selector: Union[XPath, Pattern[str]] = XPath(
        "(./ancestor::figure//*[(contains(@class, 'copyright') or contains(@class, 'credit')) and text()])[1]"
    ),
    relative_urls: Union[bool, XPath] = False,
    size_pattern: Pattern[str] = re.compile(
        r"width([=-])(?P<width>[0-9.]+)|height([=-])(?P<height>[0-9.]+)|dpr=(?P<dpr>[0-9.]+|)"
    ),
) -> List[Image]:
    """Extracts images enriched with metadata from <dom> based on given selectors.

    The core idea behind this function is to select all images matching <image_selector> that lay between
    the first element selected by <upper_boundary_selector> and the last element of <lower_boundary_selector>
    or <paragraph_selector>. The hierarchy is determined by indexing all nodes of <doc> depth first.
    To enrich the selected images with metadata like 'caption', 'alt-description' or `authors`, one should make
    use of the corresponding selectors.

    Args:
        doc: The html document of the article.
        paragraph_selector: Selector used to select the paragraphs of the article.
        image_selector: Selector selecting all relevant img elements. Defaults '//figure//img'.
        upper_boundary_selector: A selector referencing an element to be considered as the upper boundary. All img
            elements before this element will be ignored.
        lower_boundary_selector: A selector referencing an element to be considered as the lower boundary. All img
            elements after this element will be ignored. Defaults to the last paragraph of an article.
        caption_selector: Selector selecting the caption of an image. Defaults to selecting the figcaption element.
        alt_selector: Selector selecting the descriptive text of an image. Defaults to selecting alt value.
        author_selector: Selector selecting the credits for an image. Defaults to selecting an arbitrary child of
            figure with copyright or credit in its class attribute.
        relative_urls: If True, the extractor assumes that image src URLs are relative and prepends the publisher
            domain
        size_pattern: Regular expression to select <width>, <height> and <dpr> from the image URL. The given regExp
            will be matched with re.findall and overwrites existing values. Defaults to None.

    Returns:
        A list of Images contained within the article

    """

    # index nodes df
    dom = DOM(doc)

    # determine bounds based on df index
    if not (bounds := determine_bounds(dom, paragraph_selector, upper_boundary_selector, lower_boundary_selector)):
        raise ValueError("Bounds could not be determined")

    if relative_urls:
        if isinstance(relative_urls, bool):
            selector = _og_url_selector
        else:
            selector = relative_urls
        if not (domain := selector(dom.root)):
            raise ValueError("Could not determine domain")
    else:
        domain = None

    image_nodes = [
        IndexedImageNode(position=position, content=node, is_cover=position < (bounds.first_paragraph or 0))
        for node in image_selector(doc)
        if bounds.upper < (position := dom.get_index(node)) < bounds.lower
    ]

    images = list(
        parse_image_nodes(
            image_nodes=image_nodes,
            caption_selector=caption_selector,
            alt_selector=alt_selector,
            author_selector=author_selector,
            domain=domain,
            size_pattern=size_pattern,
        )
    )

    return images<|MERGE_RESOLUTION|>--- conflicted
+++ resolved
@@ -190,18 +190,8 @@
 
     # substitute "bad" values
     sanitized = re.sub(_json_undefined, r"\g<key>:null", sanitized)
-<<<<<<< HEAD
+    sanitized = re.sub(r"[\r\n\t]+", "", sanitized)
     return sanitized
-=======
-    sanitized = re.sub(r"[\r\n\t]+", "", sanitized)
-
-    # unescape HTML named and numeric character references like &quote; or &amp;
-    # we add the double slash so that the unescaped quotation marks are escaped
-    # afterward and don't break the JSON
-    unescaped = html.unescape(re.sub(r"&quot;", "\\&quot;", sanitized))
-
-    return unescaped
->>>>>>> 1f88941c
 
 
 def unescape_json_values(obj):

from __future__ import annotations

import html
import itertools
import json
import re
from collections import defaultdict
from copy import copy
from dataclasses import dataclass, field
from datetime import datetime
from functools import total_ordering
from typing import (
    Callable,
    ClassVar,
    Dict,
    Iterable,
    Iterator,
    List,
    Match,
    NamedTuple,
    Optional,
    Pattern,
    Sequence,
    Set,
    Type,
    Union,
    cast,
)
from urllib.parse import urljoin

import lxml.html
import more_itertools
import validators
from dateutil import parser
from lxml.cssselect import CSSSelector
from lxml.etree import XPath

from fundus.logging import create_logger
from fundus.parser.data import (
    DOM,
    ArticleBody,
    ArticleSection,
    Dimension,
    Image,
    ImageVersion,
    LinkedDataMapping,
    TextSequence,
)
from fundus.utils.regex import _get_match_dict
from fundus.utils.serialization import JSONVal

logger = create_logger(__name__)

_space_characters = {
    "whitespace": r"\s",
    "non-breaking-space": r"\u00A0",
    "zero-width-space": r"\u200B",
    "zero-width-non-joiner": r"\u200C",
    "zero-width-joiner": r"\u200D",
    "zero-width-no-break_space": r"\uFEFF",
}
_ws_pattern: Pattern[str] = re.compile(rf'[{"".join(_space_characters.values())}]+')


def normalize_whitespace(text: str) -> str:
    return re.sub(_ws_pattern, " ", text).strip()


@total_ordering
@dataclass(eq=False)
class Node:
    position: int
    node: lxml.html.HtmlElement = field(compare=False)
    _break_selector: ClassVar[XPath] = XPath("*//br")

    # one could replace this recursion with XPath using an expression like this:
    # //*[not(self::script) and text()]/text(), but for whatever reason, that's actually 50-150% slower
    # than simply using the implemented mixture below
    def text_content(self, excluded_tags: Optional[List[str]] = None) -> str:
        guarded_excluded_tags: List[str] = excluded_tags or []

        def _text_content(element: lxml.html.HtmlElement) -> str:
            if element.tag in guarded_excluded_tags:
                return element.tail or ""
            text = element.text or "" if not isinstance(element, lxml.html.HtmlComment) else ""
            children = "".join([_text_content(child) for child in element.iterchildren()])
            tail = element.tail or ""
            return text + children + tail

        return _text_content(self._get_break_preserved_node())

    def _get_break_preserved_node(self) -> lxml.html.HtmlElement:
        copied_node = copy(self.node)
        for br in self._break_selector(copied_node):
            br.tail = "\n" + br.tail if br.tail else "\n"
        return copied_node

    def __eq__(self, other: object) -> bool:
        if not isinstance(other, Node):
            return NotImplemented
        return self.position == other.position

    def __lt__(self, other: "Node") -> bool:
        return self.position < other.position

    def __hash__(self) -> int:
        return hash(self.position)

    def __str__(self) -> str:
        return self.text_content()

    def __repr__(self):
        return f"{type(self).__name__}: {self.text_content()}"

    def __bool__(self):
        return bool(normalize_whitespace(self.text_content()))


class SummaryNode(Node):
    pass


class SubheadNode(Node):
    pass


class ParagraphNode(Node):
    pass


def extract_article_body_with_selector(
    doc: lxml.html.HtmlElement,
    paragraph_selector: XPath,
    summary_selector: Optional[XPath] = None,
    subheadline_selector: Optional[XPath] = None,
) -> ArticleBody:
    # depth first index for each element in tree
    df_idx_by_ref = {element: i for i, element in enumerate(doc.iter())}

    def extract_nodes(selector: XPath, node_type: Type[Node]) -> List[Node]:
        if not selector and node_type:
            raise ValueError("Both a selector and node type are required")

        return [node for element in selector(doc) if (node := node_type(df_idx_by_ref[element], element))]

    summary_nodes = extract_nodes(summary_selector, SummaryNode) if summary_selector else []
    subhead_nodes = extract_nodes(subheadline_selector, SubheadNode) if subheadline_selector else []
    paragraph_nodes = extract_nodes(paragraph_selector, ParagraphNode)
    nodes = sorted(summary_nodes + subhead_nodes + paragraph_nodes)

    if not nodes:
        # return empty body if no text is present
        return ArticleBody(TextSequence([]), [])

    instructions = more_itertools.split_when(nodes, pred=lambda x, y: type(x) != type(y))

    if not summary_nodes:
        instructions = more_itertools.prepend([], instructions)
    elif not nodes[: len(summary_nodes)] == summary_nodes:
        raise ValueError(f"All summary nodes should be at the beginning of the article")

    if not subhead_nodes or (paragraph_nodes and subhead_nodes[0] > paragraph_nodes[0]):
        first = next(instructions)
        instructions = itertools.chain([first, []], instructions)

    summary = TextSequence(
        map(lambda x: normalize_whitespace(x.text_content(excluded_tags=["script"])), next(instructions))
    )
    sections: List[ArticleSection] = []

    for chunk in more_itertools.chunked(instructions, 2):
        if len(chunk) == 1:
            chunk.append([])
        texts = [list(map(lambda x: normalize_whitespace(x.text_content(excluded_tags=["script"])), c)) for c in chunk]
        sections.append(ArticleSection(*map(TextSequence, texts)))

    return ArticleBody(summary=summary, sections=sections)


_ld_node_selector = XPath("//script[@type='application/ld+json']")
_json_pattern = re.compile(r"(?P<json>{[\s\S]*}|\[\s*{[\s\S]*}\s*](?!\s*}))")
_json_undefined = re.compile(r'(?P<key>"[^"]*?"):\s*undefined')


def sanitize_json(text: str) -> Optional[str]:
    # capture only content enclosed as follows: {...} or [{...}]
    match = re.search(_json_pattern, text)
    if match is None or not (sanitized := match.group("json")):
        return None

    # substitute "bad" values
    sanitized = re.sub(_json_undefined, r"\g<key>:null", sanitized)
<<<<<<< HEAD
    removed_unicode = html.unescape(re.sub(r"&quot;", "\\&quot;", sanitized))

    return removed_unicode
=======
    sanitized = re.sub(r"[\r\n\t]+", "", sanitized)
    return sanitized
>>>>>>> bd3a7c5c


def parse_json(text: str) -> Optional[Dict[str, JSONVal]]:
    if not (json_content := sanitize_json(text)):
        return None

    try:
        return cast(Dict[str, JSONVal], json.loads(json_content))
    except json.JSONDecodeError as error:
        logger.debug(f"Encountered {error!r} during JSON parsing")
        return None


def extract_json_from_dom(root: lxml.html.HtmlElement, selector: XPath) -> Iterable[Dict[str, JSONVal]]:
    jsons = [parsed_json for node in selector(root) if (parsed_json := parse_json(node.text_content())) is not None]
    return more_itertools.collapse(jsons, base_type=dict)


def get_ld_content(root: lxml.html.HtmlElement) -> LinkedDataMapping:
    """Parse JSON-LD from HTML.

    This function parses a script tags of type ld+json.
    In case the JSON is wrapped in a CDATA tag it is first stripped.

    Args:
        root: The HTML document given as a lxml.html.HtmlElement.

    Returns:
        The JSON-LD data as a LinkedDataMapping
    """

    return LinkedDataMapping(extract_json_from_dom(root, _ld_node_selector))


_meta_node_selector = CSSSelector("head > meta, body > meta, article > meta")


def get_meta_content(root: lxml.html.HtmlElement) -> Dict[str, str]:
    """Parse metadata from HTML.

    This function parses single values (i.e. charset=...), nodes containing name, property, http-equiv or
    itemprop attributes. When multiple values for the same key occur, they will be joined using `,`. This
    is in order to ease typing and avoid list as additional type.

    In case an HTML tag consists a class, it will be appended as namespace to avoid key collisions.
    I.e. <meta class="swiftype" name="author" ... > will be stored using `swiftype:author` as a key.

    Args:
        root: The HTML document given as a lxml.html.HtmlElement.

    Returns:
        The metadata as a dictionary
    """
    data = defaultdict(list)
    for node in _meta_node_selector(root):
        attributes = node.attrib
        if len(attributes) == 1:
            data[attributes.keys()[0]].append(attributes.values()[0])
        elif key := (  # these keys are ordered by frequency
            attributes.get("name")
            or attributes.get("property")
            or attributes.get("http-equiv")
            or attributes.get("itemprop")
        ):
            if ns := attributes.get("class"):
                key = f"{ns}:{key}"
            if content := attributes.get("content"):
                data[key].append(content)

    metadata: Dict[str, str] = {}
    for name, listed_content in data.items():
        if len(listed_content) == 1:
            metadata[name] = listed_content[0]
        else:
            # for ease of typing we join multiple contents for the same key using ','
            metadata[name] = ",".join(listed_content)

    return metadata


def transform_breaks_to_paragraphs(element: lxml.html.HtmlElement, **attribs: str) -> lxml.html.HtmlElement:
    """Splits the content of <element> on <br> tags into paragraphs and transform them in <p> elements.

    Args:
        element: The element on which to perform the transformation
        **attribs: The attributes of the wrapped paragraphs as keyword arguments. I.e. the
            default {"class": "br-wrap"} wil produce the following elements: <p class='br-wrap'>.
            To use python keywords wrap them dunder scores. __class__ for class.

    Returns:
        The transformed element
    """

    if not attribs:
        attribs = {"class": "br-wrap"}
    else:
        attribs = {re.sub(r"^__(.*?)__$", r"\1", key): value for key, value in attribs.items()}

    def get_paragraphs() -> List[str]:
        raw_html = lxml.etree.tostring(element, method="html", encoding="unicode")
        if match := re.match(r"^<[^>]*?>\s*(?P<content>.*?)\s*<[^>]*?>\s*$", raw_html, re.S):
            content = match.group("content")
            return list(filter(bool, (text.strip() for text in content.split("<br>"))))
        return []

    def generate_attrs() -> str:
        return " ".join([f"{attribute}='{value}'" for attribute, value in attribs.items()]) if attribs else ""

    def clear_element():
        for child in element:
            element.remove(child)
        element.tail = None
        element.text = None

    # split content on <br> tags
    if not (paragraphs := get_paragraphs()):
        return element

    # remove children, tail and text from element
    clear_element()

    # add paragraphs to cleared element
    for paragraph in paragraphs:
        wrapped = f"<p{' ' + generate_attrs()}>{paragraph}</p>"
        element.append(lxml.html.fromstring(wrapped))

    return element


def strip_nodes_to_text(text_nodes: List[lxml.html.HtmlElement], join_on: str = "\n\n") -> Optional[str]:
    if not text_nodes:
        return None
    return join_on.join(([re.sub(r"\n+", " ", node.text_content()) for node in text_nodes])).strip()


def generic_nodes_to_text(nodes: Sequence[Union[lxml.html.HtmlElement, str]], normalize: bool = False) -> List[str]:
    if not nodes:
        return []

    texts = []
    for node in nodes:
        if isinstance(node, lxml.html.HtmlElement):
            text = str(node.text_content())
        elif isinstance(node, str):
            text = node
        else:
            raise TypeError(f"Unexpected type {type(node)}")

        if normalize:
            text = normalize_whitespace(text)

        if text:
            texts.append(text)

    return texts


def apply_substitution_pattern_over_list(
    input_list: List[str], pattern: Pattern[str], replacement: Union[str, Callable[[Match[str]], str]] = ""
) -> List[str]:
    return [subbed for text in input_list if (subbed := re.sub(pattern, replacement, text).strip())]


def generic_author_parsing(
    value: Union[
        Optional[str],
        Dict[str, str],
        List[str],
        List[Dict[str, str]],
    ],
    split_on: Optional[List[str]] = None,
    normalize: bool = True,
) -> List[str]:
    """This function tries to parse the given <value> to a list of authors (List[str]) based on the type of value.

    Parses based on type of <value> as following:
        value (None):       Empty list \n
        value (str):        re.split(delimiters) with delimiters := split_on or common delimiters' \n
        value (dict):       If key "name" in dict, [dict["name"]] else empty list \n
        value (list[str]):  value\n
        value (list[dict]): [dict["name"] for dict in list if dict["name"]] \n

    with common delimiters := [",", ";", " und ", " and ", " & ", " | "]

    All values are stripped with default strip() method before returned.

    Args:
        value: An input value representing author(s) which get parsed based on type.
        split_on: Only relevant for type(<value>) = str. If set, split <value> on <split_on>,
            else (default) split <value> on common delimiters.
        normalize: If True, normalize every author with normalize_whitespace(). Defaults to True

    Returns:
        A parsed and striped list of authors
    """

    common_delimiters = [",", ";", " und ", " and ", " & ", r" \| "]

    parameter_type_error: TypeError = TypeError(
        f"<value> '{value}' has an unsupported type {type(value)}. "
        f"Supported types are 'Optional[str], Dict[str, str], List[str], List[Dict[str, str]],'"
    )

    def parse_author_dict(author_dict: Dict[str, str]) -> Optional[str]:
        if (author_name := author_dict.get("name")) is not None:
            return author_name

        given_name = author_dict.get("givenName", "")
        additional_name = author_dict.get("additionalName", "")
        family_name = author_dict.get("familyName", "")
        if given_name and family_name:
            return " ".join(filter(bool, [given_name, additional_name, family_name]))
        else:
            return None

    if not value:
        return []

    # collapse
    authors: List[str] = []

    for item in value if isinstance(value, list) else [value]:
        if isinstance(item, str):
            authors.append(item)

        elif isinstance(item, dict):
            if (author := parse_author_dict(item)) is not None:
                authors.append(author)

        else:
            raise parameter_type_error

    if normalize or split_on:

        def split(text: str) -> Iterable[str]:
            return filter(bool, re.split(r"|".join(split_on or common_delimiters), text))

        authors = list(more_itertools.flatten([split(author) for author in authors]))
        normalized_authors = [normalize_whitespace(author) for author in authors]
        return normalized_authors

    return authors


def generic_text_extraction_with_css(doc, selector: XPath) -> Optional[str]:
    nodes = selector(doc)
    return strip_nodes_to_text(nodes)


def generic_topic_parsing(
    keywords: Optional[Union[str, List[str]]], delimiter: Union[str, List[str]] = ","
) -> List[str]:
    if isinstance(delimiter, str):
        delimiter = [delimiter]

    if not keywords:
        topics = []
    elif isinstance(keywords, str):
        topics = [
            cleaned
            for keyword in re.split(pattern=f"[{''.join(delimiter)}]", string=keywords)
            if (cleaned := keyword.strip())
        ]
    elif isinstance(keywords, list) and all(isinstance(s, str) for s in keywords):
        topics = keywords
    else:
        raise TypeError(f"Encountered unexpected type {type(keywords)} as keyword parameter")

    return list(dict.fromkeys(topics))


_tz_infos = {"CET": 3600, "CEST": 7200, "IST": 19800}


class CustomParserInfo(parser.parserinfo):
    MONTHS = [
        ("Jan", "January", "Januar"),
        ("Feb", "February", "Februar"),
        ("Mar", "March", "März"),
        ("Apr", "April"),
        ("May", "May", "Mai"),
        ("Jun", "June", "Juni"),
        ("Jul", "July", "Juli"),
        ("Aug", "August"),
        ("Sep", "Sept", "September"),
        ("Oct", "October", "Oktober", "Okt"),
        ("Nov", "November"),
        ("Dec", "December", "Dezember", "Dez"),
    ]


def generic_date_parsing(date_str: Optional[str]) -> Optional[datetime]:
    return parser.parse(date_str, tzinfos=_tz_infos, parserinfo=CustomParserInfo(), fuzzy=True) if date_str else None


_title_selector = CSSSelector("title")


def parse_title_from_root(root: lxml.html.HtmlElement) -> Optional[str]:
    title_node = _title_selector(root)

    if len(title_node) != 1:
        return None

    return strip_nodes_to_text(title_node)


def preprocess_url(url: str, domain: str) -> str:
    url = re.sub(r"\\/", "/", url)
    # Some publishers use relative URLs
    if not validators.url(url):
        publisher_domain = "https://" + domain
        url = urljoin(publisher_domain, url)
    return url


def image_author_parsing(authors: Union[str, List[str]]) -> List[str]:
    credit_keywords = [
        "fotograf",
        "credits?",
        "quellen?",
        "bild(rechte)?",
        "sources?",
        r"(((f|ph)oto(graph)?s?|image|illustrations?|cartoons?|pictures?)\s*)+(by|:|courtesy)",
        "©",
        "– alle rechte vorbehalten",
        "copyright",
        "all rights reserved",
        "courtesy of",
        "＝",
    ]
    author_filter = re.compile(r"(?is)^(" + r"|".join(credit_keywords) + r"):?\s*")

    def clean(author: str):
        author = re.sub(r"^\((.*)\)$", r"\1", author).strip()
        # filtering credit keywords
        author = re.sub(author_filter, "", author, count=1)
        # filtering bloat follwing the author
        author = re.sub(r"(?i)/?copyright.*", "", author)
        return author.strip()

    if isinstance(authors, list):
        authors = [clean(author) for author in authors]
    else:
        authors = clean(authors)
    return generic_author_parsing(authors)


# https://regex101.com/r/MplUXL/2
_srcset_pattern = re.compile(r"(?P<url>\S+)\s*(?P<descriptor>[0-9.]+[wx])?(,?\s*)")


def parse_srcset(srcset: str) -> Dict[str, str]:
    # Updated regular expression to account for query parameters in URLs
    urls = {}
    for match in _srcset_pattern.finditer(srcset.strip()):
        url = match.group("url")
        descriptor = match.group("descriptor")  # Width (w) or pixel density (x)
        urls[descriptor or "1x"] = url
    # return sorted dict based on int value of descriptor
    return dict(sorted(urls.items(), key=lambda item: float(item[0][:-1])))


# that's the same as string(./attribute::*[ends-with(name(), '*')]) but LXML doesn't support the ends-with function
# these two selectors select the value of the first attribute found ending with src/srcset relative to the node
# as truing value
_srcset_selector = XPath(
    "./@*[substring(name(), string-length(name()) - string-length('srcset') + 1)  = 'srcset'][starts-with(., 'http') or starts-with(., '/')]"
)
_src_selector = XPath(
    "./@*[substring(name(), string-length(name()) - string-length('src') + 1)  = 'src'][starts-with(., 'http') or starts-with(., '/')]"
)


def parse_urls(node: lxml.html.HtmlElement) -> Optional[Dict[str, str]]:
    def get_longest_string(strings: List[str]) -> str:
        return sorted(strings, key=len)[-1]

    if srcset := cast(List[str], _srcset_selector(node)):
        return parse_srcset(get_longest_string(srcset))
    elif src := cast(List[str], _src_selector(node)):
        return {"1x": get_longest_string(src)}
    else:
        return None


class _DimensionCalculator:
    def __init__(
        self, width: Optional[float] = None, height: Optional[float] = None, ratio: Optional[float] = None
    ) -> None:
        self.width = width
        self.height = height
        self.ratio = ratio

    def calculate(
        self, width: Optional[float] = None, height: Optional[float] = None, dpr: Optional[float] = None
    ) -> Optional[Dimension]:
        if not (width or height):
            width = self.width
            height = self.height
        if dimension := Dimension.from_ratio(width, height, self.ratio):
            return dimension * (dpr or 1)
        return None


_media_param_pattern = re.compile(r"\(\s*(?P<param>[\w-]+)\s*:\s*(?P<value>[\d./]+)(?P<unit>[a-z]*)\)")
_width_x_height_pattern = re.compile(r"(?P<width>[0-9]+)x(?P<height>[0-9]+)")


def get_versions_from_node(
    source: lxml.html.HtmlElement, ratio: Optional[float], size_pattern: Optional[Pattern[str]]
) -> Set[ImageVersion]:
    if not (urls := parse_urls(source)):
        return set()

    # get min/max width
    query_width = None
    for param, value, descriptor in re.findall(_media_param_pattern, source.get("media", "").split(",")[0]):
        if param in ["min-width", "max-width"]:
            if descriptor != "px":
                logger.debug(f"Pixel calculation not implemented for {descriptor}")
            else:
                # with the assumption that there is only one max/min width per ',' seperated query and only
                # either min- or max-width
                query_width = f"{param}:{value}"

    # get width, height and init calculator
    if (src_width := source.get("width")) and src_width.replace(".", "", 1).isdigit():
        width = float(src_width or 0) or None
    else:
        width = None
    if (src_height := source.get("height")) and src_height.replace(".", "", 1).isdigit():
        height = float(src_height or 0) or None
    else:
        height = None
    if width and height:
        ratio = width / height
    calculator = _DimensionCalculator(width, height, ratio)

    versions = set()
    for descriptor, url in urls.items():
        kwargs: Dict[str, float] = {}
        if descriptor is not None:
            if match := re.search(r"(?P<multiplier>[0-9.]+)x", descriptor):
                kwargs["dpr"] = float(match.group("multiplier"))
            elif match := re.search(r"(?P<width>[0-9]+)(px|w)", descriptor):
                kwargs["width"] = float(match.group("width"))

        if size_pattern is not None and (
            match_dict := _get_match_dict(size_pattern, url, conversion=lambda x: float(x))
        ):
            kwargs.update(match_dict)
        elif not (calculator.width or kwargs.get("width")) and (match := re.search(_width_x_height_pattern, url)):
            kwargs.update({k: float(v) for k, v in match.groupdict().items() if v is not None})

        version = ImageVersion(
            url=url, query_width=query_width, size=calculator.calculate(**kwargs), type=source.get("type")
        )
        versions.add(version)

    return versions


_relative_source_selector = XPath("./ancestor::picture//source")


def parse_versions(img_node: lxml.html.HtmlElement, size_pattern: Optional[Pattern[str]] = None) -> List[ImageVersion]:
    # parse img
    if (
        (default_width := img_node.get("width"))
        and not default_width == "auto"
        and (default_height := img_node.get("height"))
        and not default_height == "auto"
    ):
        ratio = float(default_width) / float(default_height)
    else:
        ratio = None

    versions = set()
    for source in _relative_source_selector(img_node) + [img_node]:
        for version in get_versions_from_node(source, ratio, size_pattern):
            versions.add(version)

    return sorted(versions)


class IndexedImageNode(NamedTuple):
    position: int
    content: lxml.html.HtmlElement
    is_cover: bool


def parse_image_nodes(
    image_nodes: List[IndexedImageNode],
    caption_selector: XPath,
    alt_selector: XPath,
    author_selector: Union[XPath, Pattern[str]],
    domain: Optional[str] = None,
    size_pattern: Optional[Pattern[str]] = None,
) -> Iterator[Image]:
    """Extract urls, caption, description and authors from a list of <img> nodes

    Args:
        image_nodes: Indexed <img> nodes to parse.
        caption_selector: Selector selecting the caption of an image. Defaults to selecting the figcaption element.
        alt_selector: Selector selecting the descriptive text of an image. Defaults to selecting alt value.
        author_selector: Selector selecting the credits for an image. Defaults to selecting an arbitrary child of
            figure with copyright or credit in its class attribute.
        domain: If set, the domain will be prepended to URLs in case they are relative
        size_pattern: Regular expression to select <width>, <height> and <dpr> from the image URL. The given regExp
            will be matched with re.findall and overwrites existing values. Defaults to None.

    Returns:
        List of Images
    """

    def nodes_to_text(nodes: List[Union[lxml.html.HtmlElement, str]]) -> Optional[str]:
        return " ".join(generic_nodes_to_text(nodes, normalize=True)) or None

    for position, node, is_cover in image_nodes:
        # parse URLs
        if not (versions := parse_versions(node, size_pattern)):
            continue

        # resolve relative URLs if domain is given
        if domain is not None:
            for version in versions:
                version.url = urljoin(domain, version.url)

        # parse caption
        caption = nodes_to_text(caption_selector(node))

        # parse description
        description = nodes_to_text(alt_selector(node))

        # parse authors
        authors = []
        if isinstance(author_selector, Pattern):
            # author is part of the caption
            if caption and (match := re.search(author_selector, caption)):
                authors = [match.group("credits")]
                caption = re.sub(author_selector, "", caption).strip() or None
            elif description and (match := re.search(author_selector, description)):
                authors = [match.group("credits")]
        else:
            # author is selectable as node
            if author_nodes := author_selector(node):
                authors = generic_nodes_to_text(author_nodes, normalize=True)
        authors = image_author_parsing(authors)

        yield Image(
            versions=versions,
            caption=caption,
            authors=authors,
            description=description,
            is_cover=is_cover,
            position=position,
        )


class Bounds(NamedTuple):
    upper: int
    first_paragraph: Optional[int]
    lower: int


def determine_bounds(
    dom: DOM, paragraph_selector: XPath, upper_boundary_selector: XPath, lower_boundary_selector: Optional[XPath]
) -> Optional[Bounds]:
    def get_sorted_indices(nodes: List[lxml.html.HtmlElement]) -> List[int]:
        return sorted([dom.get_index(node) for node in nodes])

    # the getitem on upper_boundary_selector ensures that this throws an exception, if there are no
    # upper_boundary_node present, as well as removing excess ones.
    upper_boundary_nodes = [upper_boundary_selector(dom.root)[0]]
    paragraph_nodes = paragraph_selector(dom.root)
    lower_boundary_nodes = lower_boundary_selector(dom.root) if lower_boundary_selector else []

    sorted_indices = get_sorted_indices(upper_boundary_nodes + paragraph_nodes + lower_boundary_nodes)

    if len(sorted_indices) < 2:
        return None

    return Bounds(
        upper=sorted_indices[0],
        first_paragraph=paragraph_indices[0] if (paragraph_indices := get_sorted_indices(paragraph_nodes)) else None,
        lower=sorted_indices[-1],
    )


_og_url_selector = XPath("string(//meta[@property='og:url']/@content)")


def image_extraction(
    doc: lxml.html.HtmlElement,
    paragraph_selector: XPath,
    image_selector: XPath = XPath("//figure//img"),
    upper_boundary_selector: XPath = XPath("//main"),
    lower_boundary_selector: Optional[XPath] = None,
    caption_selector: XPath = XPath("./ancestor::figure//figcaption"),
    alt_selector: XPath = XPath("./@alt"),
    author_selector: Union[XPath, Pattern[str]] = XPath(
        "(./ancestor::figure//*[(contains(@class, 'copyright') or contains(@class, 'credit')) and text()])[1]"
    ),
    relative_urls: Union[bool, XPath] = False,
    size_pattern: Pattern[str] = re.compile(
        r"width([=-])(?P<width>[0-9.]+)|height([=-])(?P<height>[0-9.]+)|dpr=(?P<dpr>[0-9.]+|)"
    ),
) -> List[Image]:
    """Extracts images enriched with metadata from <dom> based on given selectors.

    The core idea behind this function is to select all images matching <image_selector> that lay between
    the first element selected by <upper_boundary_selector> and the last element of <lower_boundary_selector>
    or <paragraph_selector>. The hierarchy is determined by indexing all nodes of <doc> depth first.
    To enrich the selected images with metadata like 'caption', 'alt-description' or `authors`, one should make
    use of the corresponding selectors.

    Args:
        doc: The html document of the article.
        paragraph_selector: Selector used to select the paragraphs of the article.
        image_selector: Selector selecting all relevant img elements. Defaults '//figure//img'.
        upper_boundary_selector: A selector referencing an element to be considered as the upper boundary. All img
            elements before this element will be ignored.
        lower_boundary_selector: A selector referencing an element to be considered as the lower boundary. All img
            elements after this element will be ignored. Defaults to the last paragraph of an article.
        caption_selector: Selector selecting the caption of an image. Defaults to selecting the figcaption element.
        alt_selector: Selector selecting the descriptive text of an image. Defaults to selecting alt value.
        author_selector: Selector selecting the credits for an image. Defaults to selecting an arbitrary child of
            figure with copyright or credit in its class attribute.
        relative_urls: If True, the extractor assumes that image src URLs are relative and prepends the publisher
            domain
        size_pattern: Regular expression to select <width>, <height> and <dpr> from the image URL. The given regExp
            will be matched with re.findall and overwrites existing values. Defaults to None.

    Returns:
        A list of Images contained within the article

    """

    # index nodes df
    dom = DOM(doc)

    # determine bounds based on df index
    if not (bounds := determine_bounds(dom, paragraph_selector, upper_boundary_selector, lower_boundary_selector)):
        raise ValueError("Bounds could not be determined")

    if relative_urls:
        if isinstance(relative_urls, bool):
            selector = _og_url_selector
        else:
            selector = relative_urls
        if not (domain := selector(dom.root)):
            raise ValueError("Could not determine domain")
    else:
        domain = None

    image_nodes = [
        IndexedImageNode(position=position, content=node, is_cover=position < (bounds.first_paragraph or 0))
        for node in image_selector(doc)
        if bounds.upper < (position := dom.get_index(node)) < bounds.lower
    ]

    images = list(
        parse_image_nodes(
            image_nodes=image_nodes,
            caption_selector=caption_selector,
            alt_selector=alt_selector,
            author_selector=author_selector,
            domain=domain,
            size_pattern=size_pattern,
        )
    )

    return images<|MERGE_RESOLUTION|>--- conflicted
+++ resolved
@@ -190,14 +190,10 @@
 
     # substitute "bad" values
     sanitized = re.sub(_json_undefined, r"\g<key>:null", sanitized)
-<<<<<<< HEAD
+    sanitized = re.sub(r"[\r\n\t]+", "", sanitized)
     removed_unicode = html.unescape(re.sub(r"&quot;", "\\&quot;", sanitized))
 
     return removed_unicode
-=======
-    sanitized = re.sub(r"[\r\n\t]+", "", sanitized)
-    return sanitized
->>>>>>> bd3a7c5c
 
 
 def parse_json(text: str) -> Optional[Dict[str, JSONVal]]:

--- conflicted
+++ resolved
@@ -45,11 +45,8 @@
     LinkedDataMapping,
     TextSequence,
 )
-<<<<<<< HEAD
 from fundus.utils.regex import _get_match_dict
-=======
 from fundus.utils.serialization import JSONVal
->>>>>>> f4b31d90
 
 logger = create_logger(__name__)
 

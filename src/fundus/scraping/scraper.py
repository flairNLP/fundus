from typing import Dict, Iterator, List, Literal, Optional, Type

import more_itertools

from fundus.logging import create_logger
from fundus.parser import ParserProxy
from fundus.publishers.base_objects import PublisherEnum
from fundus.scraping.article import Article
from fundus.scraping.delay import Delay
from fundus.scraping.filter import (
    ExtractionFilter,
    FilterResultWithMissingAttributes,
    URLFilter,
)
from fundus.scraping.html import CCNewsSource, HTMLSource, WebSource
from fundus.scraping.url import URLSource

__module_logger__ = create_logger(__name__)


class BaseScraper:
    def __init__(self, *sources: HTMLSource, parser_mapping: Dict[str, ParserProxy]):
        self.sources = sources
        self.parser_mapping = parser_mapping

    def scrape(
        self,
        error_handling: Literal["suppress", "catch", "raise"],
        extraction_filter: Optional[ExtractionFilter] = None,
        url_filter: Optional[URLFilter] = None,
    ) -> Iterator[Article]:
        for source in self.sources:
            for html in source.fetch(url_filter=url_filter):
                parser = self.parser_mapping[html.source_info.publisher]

                try:
                    extraction = parser(html.crawl_date).parse(html.content, error_handling)

                except Exception as err:
                    if error_handling == "raise":
                        error_message = f"Run into an error processing article '{html.requested_url}'"
                        __module_logger__.error(error_message)
                        err.args = (str(err) + "\n\n" + error_message,)
                        raise err
                    elif error_handling == "catch":
                        yield Article(html=html, exception=err)
                    elif error_handling == "suppress":
                        __module_logger__.info(f"Skipped article at '{html.requested_url}' because of: {err!r}")
                    else:
                        raise ValueError(f"Unknown value '{error_handling}' for parameter <error_handling>'")

                else:
<<<<<<< HEAD
                    if extraction_filter and extraction_filter(extraction):
                        __module_logger__.debug(
                            f"Skipped article at '{html.requested_url}' because of extraction filter"
                        )
=======
                    if extraction_filter and (filter_result := extraction_filter(extraction)):
                        if isinstance(filter_result, FilterResultWithMissingAttributes):
                            basic_logger.debug(
                                f"Skipped article at '{html.requested_url}' because attribute(s) "
                                f"{', '.join(filter_result.missing_attributes)!r} is(are) missing"
                            )
                        else:
                            basic_logger.debug(
                                f"Skipped article at '{html.requested_url}' because of extraction filter"
                            )
>>>>>>> 97cc5e70
                    else:
                        article = Article.from_extracted(html=html, extracted=extraction)
                        yield article


class WebScraper(BaseScraper):
    def __init__(
        self,
        publisher: PublisherEnum,
        restrict_sources_to: Optional[List[Type[URLSource]]] = None,
        delay: Optional[Delay] = None,
    ):
        if restrict_sources_to:
            url_sources = tuple(
                more_itertools.flatten(publisher.source_mapping[source_type] for source_type in restrict_sources_to)
            )
        else:
            url_sources = tuple(more_itertools.flatten(publisher.source_mapping.values()))

        html_sources = [
            WebSource(
                url_source=url_source,
                publisher=publisher.publisher_name,
                request_header=publisher.request_header,
                delay=delay,
                query_parameters=publisher.query_parameter,
            )
            for url_source in url_sources
        ]
        parser_mapping: Dict[str, ParserProxy] = {publisher.publisher_name: publisher.parser}
        super().__init__(*html_sources, parser_mapping=parser_mapping)


class CCNewsScraper(BaseScraper):
    def __init__(self, source: CCNewsSource):
        parser_mapping: Dict[str, ParserProxy] = {
            publisher.publisher_name: publisher.parser for publisher in source.publishers
        }
        super().__init__(source, parser_mapping=parser_mapping)<|MERGE_RESOLUTION|>--- conflicted
+++ resolved
@@ -15,7 +15,7 @@
 from fundus.scraping.html import CCNewsSource, HTMLSource, WebSource
 from fundus.scraping.url import URLSource
 
-__module_logger__ = create_logger(__name__)
+logger = create_logger(__name__)
 
 
 class BaseScraper:
@@ -39,34 +39,27 @@
                 except Exception as err:
                     if error_handling == "raise":
                         error_message = f"Run into an error processing article '{html.requested_url}'"
-                        __module_logger__.error(error_message)
+                        logger.error(error_message)
                         err.args = (str(err) + "\n\n" + error_message,)
                         raise err
                     elif error_handling == "catch":
                         yield Article(html=html, exception=err)
                     elif error_handling == "suppress":
-                        __module_logger__.info(f"Skipped article at '{html.requested_url}' because of: {err!r}")
+                        logger.info(f"Skipped article at '{html.requested_url}' because of: {err!r}")
                     else:
                         raise ValueError(f"Unknown value '{error_handling}' for parameter <error_handling>'")
 
                 else:
-<<<<<<< HEAD
-                    if extraction_filter and extraction_filter(extraction):
-                        __module_logger__.debug(
-                            f"Skipped article at '{html.requested_url}' because of extraction filter"
-                        )
-=======
                     if extraction_filter and (filter_result := extraction_filter(extraction)):
                         if isinstance(filter_result, FilterResultWithMissingAttributes):
-                            basic_logger.debug(
+                            logger.debug(
                                 f"Skipped article at '{html.requested_url}' because attribute(s) "
                                 f"{', '.join(filter_result.missing_attributes)!r} is(are) missing"
                             )
                         else:
-                            basic_logger.debug(
+                            logger.debug(
                                 f"Skipped article at '{html.requested_url}' because of extraction filter"
                             )
->>>>>>> 97cc5e70
                     else:
                         article = Article.from_extracted(html=html, extracted=extraction)
                         yield article

from typing import AsyncIterator, Literal, Optional

import more_itertools

from fundus.logging import basic_logger
from fundus.parser import ParserProxy
from fundus.scraping.article import Article
from fundus.scraping.filter import ExtractionFilter, Requires, URLFilter
from fundus.scraping.html import HTMLSource


class Scraper:
    def __init__(self, *sources: HTMLSource, parser: ParserProxy):
        self.sources = list(sources)

        if not parser:
            raise ValueError(f"the given parser {type(parser).__name__} is empty")

        self.parser = parser

    async def scrape(
        self,
        error_handling: Literal["suppress", "catch", "raise"],
        extraction_filter: Optional[ExtractionFilter] = None,
        url_filter: Optional[URLFilter] = None,
    ) -> AsyncIterator[Optional[Article]]:
        # TODO: add docstring; especially explain why returned Article is Optional
        if isinstance(extraction_filter, Requires):
            supported_attributes = set(
                more_itertools.flatten(collection.names for collection in self.parser.attribute_mapping.values())
            )
            if missing_attributes := extraction_filter.required_attributes - supported_attributes:
                if len(missing_attributes) == 1:
                    basic_logger.warning(
                        f"The required attribute `{missing_attributes}` "
                        f"is not supported by {type(self.parser).__name__}. Skipping Scraper"
                    )
                else:
                    basic_logger.warning(
                        f"The required attributes `{', '.join(missing_attributes)}` "
                        f"are not supported by {type(self.parser).__name__}. Skipping Scraper"
                    )

                return

        for html_source in self.sources:
<<<<<<< HEAD
            async for html in html_source.fetch(url_filter=url_filter):
=======
            async for html in html_source.fetch():
                if html is None:
                    yield None
                    continue
>>>>>>> 374663c3
                try:
                    extraction = self.parser(html.crawl_date).parse(html.content, error_handling)

                except Exception as err:
                    if error_handling == "raise":
                        error_message = f"Run into an error processing article '{html.requested_url}'"
                        basic_logger.error(error_message)
                        err.args = (str(err) + "\n\n" + error_message,)
                        raise err
                    elif error_handling == "catch":
                        yield Article(html=html, exception=err)
                        continue
                    elif error_handling == "suppress":
                        basic_logger.info(f"Skipped article at '{html.requested_url}' because of: {err!r}")
                        continue
                    else:
                        raise ValueError(f"Unknown value '{error_handling}' for parameter <error_handling>'")

                if extraction_filter and extraction_filter(extraction):
                    basic_logger.debug(f"Skipped article at '{html.requested_url}' because of extraction filter")
                    yield None
                else:
                    article = Article.from_extracted(html=html, extracted=extraction)
                    yield article<|MERGE_RESOLUTION|>--- conflicted
+++ resolved
@@ -44,14 +44,10 @@
                 return
 
         for html_source in self.sources:
-<<<<<<< HEAD
             async for html in html_source.fetch(url_filter=url_filter):
-=======
-            async for html in html_source.fetch():
                 if html is None:
                     yield None
                     continue
->>>>>>> 374663c3
                 try:
                     extraction = self.parser(html.crawl_date).parse(html.content, error_handling)
 

--- conflicted
+++ resolved
@@ -1,8 +1,5 @@
-<<<<<<< HEAD
 from typing import Callable, Iterator, Literal
-=======
 from typing import Any, Dict, Iterator, Literal, Optional, Protocol
->>>>>>> 762f6a52
 
 from fundus.logging.logger import basic_logger
 from fundus.parser import BaseParser
@@ -26,21 +23,17 @@
 
 
 class Scraper:
-<<<<<<< HEAD
-    def __init__(self, *sources: Source, parser: BaseParser, article_classification_function: Callable):
-        self.sources = list(sources)
-        self.parser = parser
-        self.article_classification_function = article_classification_function
-=======
     def __init__(
         self,
         *sources: Source,
         parser: BaseParser,
         extraction_filter: Optional[ExtractionFilter] = None,
+        article_classification_function: Callable
     ):
         self.sources = list(sources)
         self.parser = parser
         self.extraction_filter = extraction_filter
+        self.article_classification_function = article_classification_function
 
         if isinstance(extraction_filter, Requires):
             supported_attributes = set(parser.attributes().names)
@@ -55,25 +48,20 @@
                         f"The required attributes `{', '.join(missing_attributes)}` "
                         f"are not supported by {type(self.parser).__name__}"
                     )
->>>>>>> 762f6a52
 
     def scrape(self, error_handling: Literal["suppress", "catch", "raise"], batch_size: int = 10) -> Iterator[Article]:
         for crawler in self.sources:
             for article_source in crawler.fetch(batch_size):
                 try:
-<<<<<<< HEAD
+
                     is_article = self.article_classification_function(article_source.html, article_source.url)
                     if not is_article:
                         print(f"fArticle with {article_source.url} got rejected")
                         continue
 
-                    data = self.parser.parse(article_source.html, error_handling)
-
-=======
                     extraction = self.parser.parse(article_source.html, error_handling)
                     if self.extraction_filter and not self.extraction_filter(extraction):
                         continue
->>>>>>> 762f6a52
                 except Exception as err:
                     if error_handling == "raise":
                         raise err

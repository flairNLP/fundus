--- conflicted
+++ resolved
@@ -6,20 +6,10 @@
 from fundus.parser import ParserProxy
 from fundus.publishers.base_objects import PublisherEnum
 from fundus.scraping.article import Article
-<<<<<<< HEAD
 from fundus.scraping.delay import Delay
-from fundus.scraping.filter import ExtractionFilter, URLFilter
+from fundus.scraping.filter import ExtractionFilter, FilterResultWithMissingAttributes, URLFilter
 from fundus.scraping.html import CCNewsSource, HTMLSource, WebSource
 from fundus.scraping.url import URLSource
-=======
-from fundus.scraping.filter import (
-    ExtractionFilter,
-    FilterResultWithMissingAttributes,
-    Requires,
-    URLFilter,
-)
-from fundus.scraping.html import FundusSource
->>>>>>> df873dcb
 
 
 class BaseScraper:
@@ -53,21 +43,15 @@
                     else:
                         raise ValueError(f"Unknown value '{error_handling}' for parameter <error_handling>'")
 
-<<<<<<< HEAD
-=======
-                if extraction_filter and (filter_result := extraction_filter(extraction)):
-                    if isinstance(filter_result, FilterResultWithMissingAttributes):
-                        basic_logger.debug(
-                            f"Skipped article at '{html.requested_url}' because attribute(s) "
-                            f"{', '.join(filter_result.missing_attributes)!r} is(are) missing"
-                        )
-                    else:
-                        basic_logger.debug(f"Skipped article at '{html.requested_url}' because of extraction filter")
-                    yield None
->>>>>>> df873dcb
                 else:
-                    if extraction_filter and extraction_filter(extraction):
-                        basic_logger.debug(f"Skipped article at '{html.requested_url}' because of extraction filter")
+                    if extraction_filter and (filter_result := extraction_filter(extraction)):
+                        if isinstance(filter_result, FilterResultWithMissingAttributes):
+                            basic_logger.debug(
+                                f"Skipped article at '{html.requested_url}' because attribute(s) "
+                                f"{', '.join(filter_result.missing_attributes)!r} is(are) missing"
+                            )
+                        else:
+                            basic_logger.debug(f"Skipped article at '{html.requested_url}' because of extraction filter")
                     else:
                         article = Article.from_extracted(html=html, extracted=extraction)
                         yield article

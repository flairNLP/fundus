import socket
import threading
from contextlib import contextmanager
from dataclasses import dataclass
from queue import Empty, Queue
from typing import Optional, Union

import requests.adapters

from fundus.logging import create_logger
from fundus.utils.events import __EVENTS__

logger = create_logger(__name__)

<<<<<<< HEAD
default_header = {"user-agent": "Fundus"}


class CrashThread(Exception):
    """Is raised to end a thread without relying on the thread ending naturally"""

    pass
=======
_default_header = {"user-agent": "Fundus/2.0 (contact: github.com/flairnlp/fundus)"}
>>>>>>> 8eb14881


class InterruptableSession(requests.Session):
    def __init__(self, timeout: Optional[int] = None):
        super().__init__()
        self.timeout = timeout

    def get_with_interrupt(self, *args, **kwargs) -> requests.Response:
        """Interruptable request.

        This function hands over the request to another thread and checks every second
        for an interrupt event. If there was an interrupt event, this function raises
        a CrashThread exception.

        Args:
            *args: requests.Session.get(*) arguments.
            **kwargs: requests.Session.get(**) keyword arguments.

        Returns:
            The response.

        Raises:
            CrashThread: If the request is interrupted by a stop event.
        """

        def _req():
            try:
                response_queue.put(self.get(*args, **kwargs, timeout=self.timeout))
            except Exception as error:
                response_queue.put(error)

        if args:
            url = args[0]
        else:
            url = kwargs.get("url")

        response_queue: Queue[Union[requests.Response, Exception]] = Queue()
        thread = threading.Thread(target=_req, daemon=True)
        thread.start()

        while True:
            try:
                response = response_queue.get(timeout=1)
            except Empty:
                if __EVENTS__.is_event_set("stop"):
                    logger.debug(f"Interrupt request for {url!r}")
                    raise CrashThread(f"Request to {url} was interrupted by stop event")
            else:
                if isinstance(response, Exception):
                    raise response
                return response


@dataclass
class CONFIG:
    POOL_CONNECTIONS: int = 50
    POOL_MAXSIZE: int = 1
    TIMEOUT: Optional[int] = 30


class SessionHandler:
    """Object for handling project global request.Session

    The session life cycle consists of three steps which can be repeated indefinitely:
    Build, Supply, Teardown.
    Initially there is no session build within the session handler. When a session is requested
    with get_session() either a new one is created with _session_factory() or the session handler's
    existing one returned. Every subsequent call to get_session() will return the same
    response.Session object. If close_current_session() is called, the current session will be
    tear-downed and the next call to get_session() will build a new session.
    """

    CONFIG: CONFIG = CONFIG()

    def __init__(self):
        self.session: Optional[InterruptableSession] = None
        self.lock = threading.Lock()

    def _session_factory(self) -> InterruptableSession:
        """Builds a new Session

        This returns a new client session build from pre-defined configurations:
        - pool_connections: <self.pool_connections>
        - pool_maxsize: <self.pool_maxsize>
        - hooks: (1) Hook to raise an `HTTPError` if one occurred. (2) Hook to log the request responses.

        Returns:
            A new requests.Session
        """

        logger.debug("Creating new session")
        session = InterruptableSession(timeout=self.CONFIG.TIMEOUT)

        def _response_log(response: requests.Response, *args, **kwargs) -> None:
            history = response.history
            previous_status_codes = [f"({response.status_code})" for response in history] if history else []
            status_code_chain = " -> ".join(previous_status_codes + [f"({response.status_code})"])
            logger.debug(
                f"{status_code_chain} <{response.request.method} {response.url!r}> "
                f"took {response.elapsed.total_seconds()} second(s)"
            )

        # hooks
        response_hooks = [lambda response, *args, **kwargs: response.raise_for_status(), _response_log]
        session.hooks["response"].extend(response_hooks)

        # adapters
        session.mount(
            "http://",
            requests.adapters.HTTPAdapter(
                pool_connections=self.CONFIG.POOL_CONNECTIONS, pool_maxsize=self.CONFIG.POOL_MAXSIZE
            ),
        )
        session.mount(
            "https://",
            requests.adapters.HTTPAdapter(
                pool_connections=self.CONFIG.POOL_CONNECTIONS, pool_maxsize=self.CONFIG.POOL_MAXSIZE
            ),
        )

        return session

    def get_session(self) -> InterruptableSession:
        """Requests the current build session

        If called for the first time or after close_current_session was called,
        this function will build a new session. Every subsequent call will return
        the same session object until the session is closed with close_current_session().

        Returns:
            requests.Session: The current build session
        """

        with self.lock:
            if not self.session:
                self.session = self._session_factory()
            return self.session

    def close_current_session(self) -> None:
        """Tears down the current build session

        Returns:
            None
        """
        if self.session is not None:
            session = self.get_session()
            logger.debug(f"Close session {session}")
            session.close()
            self.session = None

    @classmethod
    @contextmanager
    def context(cls, **kwargs):
        """Context manager to temporarily overwrite session parameters.

        Returns:
            SessionHandler: The session handler instance.
        """

        cls.CONFIG = CONFIG(**kwargs)

        try:
            yield cls
        finally:
            cls.CONFIG = CONFIG()


@contextmanager
def socket_timeout(timeout: Optional[int] = None):
    """Temporarily sets the socket timeout within this context."""
    old_timeout = socket.getdefaulttimeout()
    socket.setdefaulttimeout(timeout)
    try:
        yield
    finally:
        socket.setdefaulttimeout(old_timeout)


session_handler = SessionHandler()<|MERGE_RESOLUTION|>--- conflicted
+++ resolved
@@ -12,17 +12,13 @@
 
 logger = create_logger(__name__)
 
-<<<<<<< HEAD
-default_header = {"user-agent": "Fundus"}
+default_header = {"user-agent": "Fundus/2.0 (contact: github.com/flairnlp/fundus)"}
 
 
 class CrashThread(Exception):
     """Is raised to end a thread without relying on the thread ending naturally"""
 
     pass
-=======
-_default_header = {"user-agent": "Fundus/2.0 (contact: github.com/flairnlp/fundus)"}
->>>>>>> 8eb14881
 
 
 class InterruptableSession(requests.Session):

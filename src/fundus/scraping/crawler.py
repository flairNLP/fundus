from __future__ import annotations

import contextlib
import gzip
import json
import os
import random
import re
import threading
import time
from abc import ABC, abstractmethod
from datetime import datetime
from functools import lru_cache, partial, wraps
from multiprocessing import Manager
from multiprocessing.context import TimeoutError
from multiprocessing.managers import BaseManager
from multiprocessing.pool import MapResult, Pool, ThreadPool
from pathlib import Path
from queue import Empty, Queue
from typing import (
    Any,
    Callable,
    Generic,
    Iterator,
    List,
    Literal,
    Optional,
    Pattern,
    Set,
    Tuple,
    Type,
    TypeVar,
    Union,
    cast,
)
from urllib.parse import urljoin, urlparse

import dill
import fastwarc.stream_io
import more_itertools
import requests
import urllib3.exceptions
from dateutil.rrule import MONTHLY, rrule
from more_itertools import roundrobin
from tqdm import tqdm
from typing_extensions import ParamSpec, TypeAlias

from fundus.logging import create_logger
from fundus.publishers.base_objects import Publisher, PublisherGroup
from fundus.scraping.article import Article
from fundus.scraping.delay import Delay
from fundus.scraping.filter import ExtractionFilter, Requires, RequiresAll, URLFilter
from fundus.scraping.html import CCNewsSource
from fundus.scraping.scraper import CCNewsScraper, WebScraper
from fundus.scraping.session import session_handler
from fundus.scraping.url import URLSource
from fundus.utils.timeout import Timeout

logger = create_logger(__name__)

_T = TypeVar("_T")
_P = ParamSpec("_P")

PublisherType: TypeAlias = Union[Publisher, PublisherGroup]

_stop_event = threading.Event()


class TQDMManager(BaseManager):
    def __init__(self, *args, **kwargs):
        super().__init__(*args, **kwargs)
        self.register("_tqdm", tqdm)

    def tqdm(self, *args, **kwargs) -> tqdm:
        return getattr(self, "_tqdm")(*args, **kwargs)


@contextlib.contextmanager
def get_proxy_tqdm(*args, **kwargs) -> tqdm:
    """
    This functions returns a proxy to a tqdm instance. Init args are the same as for any other tqdm instance.
    :param args: tqdm args
    :param kwargs: tqdm kwargs
    :return: a self-managed, proxied tqdm instance
    """
    manager = TQDMManager()
    try:
        manager.start()
        yield manager.tqdm(*args, **kwargs)
    finally:
        manager.shutdown()


# noinspection PyPep8Naming
class dill_wrapper(Generic[_P, _T]):
    def __init__(self, target: Callable[_P, _T]):
        """Wraps function in dill serialization.

        This is in order to use unpickable functions within multiprocessing.

        Args:
            target: The function to wrap.
        """
        self._serialized_target: bytes = dill.dumps(target)

    @lru_cache
    def _deserialize(self) -> Callable[_P, _T]:
        return cast(Callable[_P, _T], dill.loads(self._serialized_target))

    def __call__(self, *args: _P.args, **kwargs: _P.kwargs) -> _T:
        return self._deserialize()(*args, **kwargs)


def queue_wrapper(queue: Queue[_T], target: Callable[_P, Iterator[_T]]) -> Callable[_P, None]:
    """Wraps the target callable to add its results to the queue instead of returning them directly.

    Args:
        queue: The buffer queue.
        target: A target callable.

    Returns:
        (Callable[_P, None]) The wrapped target.
    """

    @wraps(target)
    def wrapper(*args: _P.args, **kwargs: _P.kwargs) -> None:
        for obj in target(*args, **kwargs):
            queue.put(obj)

    return wrapper


def pool_queue_iter(handle: MapResult[Any], queue: Queue[_T]) -> Iterator[_T]:
    """Utility function to iterate exhaustively over a pool queue.

    The underlying iterator of this function repeatedly exhausts the given queue.
    Then, if the queue is empty only if all the pool's jobs have finished, the iterator reruns.
    Otherwise, it waits for the queue to be populated with the next result from the pool.

    Args:
        handle (MapResult[Any]):  A handle o the MappedResult of the underling multiprocessing pool.
        queue (Queue[_T]): The pool queue.

    Returns:
        Iterator[_T]: The iterator over the queue as it is populated.
    """
    while True:
        try:
            yield queue.get(timeout=0.1)
        except Empty:
            try:
                handle.get(timeout=0.1)
            except TimeoutError:
                if _stop_event.is_set():
                    _stop_event.clear()
                    break
                continue
            return


def random_sleep(func: Callable[_P, _T], between: Tuple[float, float]) -> Callable[_P, _T]:
    @wraps(func)
    def wrapper(*args: _P.args, **kwargs: _P.kwargs) -> _T:
        time.sleep(random.uniform(*between))
        return func(*args, **kwargs)

    return wrapper


def remove_query_parameters_from_url(url: str) -> str:
    if any(parameter_indicator in url for parameter_indicator in ("?", "#")):
        return urljoin(url, urlparse(url).path)
    return url


class CrawlerBase(ABC):
<<<<<<< HEAD
    def __init__(self, *publishers: PublisherType):
        if not publishers:
            raise ValueError("param <publishers> of <Crawler.__init__> has to be non empty")

        self.publishers: List[Publisher] = list(set(more_itertools.collapse(publishers)))
=======
    def __init__(self, *publishers: Publisher):
        self.publishers: List[PublisherEnum] = list(set(more_itertools.collapse(publishers)))
        if not self.publishers:
            raise ValueError("param <publishers> of <Crawler.__init__> must include at least one publisher.")
>>>>>>> 9171a3f6

    @abstractmethod
    def _build_article_iterator(
        self,
        publishers: Tuple[Publisher, ...],
        error_handling: Literal["suppress", "catch", "raise"],
        extraction_filter: Optional[ExtractionFilter],
        url_filter: Optional[URLFilter],
    ) -> Iterator[Article]:
        raise NotImplementedError

    def crawl(
        self,
        max_articles: Optional[int] = None,
        timeout: Optional[int] = None,
        error_handling: Literal["suppress", "catch", "raise"] = "suppress",
        only_complete: Union[bool, ExtractionFilter] = Requires("title", "body", "publishing_date"),
        url_filter: Optional[URLFilter] = None,
        only_unique: bool = True,
        save_to_file: Union[None, str, Path] = None,
    ) -> Iterator[Article]:
        """Yields articles from initialized scrapers

        Args:
            max_articles (Optional[int]): Number of articles to crawl. If there are fewer articles
                than max_articles the Iterator will stop before max_articles. If None, all retrievable
                articles are returned. Defaults to None.
            timeout (Optional[int]): timeout (Optional[int]): Specifies the duration in seconds the crawler
                will wait without receiving any articles before stopping. If set <= 0, or if not provided,
                the crawler will run until all sources are exhausted. Defaults to None.
            error_handling (Literal["suppress", "catch", "raise"]): Define how to handle errors
                encountered during extraction. If set to "suppress", all errors will be skipped, either
                with None values for respective attributes in the extraction or by skipping entire articles.
                If set to "catch", errors will be caught as attribute values or, if an entire article fails,
                through Article.exception. If set to "raise" all errors encountered during extraction will
                be raised. Defaults to "suppress".
            only_complete (Union[bool, ExtractionFilter]): Set a callable satisfying the ExtractionFilter
                protocol as an extraction filter or use a boolean. If False, all articles will be yielded,
                if True, only those with all attributes extracted. Defaults to ExtractionFilter letting
                through all articles with at least title, body, and publishing_date set.
            url_filter (Optional[URLFilter]): A callable object satisfying the URLFilter protocol to skip
                URLs before download. This filter applies on both requested and responded URL. Defaults to None.
            only_unique (bool): If set to True, articles yielded will be unique on the responded URL.
                Always returns the first encountered article. Defaults to True.
            save_to_file (Union[None, str, Path]): If set, the crawled articles will be collected saved to the
                specified file as a JSON list.

        Returns:
            Iterator[Article]: An iterator yielding objects of type Article.
        """

        if max_articles == 0:
            return

        max_articles = max_articles or -1
        timeout = timeout or -1

        def build_extraction_filter() -> Optional[ExtractionFilter]:
            if isinstance(only_complete, bool):
                return None if only_complete is False else RequiresAll()
            else:
                return only_complete

        response_cache: Set[str] = set()

        extraction_filter = build_extraction_filter()
        fitting_publishers: List[Publisher] = []

        if isinstance(extraction_filter, Requires):
            for publisher in self.publishers:
                supported_attributes = set(
                    more_itertools.flatten(
                        collection.names for collection in publisher.parser.attribute_mapping.values()
                    )
                )
                if missing_attributes := extraction_filter.required_attributes - supported_attributes:
                    logger.warning(
                        f"The required attribute(s) `{', '.join(missing_attributes)}` "
                        f"is(are) not supported by {publisher.name}. Skipping publisher"
                    )
                else:
                    fitting_publishers.append(publisher)

            if not fitting_publishers:
                logger.error(
                    f"Could not find any fitting publishers for required attributes  "
                    f"`{', '.join(extraction_filter.required_attributes)}`"
                )
                return
        else:
            fitting_publishers = self.publishers

        article_count = 0
        crawled_articles = []

        # Unfortunately we relly on this little workaround here to terminate the 'Pool' used within
        # the 'CCNewsCrawler'. The 'Timeout' contextmanager utilizes '_thread.interrupt_main',
        # throwing a KeyboardInterrupt in the main thread after <time> seconds. My guess (MaxDall)
        # is, that within 'queue_wrapper's 'handle.get(timeout=0.1)', the main thread cannot be
        # interrupted via a KeyboardInterrupt. The workaround is to have a modul global event
        # that can be set within the 'Timeout' thread using a callback.
        # With Python 3.10 we can pass a signum to '_thread.interrupt_main', maybe that's the way to go.
        callback: Optional[Callable[[], None]]
        if isinstance(self, CCNewsCrawler) and self.processes > 0:

            def callback() -> None:
                _stop_event.set()

        else:
            callback = None

        try:
            with Timeout(seconds=timeout, silent=True, callback=callback, disable=timeout <= 0) as timer:
                for article in self._build_article_iterator(
                    tuple(fitting_publishers), error_handling, build_extraction_filter(), url_filter
                ):
                    timer.reset()
                    url_without_query_parameters = remove_query_parameters_from_url(article.html.responded_url)
                    if not only_unique or url_without_query_parameters not in response_cache:
                        response_cache.add(url_without_query_parameters)
                        article_count += 1
                        if save_to_file is not None:
                            crawled_articles.append(article)
                        yield article
                    if article_count == max_articles:
                        break
        finally:
            session_handler.close_current_session()
            if save_to_file is not None:
                with open(save_to_file, "w", encoding="utf-8") as file:
                    logger.info(f"Writing crawled articles to {save_to_file!r}")
                    file.write(
                        json.dumps(crawled_articles, default=lambda o: o.to_json(), ensure_ascii=False, indent=4)
                    )


class Crawler(CrawlerBase):
    def __init__(
        self,
        *publishers: PublisherType,
        restrict_sources_to: Optional[List[Type[URLSource]]] = None,
        ignore_deprecated: bool = False,
        delay: Optional[Union[float, Delay]] = 1.0,
        threading: bool = True,
    ):
        """Fundus base class for crawling articles from the web.

        Examples:
            >>> from fundus import PublisherCollection, Crawler
            >>> crawler = Crawler(*PublisherCollection)
            >>> # Crawler(PublisherCollection.us) to crawl only american news
            >>> for article in crawler.crawl():
            >>>     print(article)

        Args:
<<<<<<< HEAD
            *publishers (Union[Publisher, PublisherGroup]): The publishers to crawl.
            restrict_sources_to (Optional[List[Type[URLSource]]]): Lets you restrict
                sources defined in the publisher specs. If set, only articles from given source types
                will be yielded.
=======
            *publishers (Union[PublisherEnum, Type[PublisherEnum], PublisherCollectionMeta]): The publishers to crawl.
            restrict_sources_to (Optional[List[Type[URLSource]]]): Lets you restrict sources defined in the publisher
                specs. If set, only articles from given source types will be yielded.
            ignore_deprecated (bool): If set to True, Publishers marked as deprecated will be skipped.
                Defaults to False.
>>>>>>> 9171a3f6
            delay (Optional[Union[float, Delay]]): Set a delay time in seconds to be used between article
                downloads. You can set a delay directly using float or any callable satisfying the Delay
                protocol. If set to None, no delay will be used between batches. See Delay for more
                information. Defaults to None.
            threading (bool): If True, the crawler will use a dedicated thread per publisher, if set to False,
                the crawler will use a single thread for all publishers and load articles successively. This will
                greatly influence performance, and it is highly recommended to use a threaded crawler.
                Defaults to True.
        """

        def filter_publishers(publisher: PublisherEnum) -> bool:
            if publisher.deprecated and ignore_deprecated:
                logger.warning(f"Skipping deprecated publisher: {publisher.publisher_name}")
                return False
            return True

        fitting_publishers = list(filter(filter_publishers, more_itertools.collapse(publishers)))
        if not fitting_publishers:
            raise ValueError(
                f"All given publishers are deprecated. Either set <ignore_deprecated> to `False` or "
                f"include at least one publisher that isn't deprecated."
            )

        super().__init__(*fitting_publishers)

        self.restrict_sources_to = restrict_sources_to
        self.delay = delay
        self.threading = threading

    def _fetch_articles(
        self,
        publisher: Publisher,
        error_handling: Literal["suppress", "catch", "raise"],
        extraction_filter: Optional[ExtractionFilter] = None,
        url_filter: Optional[URLFilter] = None,
    ) -> Iterator[Article]:
        def build_delay() -> Optional[Delay]:
            if isinstance(self.delay, float):
                delay = self.delay

                def constant_delay() -> float:
                    return delay

                return constant_delay

            elif isinstance(self.delay, Delay):
                return self.delay

            else:
                raise TypeError("param <delay> of <Crawler.__init__>")

        scraper = WebScraper(publisher, self.restrict_sources_to, build_delay())
        yield from scraper.scrape(error_handling, extraction_filter, url_filter)

    @staticmethod
    def _single_crawl(
        publishers: Tuple[Publisher, ...], article_task: Callable[[Publisher], Iterator[Article]]
    ) -> Iterator[Article]:
        article_iterators = [article_task(publisher) for publisher in publishers]
        yield from roundrobin(*article_iterators)

    @staticmethod
    def _threaded_crawl(
        publishers: Tuple[Publisher, ...], article_task: Callable[[Publisher], Iterator[Article]]
    ) -> Iterator[Article]:
        article_queue: Queue[Article] = Queue(len(publishers))
        wrapped_article_task = queue_wrapper(article_queue, article_task)

        with ThreadPool(processes=len(publishers) or None) as pool, session_handler.context(len(publishers), 1):
            yield from pool_queue_iter(pool.map_async(wrapped_article_task, publishers), article_queue)

    def _build_article_iterator(
        self,
        publishers: Tuple[Publisher, ...],
        error_handling: Literal["suppress", "catch", "raise"],
        extraction_filter: Optional[ExtractionFilter],
        url_filter: Optional[URLFilter],
    ) -> Iterator[Article]:
        article_task = partial(
            self._fetch_articles,
            error_handling=error_handling,
            extraction_filter=extraction_filter,
            url_filter=url_filter,
        )

        if self.threading:
            yield from self._threaded_crawl(publishers, article_task)
        else:
            yield from self._single_crawl(publishers, article_task)


class CCNewsCrawler(CrawlerBase):
    def __init__(
        self,
        *publishers: PublisherType,
        start: datetime = datetime(2016, 8, 1),
        end: datetime = datetime.now(),
        processes: int = -1,
        retries: int = 3,
        disable_tqdm: bool = False,
        server_address: str = "https://data.commoncrawl.org/",
    ):
        """Initializes a crawler for the CC-NEWS dataset.

        The crawler crawls the CC-NEWS dataset from <end> to <start>.

        Args:
            *publishers: The publishers to crawl.
            start: The date to start crawling from. Refers to the date the WARC record was added to CC-NEWS,
                not when it was published. Defaults to 2016/8/1.
            end: The date to end crawling. Refers to the date the WARC record was added to CC-NEWS, not when
                it was published. Defaults to datetime.now().
            processes: Number of additional process to use for crawling.
                If -1, the number of processes is set to `os.cpu_count()`.
                If `os.cpu_count()` is not available, the number of processes is set to 0.
                If 0, only the main process is used. Defaults to -1.
            retries: The number of times to retry crawling a WARC record when a connection error occurs. Between
                retries, the crawler sleeps for <current-try> * 30 seconds. Defaults to 3.
            disable_tqdm: Disable the usage of tqdm within the crawler. Defaults to False.
            server_address: The CC-NEWS dataset server address. Defaults to 'https://data.commoncrawl.org/'.
        """

        super().__init__(*publishers)

        self.start = start
        self.end = end
        self.processes = os.cpu_count() or 0 if processes == -1 else processes
        self.retries = retries
        self.disable_tqdm = disable_tqdm
        self.server_address = server_address

    def _fetch_articles(
        self,
        warc_path: str,
        publishers: Tuple[Publisher, ...],
        error_handling: Literal["suppress", "catch", "raise"],
        extraction_filter: Optional[ExtractionFilter] = None,
        url_filter: Optional[URLFilter] = None,
        bar: Optional[tqdm] = None,
    ) -> Iterator[Article]:
        retries: int = 0
        while True:
            source = CCNewsSource(*publishers, warc_path=warc_path)
            scraper = CCNewsScraper(source)
            try:
                yield from scraper.scrape(error_handling, extraction_filter, url_filter)
            except (requests.HTTPError, fastwarc.stream_io.StreamError, urllib3.exceptions.HTTPError) as exception:
                if retries >= self.retries:
                    logger.error(f"Failed to load WARC file {warc_path!r} after {retries} retries")
                    break
                else:
                    retries += 1
                    # depending on the spawning method, the current log level will be reset to basic configuration when
                    # spawning a new process, so this log massage will not be displayed on Windows machines
                    logger.warning(
                        f"Could not load WARC file {warc_path!r}. Retry after {30 * retries} seconds: {exception!r}"
                    )
                    time.sleep(30 * retries)
            else:
                break

        if bar is not None:
            bar.update()

    @staticmethod
    def _single_crawl(
        warc_paths: Tuple[str, ...], article_task: Callable[[str], Iterator[Article]]
    ) -> Iterator[Article]:
        for warc_path in warc_paths:
            yield from article_task(warc_path)

    def _parallel_crawl(
        self, warc_paths: Tuple[str, ...], article_task: Callable[[str], Iterator[Article]]
    ) -> Iterator[Article]:
        # As one could think, because we're downloading a bunch of files, this task is IO-bound, but it is actually
        # process-bound. The reason is that we stream the data and process it on the fly rather than downloading all
        # files and processing them afterward. Therefore, we utilize multiprocessing here instead of multithreading.
        with Manager() as manager, Pool(processes=min(self.processes, len(warc_paths))) as pool:
            article_queue: Queue[Article] = manager.Queue(maxsize=1000)

            # Because multiprocessing.Pool does not support iterators as targets,
            # we wrap the article_task to write the articles to a queue instead of returning them directly.
            wrapped_article_task: Callable[[str], None] = queue_wrapper(article_queue, article_task)

            # To avoid 503 errors we spread tasks to not start all at once
            spread_article_task = random_sleep(wrapped_article_task, (0, 3))

            # To avoid restricting the article_task to use only pickleable objects, we serialize it using dill.
            serialized_article_task = dill_wrapper(spread_article_task)

            # Finally, we build an iterator around the queue, exhausting the queue until the pool is finished.
            yield from pool_queue_iter(pool.map_async(serialized_article_task, warc_paths), article_queue)

    def _get_warc_paths(self) -> List[str]:
        # Date regex examples: https://regex101.com/r/yDX3G6/1
        date_pattern: Pattern[str] = re.compile(r"CC-NEWS-(?P<date>\d{14})-")

        if self.start >= self.end:
            raise ValueError("Start date has to be < end date.")

        if self.start < datetime(2016, 8, 1):
            raise ValueError("The default, and earliest possible, start date is 2016/08/01.")

        if self.end > datetime.now():
            raise ValueError("The specified end date is in the future. We don't want to give spoilers, do we?")

        date_sequence: List[datetime] = list(rrule(MONTHLY, dtstart=self.start, until=self.end))
        urls: List[str] = [
            f"{self.server_address}crawl-data/CC-NEWS/{date.strftime('%Y/%m')}/warc.paths.gz" for date in date_sequence
        ]

        with tqdm(total=len(urls), desc="Loading WARC Paths", leave=False, disable=self.disable_tqdm) as bar:

            def load_paths(url: str) -> List[str]:
                with requests.Session() as session:
                    paths = gzip.decompress(session.get(url).content).decode("utf-8").split()
                    bar.update()
                    return paths

            if self.processes == 0:
                nested_warc_paths = [load_paths(url) for url in urls]
            else:
                # use two threads per process, default two threads per core
                max_number_of_threads = self.processes * 2

                with ThreadPool(processes=min(len(urls), max_number_of_threads)) as pool:
                    nested_warc_paths = pool.map(random_sleep(load_paths, (0, 3)), urls)

        warc_paths: Iterator[str] = more_itertools.flatten(nested_warc_paths)

        start_strf = self.start.strftime("%Y%m%d%H%M%S")
        end_strf = self.end.strftime("%Y%m%d%H%M%S")

        def filter_warc_path_by_date(path: str) -> bool:
            match: Optional[re.Match[str]] = date_pattern.search(path)
            if match is None:
                raise AssertionError(f"Invalid WARC path {path!r}")
            return start_strf <= match["date"] <= end_strf

        return sorted(
            (f"{self.server_address}{warc_path}" for warc_path in filter(filter_warc_path_by_date, warc_paths)),
            reverse=True,
        )

    def _build_article_iterator(
        self,
        publishers: Tuple[Publisher, ...],
        error_handling: Literal["suppress", "catch", "raise"],
        extraction_filter: Optional[ExtractionFilter],
        url_filter: Optional[URLFilter],
        **kwargs,
    ) -> Iterator[Article]:
        warc_paths = tuple(self._get_warc_paths())

        with get_proxy_tqdm(total=len(warc_paths), desc="Process WARC files", disable=self.disable_tqdm) as bar:
            article_task = partial(
                self._fetch_articles,
                publishers=publishers,
                error_handling=error_handling,
                extraction_filter=extraction_filter,
                url_filter=url_filter,
                bar=bar,
            )

            if self.processes == 0:
                yield from self._single_crawl(warc_paths, article_task)
            else:
                yield from self._parallel_crawl(warc_paths, article_task)<|MERGE_RESOLUTION|>--- conflicted
+++ resolved
@@ -174,18 +174,10 @@
 
 
 class CrawlerBase(ABC):
-<<<<<<< HEAD
-    def __init__(self, *publishers: PublisherType):
-        if not publishers:
-            raise ValueError("param <publishers> of <Crawler.__init__> has to be non empty")
-
-        self.publishers: List[Publisher] = list(set(more_itertools.collapse(publishers)))
-=======
     def __init__(self, *publishers: Publisher):
         self.publishers: List[PublisherEnum] = list(set(more_itertools.collapse(publishers)))
         if not self.publishers:
             raise ValueError("param <publishers> of <Crawler.__init__> must include at least one publisher.")
->>>>>>> 9171a3f6
 
     @abstractmethod
     def _build_article_iterator(
@@ -341,18 +333,11 @@
             >>>     print(article)
 
         Args:
-<<<<<<< HEAD
             *publishers (Union[Publisher, PublisherGroup]): The publishers to crawl.
-            restrict_sources_to (Optional[List[Type[URLSource]]]): Lets you restrict
-                sources defined in the publisher specs. If set, only articles from given source types
-                will be yielded.
-=======
-            *publishers (Union[PublisherEnum, Type[PublisherEnum], PublisherCollectionMeta]): The publishers to crawl.
             restrict_sources_to (Optional[List[Type[URLSource]]]): Lets you restrict sources defined in the publisher
                 specs. If set, only articles from given source types will be yielded.
             ignore_deprecated (bool): If set to True, Publishers marked as deprecated will be skipped.
                 Defaults to False.
->>>>>>> 9171a3f6
             delay (Optional[Union[float, Delay]]): Set a delay time in seconds to be used between article
                 downloads. You can set a delay directly using float or any callable satisfying the Delay
                 protocol. If set to None, no delay will be used between batches. See Delay for more

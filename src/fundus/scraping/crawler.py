--- conflicted
+++ resolved
@@ -50,12 +50,8 @@
 from typing_extensions import ParamSpec, TypeAlias
 
 from fundus.logging import create_logger, get_current_config
-<<<<<<< HEAD
+from fundus.parser.data import remove_query_parameters_from_url
 from fundus.publishers.base_objects import FilteredPublisher, Publisher, PublisherGroup
-=======
-from fundus.parser.data import remove_query_parameters_from_url
-from fundus.publishers.base_objects import Publisher, PublisherGroup
->>>>>>> 9d1a2f86
 from fundus.scraping.article import Article
 from fundus.scraping.delay import Delay
 from fundus.scraping.filter import ExtractionFilter, Requires, RequiresAll, URLFilter
@@ -330,7 +326,6 @@
         else:
             fitting_publishers = self.publishers
 
-<<<<<<< HEAD
         # check if there are filtered publishers and if so, adopt their language restrictions
         publisher_language_filter = set()
         for publisher in fitting_publishers:
@@ -347,12 +342,8 @@
             language_filter = list(publisher_language_filter)
             logger.info(f"Publisher language filter: {publisher_language_filter} will be used as the language filter. ")
 
-        article_count = 0
-        crawled_articles = []
-=======
         article_count: Dict[str, int] = defaultdict(int)
         crawled_articles: Dict[str, List[Article]] = defaultdict(list)
->>>>>>> 9d1a2f86
 
         # Unfortunately we relly on this little workaround here to terminate the 'Pool' used within
         # the 'CCNewsCrawler'. The 'Timeout' contextmanager utilizes '_thread.interrupt_main',

--- conflicted
+++ resolved
@@ -45,7 +45,7 @@
 from fundus.scraping.session import session_handler
 from fundus.scraping.url import URLSource
 
-__module_logger__ = create_logger(__name__)
+logger = create_logger(__name__)
 
 _T = TypeVar("_T")
 _P = ParamSpec("_P")
@@ -192,22 +192,16 @@
                     )
                 )
                 if missing_attributes := extraction_filter.required_attributes - supported_attributes:
-                    __module_logger__.warning(
+                    logger.warning(
                         f"The required attribute(s) `{', '.join(missing_attributes)}` "
                         f"is(are) not supported by {publisher.publisher_name}. Skipping publisher"
                     )
                 else:
                     fitting_publishers.append(publisher)
 
-<<<<<<< HEAD
-            if not fitting_publisher:
-                __module_logger__.error(
-                    f"Could not find any fitting publisher for required attributes  "
-=======
             if not fitting_publishers:
-                basic_logger.error(
+                logger.error(
                     f"Could not find any fitting publishers for required attributes  "
->>>>>>> 97cc5e70
                     f"`{', '.join(extraction_filter.required_attributes)}`"
                 )
                 return

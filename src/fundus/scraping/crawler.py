from __future__ import annotations

import gzip
import json
import os
import re
from abc import ABC, abstractmethod
from datetime import datetime
from functools import lru_cache, partial, wraps
from multiprocessing import Manager
from multiprocessing.context import TimeoutError
from multiprocessing.pool import MapResult, Pool, ThreadPool
from pathlib import Path
from queue import Empty, Queue
from typing import (
    Any,
    Callable,
    Generic,
    Iterator,
    List,
    Literal,
    Optional,
    Pattern,
    Set,
    Tuple,
    Type,
    TypeVar,
    Union,
    cast,
)
from urllib.parse import urljoin, urlparse

import dill
import more_itertools
import requests
from dateutil.rrule import MONTHLY, rrule
from more_itertools import roundrobin
from tqdm import tqdm
from typing_extensions import ParamSpec, TypeAlias

from fundus.logging import create_logger
from fundus.publishers.base_objects import PublisherCollectionMeta, PublisherEnum
from fundus.scraping.article import Article
from fundus.scraping.delay import Delay
from fundus.scraping.filter import ExtractionFilter, Requires, RequiresAll, URLFilter
from fundus.scraping.html import CCNewsSource
from fundus.scraping.scraper import CCNewsScraper, WebScraper
from fundus.scraping.session import session_handler
from fundus.scraping.url import URLSource

logger = create_logger(__name__)

_T = TypeVar("_T")
_P = ParamSpec("_P")

Publisher: TypeAlias = Union[PublisherEnum, Type[PublisherEnum], PublisherCollectionMeta]


# noinspection PyPep8Naming
class dill_wrapper(Generic[_P, _T]):
    def __init__(self, target: Callable[_P, _T]):
        """Wraps function in dill serialization.

        This is in order to use unpickable functions within multiprocessing.

        Args:
            target: The function to wrap.
        """
        self._serialized_target: bytes = dill.dumps(target)

    @lru_cache
    def _deserialize(self) -> Callable[_P, _T]:
        return cast(Callable[_P, _T], dill.loads(self._serialized_target))

    def __call__(self, *args: _P.args, **kwargs: _P.kwargs) -> _T:
        return self._deserialize()(*args, **kwargs)


def queue_wrapper(queue: Queue[_T], target: Callable[_P, Iterator[_T]]) -> Callable[_P, None]:
    """Wraps the target callable to add its results to the queue instead of returning them directly.

    Args:
        queue: The buffer queue.
        target: A target callable.

    Returns:
        (Callable[_P, None]) The wrapped target.
    """

    @wraps(target)
    def wrapper(*args: _P.args, **kwargs: _P.kwargs) -> None:
        for obj in target(*args, **kwargs):
            queue.put(obj)

    return wrapper


def pool_queue_iter(handle: MapResult[Any], queue: Queue[_T]) -> Iterator[_T]:
    """Utility function to iterate exhaustively over a pool queue.

    The underlying iterator of this function repeatedly exhausts the given queue.
    Then, if the queue is empty only if all the pool's jobs have finished, the iterator reruns.
    Otherwise, it waits for the queue to be populated with the next result from the pool.

    Args:
        handle (MapResult[Any]):  A handle o the MappedResult of the underling multiprocessing pool.
        queue (Queue[_T]): The pool queue.

    Returns:
        Iterator[_T]: The iterator over the queue as it is populated.
    """
    while True:
        try:
            yield queue.get(timeout=0.1)
        except Empty:
            try:
                handle.get(timeout=0.1)
            except TimeoutError:
                continue
            return


def remove_query_parameters_from_url(url: str) -> str:
    if any(parameter_indicator in url for parameter_indicator in ("?", "#")):
        return urljoin(url, urlparse(url).path)
    return url


class CrawlerBase(ABC):
    def __init__(self, *publishers: Publisher):
        if not publishers:
            raise ValueError("param <publishers> of <Crawler.__init__> has to be non empty")

        self.publishers: List[PublisherEnum] = list(set(more_itertools.collapse(publishers)))

    @abstractmethod
    def _build_article_iterator(
        self,
        publishers: Tuple[PublisherEnum, ...],
        error_handling: Literal["suppress", "catch", "raise"],
        extraction_filter: Optional[ExtractionFilter],
        url_filter: Optional[URLFilter],
    ) -> Iterator[Article]:
        raise NotImplementedError

    def crawl(
        self,
        max_articles: Optional[int] = None,
        error_handling: Literal["suppress", "catch", "raise"] = "suppress",
        only_complete: Union[bool, ExtractionFilter] = Requires("title", "body", "publishing_date"),
        url_filter: Optional[URLFilter] = None,
        only_unique: bool = True,
<<<<<<< HEAD
        ignore_deprecated: bool = False,
=======
        save_to_file: Union[None, str, Path] = None,
>>>>>>> d161286b
    ) -> Iterator[Article]:
        """Yields articles from initialized scrapers

        Args:
            max_articles (Optional[int]): Number of articles to crawl. If there are fewer articles
                than max_articles the Iterator will stop before max_articles. If None, all retrievable
                articles are returned. Defaults to None.
            error_handling (Literal["suppress", "catch", "raise"]): Define how to handle errors
                encountered during extraction. If set to "suppress", all errors will be skipped, either
                with None values for respective attributes in the extraction or by skipping entire articles.
                If set to "catch", errors will be caught as attribute values or, if an entire article fails,
                through Article.exception. If set to "raise" all errors encountered during extraction will
                be raised. Defaults to "suppress".
            only_complete (Union[bool, ExtractionFilter]): Set a callable satisfying the ExtractionFilter
                protocol as an extraction filter or use a boolean. If False, all articles will be yielded,
                if True, only those with all attributes extracted. Defaults to ExtractionFilter letting
                through all articles with at least title, body, and publishing_date set.
            url_filter (Optional[URLFilter]): A callable object satisfying the URLFilter protocol to skip
                URLs before download. This filter applies on both requested and responded URL. Defaults to None.
            only_unique (bool): If set to True, articles yielded will be unique on the responded URL.
                Always returns the first encountered article. Defaults to True.
<<<<<<< HEAD
            ignore_deprecated (bool): If set to True, Publishers marked as deprecated will not be skipped.
                Defaults to False
=======
            save_to_file (Union[None, str, Path]): If set, the crawled articles will be collected saved to the
                specified file as a JSON list.
>>>>>>> d161286b

        Returns:
            Iterator[Article]: An iterator yielding objects of type Article.
        """

        if max_articles == 0:
            return

        if max_articles is None:
            max_articles = -1

        def build_extraction_filter() -> Optional[ExtractionFilter]:
            if isinstance(only_complete, bool):
                return None if only_complete is False else RequiresAll()
            else:
                return only_complete

        response_cache: Set[str] = set()

        extraction_filter = build_extraction_filter()
        fitting_publishers: List[PublisherEnum] = []

        if isinstance(extraction_filter, Requires):
            for publisher in self.publishers:
                supported_attributes = set(
                    more_itertools.flatten(
                        collection.names for collection in publisher.parser.attribute_mapping.values()
                    )
                )
                if missing_attributes := extraction_filter.required_attributes - supported_attributes:
                    logger.warning(
                        f"The required attribute(s) `{', '.join(missing_attributes)}` "
                        f"is(are) not supported by {publisher.publisher_name}. Skipping publisher"
                    )
                else:
                    if (not publisher.deprecated) or ignore_deprecated:
                        fitting_publishers.append(publisher)
                    else:
                        logger.warning(f"Skipping deprecated publisher: {publisher.publisher_name}")

            if not fitting_publishers:
                logger.error(
                    f"Could not find any fitting publishers for required attributes  "
                    f"`{', '.join(extraction_filter.required_attributes)}`"
                )
                return
        else:
            fitting_publishers = self.publishers

        article_count = 0
        if save_to_file is not None:
            crawled_articles = list()

        try:
            for article in self._build_article_iterator(
                tuple(fitting_publishers), error_handling, build_extraction_filter(), url_filter
            ):
                url_without_query_parameters = remove_query_parameters_from_url(article.html.responded_url)
                if not only_unique or url_without_query_parameters not in response_cache:
                    response_cache.add(url_without_query_parameters)
                    article_count += 1
                    if save_to_file is not None:
                        crawled_articles.append(article)
                    yield article
                if article_count == max_articles:
                    break
        finally:
            session_handler.close_current_session()
            if save_to_file is not None:
                with open(save_to_file, "w", encoding="utf-8") as file:
                    logger.info(f"Writing crawled articles to {save_to_file!r}")
                    file.write(
                        json.dumps(crawled_articles, default=lambda o: o.to_json(), ensure_ascii=False, indent=4)
                    )


class Crawler(CrawlerBase):
    def __init__(
        self,
        *publishers: Publisher,
        restrict_sources_to: Optional[List[Type[URLSource]]] = None,
        delay: Optional[Union[float, Delay]] = 1.0,
        threading: bool = True,
    ):
        """Fundus base class for crawling articles from the web.

        Examples:
            >>> from fundus import PublisherCollection, Crawler
            >>> crawler = Crawler(*PublisherCollection)
            >>> # Crawler(PublisherCollection.us) to crawl only american news
            >>> for article in crawler.crawl():
            >>>     print(article)

        Args:
            *publishers (Union[PublisherEnum, Type[PublisherEnum], PublisherCollectionMeta]): The publishers to crawl.
            restrict_sources_to (Optional[List[Type[URLSource]]]): Lets you restrict
                sources defined in the publisher specs. If set, only articles from given source types
                will be yielded.
            delay (Optional[Union[float, Delay]]): Set a delay time in seconds to be used between article
                downloads. You can set a delay directly using float or any callable satisfying the Delay
                protocol. If set to None, no delay will be used between batches. See Delay for more
                information. Defaults to None.
            threading (bool): If True, the crawler will use a dedicated thread per publisher, if set to False,
                the crawler will use a single thread for all publishers and load articles successively. This will greatly
                influence performance, and it is highly recommended to use a threaded crawler. Deafults to True.
        """

        super().__init__(*publishers)

        self.restrict_sources_to = restrict_sources_to
        self.delay = delay
        self.threading = threading

    def _fetch_articles(
        self,
        publisher: PublisherEnum,
        error_handling: Literal["suppress", "catch", "raise"],
        extraction_filter: Optional[ExtractionFilter] = None,
        url_filter: Optional[URLFilter] = None,
    ) -> Iterator[Article]:
        def build_delay() -> Optional[Delay]:
            if isinstance(self.delay, float):
                delay = self.delay

                def constant_delay() -> float:
                    return delay

                return constant_delay

            elif isinstance(self.delay, Delay):
                return self.delay

            else:
                raise TypeError("param <delay> of <Crawler.__init__>")

        scraper = WebScraper(publisher, self.restrict_sources_to, build_delay())
        yield from scraper.scrape(error_handling, extraction_filter, url_filter)

    @staticmethod
    def _single_crawl(
        publishers: Tuple[PublisherEnum, ...], article_task: Callable[[PublisherEnum], Iterator[Article]]
    ) -> Iterator[Article]:
        article_iterators = [article_task(publisher) for publisher in publishers]
        yield from roundrobin(*article_iterators)

    @staticmethod
    def _threaded_crawl(
        publishers: Tuple[PublisherEnum, ...], article_task: Callable[[PublisherEnum], Iterator[Article]]
    ) -> Iterator[Article]:
        article_queue: Queue[Article] = Queue(len(publishers))
        wrapped_article_task = queue_wrapper(article_queue, article_task)

        with ThreadPool(processes=len(publishers) or None) as pool, session_handler.context(len(publishers), 1):
            yield from pool_queue_iter(pool.map_async(wrapped_article_task, publishers), article_queue)

    def _build_article_iterator(
        self,
        publishers: Tuple[PublisherEnum, ...],
        error_handling: Literal["suppress", "catch", "raise"],
        extraction_filter: Optional[ExtractionFilter],
        url_filter: Optional[URLFilter],
    ) -> Iterator[Article]:
        article_task = partial(
            self._fetch_articles,
            error_handling=error_handling,
            extraction_filter=extraction_filter,
            url_filter=url_filter,
        )

        if self.threading:
            yield from self._threaded_crawl(publishers, article_task)
        else:
            yield from self._single_crawl(publishers, article_task)


class CCNewsCrawler(CrawlerBase):
    def __init__(
        self,
        *publishers: Publisher,
        start: datetime = datetime(2016, 8, 1),
        end: datetime = datetime.now(),
        processes: int = -1,
        server_address: str = "https://data.commoncrawl.org/",
    ):
        """Initializes a crawler for the CC-NEWS dataset.

        Args:
            *publishers: The publishers to crawl.
            processes: Number of additional process to use for crawling.
                If -1, the number of processes is set to `os.cpu_count()`.
                If `os.cpu_count()` is not available, the number of processes is set to 0.
                If 0, only the main process is used. Defaults to -1.
            server_address: The CC-NEWS dataset server address. Defaults to 'https://data.commoncrawl.org/'.
        """

        super().__init__(*publishers)

        self.start = start
        self.end = end
        self.processes = os.cpu_count() or 0 if processes == -1 else processes
        self.server_address = server_address

    @staticmethod
    def _fetch_articles(
        warc_path: str,
        publishers: Tuple[PublisherEnum, ...],
        error_handling: Literal["suppress", "catch", "raise"],
        extraction_filter: Optional[ExtractionFilter] = None,
        url_filter: Optional[URLFilter] = None,
    ) -> Iterator[Article]:
        source = CCNewsSource(*publishers, warc_path=warc_path)
        scraper = CCNewsScraper(source)
        yield from scraper.scrape(error_handling, extraction_filter, url_filter)

    @staticmethod
    def _single_crawl(
        warc_paths: Tuple[str, ...], article_task: Callable[[str], Iterator[Article]]
    ) -> Iterator[Article]:
        for warc_path in warc_paths:
            yield from article_task(warc_path)

    def _parallel_crawl(
        self, warc_paths: Tuple[str, ...], article_task: Callable[[str], Iterator[Article]]
    ) -> Iterator[Article]:
        # As one could think, because we're downloading a bunch of files, this task is IO-bound, but it is actually
        # process-bound. The reason is that we stream the data and process it on the fly rather than downloading all
        # files and processing them afterward. Therefore, we utilize multiprocessing here instead of multithreading.
        with Manager() as manager, Pool(processes=min(self.processes, len(warc_paths))) as pool:
            article_queue: Queue[Article] = manager.Queue(maxsize=1000)

            # Because multiprocessing.Pool does not support iterators as targets,
            # we wrap the article_task to write the articles to a queue instead of returning them directly.
            wrapped_article_task: Callable[[str], None] = queue_wrapper(article_queue, article_task)

            # To avoid restricting the article_task to use only pickleable objects, we serialize it using dill.
            serialized_article_task = dill_wrapper(wrapped_article_task)

            # Finally, we build an iterator around the queue, exhausting the queue until the pool is finished.
            yield from pool_queue_iter(pool.map_async(serialized_article_task, warc_paths), article_queue)

    def _get_warc_paths(self) -> List[str]:
        # Date regex examples: https://regex101.com/r/yDX3G6/1
        date_pattern: Pattern[str] = re.compile(r"CC-NEWS-(?P<date>\d{14})-")

        if self.start >= self.end:
            raise ValueError("Start date has to be < end date.")

        if self.start < datetime(2016, 8, 1):
            raise ValueError("The default, and earliest possible, start date is 2016/08/01.")

        if self.end > datetime.now():
            raise ValueError("The specified end date is in the future. We don't want to give spoilers, do we?")

        date_sequence: List[datetime] = list(rrule(MONTHLY, dtstart=self.start, until=self.end))
        urls: List[str] = [
            f"{self.server_address}crawl-data/CC-NEWS/{date.strftime('%Y/%m')}/warc.paths.gz" for date in date_sequence
        ]

        with tqdm(total=len(urls), desc="Loading WARC Paths", leave=False) as bar:

            def load_paths(url: str) -> List[str]:
                with requests.Session() as session:
                    paths = gzip.decompress(session.get(url).content).decode("utf-8").split()
                    bar.update()
                    return paths

            if self.processes == 0:
                nested_warc_paths = [load_paths(url) for url in urls]
            else:
                # use two threads per process, default two threads per core
                max_number_of_threads = self.processes * 2

                with ThreadPool(processes=min(len(urls), max_number_of_threads)) as pool:
                    nested_warc_paths = pool.map(load_paths, urls)

        warc_paths: Iterator[str] = more_itertools.flatten(nested_warc_paths)

        start_strf = self.start.strftime("%Y%m%d%H%M%S")
        end_strf = self.end.strftime("%Y%m%d%H%M%S")

        def filter_warc_path_by_date(path: str) -> bool:
            match: Optional[re.Match[str]] = date_pattern.search(path)
            if match is None:
                raise AssertionError(f"Invalid WARC path {path!r}")
            return start_strf <= match["date"] <= end_strf

        return sorted(
            (f"{self.server_address}{warc_path}" for warc_path in filter(filter_warc_path_by_date, warc_paths)),
            reverse=True,
        )

    def _build_article_iterator(
        self,
        publishers: Tuple[PublisherEnum, ...],
        error_handling: Literal["suppress", "catch", "raise"],
        extraction_filter: Optional[ExtractionFilter],
        url_filter: Optional[URLFilter],
    ) -> Iterator[Article]:
        warc_paths = tuple(self._get_warc_paths())

        article_task = partial(
            self._fetch_articles,
            publishers=publishers,
            error_handling=error_handling,
            extraction_filter=extraction_filter,
            url_filter=url_filter,
        )

        if self.processes == 0:
            yield from self._single_crawl(warc_paths, article_task)
        else:
            yield from self._parallel_crawl(warc_paths, article_task)<|MERGE_RESOLUTION|>--- conflicted
+++ resolved
@@ -150,11 +150,8 @@
         only_complete: Union[bool, ExtractionFilter] = Requires("title", "body", "publishing_date"),
         url_filter: Optional[URLFilter] = None,
         only_unique: bool = True,
-<<<<<<< HEAD
         ignore_deprecated: bool = False,
-=======
         save_to_file: Union[None, str, Path] = None,
->>>>>>> d161286b
     ) -> Iterator[Article]:
         """Yields articles from initialized scrapers
 
@@ -176,13 +173,10 @@
                 URLs before download. This filter applies on both requested and responded URL. Defaults to None.
             only_unique (bool): If set to True, articles yielded will be unique on the responded URL.
                 Always returns the first encountered article. Defaults to True.
-<<<<<<< HEAD
             ignore_deprecated (bool): If set to True, Publishers marked as deprecated will not be skipped.
                 Defaults to False
-=======
             save_to_file (Union[None, str, Path]): If set, the crawled articles will be collected saved to the
                 specified file as a JSON list.
->>>>>>> d161286b
 
         Returns:
             Iterator[Article]: An iterator yielding objects of type Article.

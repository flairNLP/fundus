--- conflicted
+++ resolved
@@ -6,10 +6,7 @@
 import os
 import random
 import re
-<<<<<<< HEAD
 import threading
-=======
->>>>>>> c91ce6ef
 import time
 from abc import ABC, abstractmethod
 from datetime import datetime

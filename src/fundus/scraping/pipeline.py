--- conflicted
+++ resolved
@@ -71,25 +71,14 @@
         for spec in self.publishers:
             sources: List[Source] = []
 
-<<<<<<< HEAD
-            if restrict_sources_to == "rss" or restrict_sources_to is None:
+            if restrict_sources_to is None or "rss" in restrict_sources_to:
                 sources.extend([RSSSource(url, publisher=spec.publisher_name) for url in spec.rss_feeds])
 
-            if (restrict_sources_to == "news" or restrict_sources_to is None) and spec.news_map:
+            if (restrict_sources_to is None or "news" in restrict_sources_to) and spec.news_map:
                 sources.append(SitemapSource(spec.news_map, publisher=spec.publisher_name))
 
-            if restrict_sources_to == "sitemap" or restrict_sources_to is None:
+            if restrict_sources_to is None or "sitemap" in restrict_sources_to:
                 sources.extend([SitemapSource(sitemap, publisher=spec.publisher_name) for sitemap in spec.sitemaps])
-=======
-            if restrict_sources_to is None or "rss" in restrict_sources_to:
-                sources.extend([RSSSource(url, publisher=spec.name) for url in spec.rss_feeds])
-
-            if (restrict_sources_to is None or "news" in restrict_sources_to) and spec.news_map:
-                sources.append(SitemapSource(spec.news_map, publisher=spec.name))
-
-            if restrict_sources_to is None or "sitemap" in restrict_sources_to:
-                sources.extend([SitemapSource(sitemap, publisher=spec.name) for sitemap in spec.sitemaps])
->>>>>>> c8518211
 
             if sources:
                 scrapers.append(

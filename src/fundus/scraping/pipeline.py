import asyncio
import time
from typing import (
    AsyncIterator,
    Iterator,
    List,
    Literal,
    Optional,
    Protocol,
    Set,
    Tuple,
    Type,
    TypeVar,
    Union,
    runtime_checkable,
)

import more_itertools

from fundus import PublisherCollection
from fundus.logging import basic_logger
from fundus.publishers.base_objects import PublisherEnum
from fundus.scraping.article import Article
from fundus.scraping.filter import ExtractionFilter, URLFilter
from fundus.scraping.html import URLSource
from fundus.scraping.scraper import Scraper
<<<<<<< HEAD
from fundus.utils.more_async import async_next
from fundus.utils.more_async import zip_longest as async_zip_longest
from fundus.utils.validation import listify
=======
from fundus.utils.more_async import async_next, batched_interleave_longest
>>>>>>> 645763e6

_T = TypeVar("_T")


@runtime_checkable
class Delay(Protocol):
    """Protocol to define crawl delays between batches."""

    def __call__(self) -> float:
        """Yields a float specifying the minimum crawler delay for the current article batch in seconds.

        The effective delay does include crawling execution time between batches,
        i.e. the effective delay is max(execution_time, delay).

        Examples:
            >>> import random
            >>> delay: Delay = lambda: random.random()
            Will use a random delay in [0, 1) seconds.

        Returns:
            float: The delay time in seconds.

        """
        ...


class BaseCrawler:
    def __init__(self, *scrapers: Scraper):
        """Basic crawler to utilize scrapers.

        Because scrapers are implemented asynchronously, this class handles the necessary event loops
        and program logic to download articles in batches asynchronously.

        Args:
            *scrapers (Scraper): The scrapers which should be used.
        """
        self.scrapers: Tuple[Scraper, ...] = scrapers

    async def crawl_async(
        self,
        max_articles: Optional[int] = None,
        error_handling: Literal["suppress", "catch", "raise"] = "suppress",
        only_complete: Union[bool, ExtractionFilter] = True,
        delay: Optional[Union[float, Delay]] = None,
        url_filter: Optional[URLFilter] = None,
        only_unique: bool = True,
    ) -> AsyncIterator[Article]:
        """Async variant of the crawl() method.

        See docstring for crawl(). for detailed information about the parameters.

        Args:
            max_articles (Optional[int]): Number of articles to crawl. Defaults to None.
            error_handling (Literal["suppress", "catch", "raise"]): Set error handling. Defaults to "suppress".
            only_complete (Union[bool, ExtractionFilter]): Set extraction filters. Defaults to True
            delay (Optional[Union[float, Delay]]): Set delay time between article batches. Defaults to None.
            url_filter (Optional[URLFilter]): Set URLFilter. Defaults to None.
            only_unique (bool): If true return only unique responses. Defaults to True.

        Returns:
            AsyncIterator[Article]: An iterator yielding objects of type Article.
        """

        def build_extraction_filter() -> Optional[ExtractionFilter]:
            if isinstance(only_complete, bool):
                return (
                    None
                    if only_complete is False
                    else lambda extracted: not all(
                        bool(v) if not isinstance(v, Exception) else False for k, v in extracted.items()
                    )
                )
            else:
                return only_complete

        def build_delay() -> Optional[Delay]:
            if isinstance(delay, float):

                def constant_delay() -> float:
                    return delay  # type: ignore[return-value]

                return constant_delay
            else:
                return delay

        def build_unique_url_filter() -> URLFilter:
            return lambda url: url in response_cache

        # build filters and delay. this is for readability and typeguard reasons
        extraction_filter = build_extraction_filter()
        unique_url_filter = build_unique_url_filter() if only_unique else None
        final_delay = build_delay()

        response_cache: Set[str] = set()

        for scraper in self.scrapers:
            for source in scraper.sources:
                if url_filter:
                    source.add_url_filter(url_filter=url_filter)
                if unique_url_filter:
                    source.add_url_filter(url_filter=unique_url_filter)

        async_article_iterators: List[AsyncIterator[Optional[Article]]] = [
            scraper.scrape(
                error_handling=error_handling,
                extraction_filter=extraction_filter,
            )
            for scraper in self.scrapers
        ]

        # we use this custom variant of interleave_longest in order to be able
        # to delay the program flow between batches
        async def _async_article_interleave_longest() -> AsyncIterator[Article]:
            batches: AsyncIterator[Tuple[Optional[Article], ...]] = async_zip_longest(*async_article_iterators)
            start_time = time.time()
            async for batch in batches:
                basic_logger.debug(f"Batch took {time.time() - start_time} seconds")
                for value in batch:
                    if value is not None:
                        response_cache.add(value.html.responded_url)
                        yield value
                if final_delay:
                    await asyncio.sleep(final_delay() - time.time() + start_time)
                start_time = time.time()

        i: int = 0
        if max_articles is None:
            max_articles = -1
        async for article in _async_article_interleave_longest():
            if i == max_articles:
                break
            yield article
            i += 1

    def crawl(
        self,
        max_articles: Optional[int] = None,
        error_handling: Literal["suppress", "catch", "raise"] = "suppress",
        only_complete: Union[bool, ExtractionFilter] = True,
        delay: Optional[Union[float, Delay]] = None,
        url_filter: Optional[URLFilter] = None,
        only_unique: bool = True,
    ) -> Iterator[Article]:
<<<<<<< HEAD
        """Yields articles from initialized publishers.
=======
        """Yields articles from initialized scrapers
>>>>>>> 645763e6

        Args:
            max_articles (Optional[int]): Number of articles to crawl. If there are fewer articles
                than max_articles the Iterator will stop before max_articles. If None, all retrievable
                articles are returned. Defaults to None.
            error_handling (Literal["suppress", "catch", "raise"]): Define how to handle errors
                encountered during extraction. If set to "suppress", all errors will be skipped, either
                with None values for respective attributes in the extraction or by skipping entire articles.
                If set to "catch", errors will be caught as attribute values or, if an entire article fails,
                through Article.exception. If set to "raise" all errors encountered during extraction will
                be raised. Defaults to "suppress".
            only_complete (Union[bool, ExtractionFilter]): Set a callable satisfying the ExtractionFilter
                protocol as extraction filters or use a boolean. If False, all articles will be yielded,
                if True, only those with all attributes extracted. Defaults to True.
            delay (Optional[Union[float, Delay]]): Set a delay time in seconds to be used between article
                batches. You can set a delay directly using float or any callable satisfying the Delay
                protocol. If set to None, no delay will be used between batches. See Delay for more
                information. Defaults to None.
            url_filter (Optional[URLFilter]): A callable object satisfying the URLFilter protocol to skip
                URLs before download. This filter applies on both requested and responded URL. Defaults to None.
            only_unique (bool): If set to True, articles yielded will be unique on the responded URL.
                Always returns the first encountered article. Defaults to True.

        Returns:
            Iterator[Article]: An iterator yielding objects of type Article.
        """

        async_article_iter = self.crawl_async(
            max_articles=max_articles,
            error_handling=error_handling,
            only_complete=only_complete,
            delay=delay,
            url_filter=url_filter,
            only_unique=only_unique,
        )

        event_loop = asyncio.new_event_loop()

        while True:
            if nxt := event_loop.run_until_complete(async_next(async_article_iter, None)):
                yield nxt
            else:
                break


class Crawler(BaseCrawler):
    def __init__(
        self,
        *publishers: Union[PublisherEnum, Type[PublisherEnum], Type[PublisherCollection]],
        restrict_sources_to: Optional[List[Type[URLSource]]] = None,
    ):
        """Fundus base class for crawling articles from the web.

        Examples:
            >>> from fundus import PublisherCollection, Crawler
            >>> crawler = Crawler(PublisherCollection)
            >>> # Crawler(PublisherCollection.us) to crawl only english news
            >>> for article in crawler.crawl():
            >>>     print(article)

        Args:
            *publishers (Union[PublisherEnum, Type[PublisherEnum]]): The publishers to crawl.
            restrict_sources_to (Optional[List[Literal["rss", "sitemap", "news"]]]): Let's you restrict
                sources defined in the publisher specs. If set, only articles from given source types
                will be yielded.
        """

        if not publishers:
            raise ValueError("param <publishers> of <Crawler.__init__> has to be non empty")
        collapsed_publishers = more_itertools.collapse(publishers)

        # build scraper
        scrapers: List[Scraper] = []
        for spec in collapsed_publishers:
            if restrict_sources_to:
                sources = tuple(
                    more_itertools.flatten(spec.source_mapping[source_type] for source_type in restrict_sources_to)
                )
            else:
                sources = tuple(more_itertools.flatten(spec.source_mapping.values()))

            if sources:
                scrapers.append(
                    Scraper(
                        *sources,
                        parser=spec.parser,
                    )
                )

        super().__init__(*scrapers)<|MERGE_RESOLUTION|>--- conflicted
+++ resolved
@@ -10,7 +10,6 @@
     Set,
     Tuple,
     Type,
-    TypeVar,
     Union,
     runtime_checkable,
 )
@@ -24,15 +23,7 @@
 from fundus.scraping.filter import ExtractionFilter, URLFilter
 from fundus.scraping.html import URLSource
 from fundus.scraping.scraper import Scraper
-<<<<<<< HEAD
-from fundus.utils.more_async import async_next
-from fundus.utils.more_async import zip_longest as async_zip_longest
-from fundus.utils.validation import listify
-=======
-from fundus.utils.more_async import async_next, batched_interleave_longest
->>>>>>> 645763e6
-
-_T = TypeVar("_T")
+from fundus.utils.more_async import async_next, zip_longest as async_zip_longest
 
 
 @runtime_checkable
@@ -174,11 +165,7 @@
         url_filter: Optional[URLFilter] = None,
         only_unique: bool = True,
     ) -> Iterator[Article]:
-<<<<<<< HEAD
-        """Yields articles from initialized publishers.
-=======
         """Yields articles from initialized scrapers
->>>>>>> 645763e6
 
         Args:
             max_articles (Optional[int]): Number of articles to crawl. If there are fewer articles

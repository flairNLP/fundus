--- conflicted
+++ resolved
@@ -72,19 +72,14 @@
             sources: List[Source] = []
 
             if restrict_sources_to == "rss" or restrict_sources_to is None:
-<<<<<<< HEAD
                 sources.extend([RSSSource(url, publisher=spec.publisher_name) for url in spec.rss_feeds])
-            if restrict_sources_to == "sitemap" or restrict_sources_to is None:
-                sources.extend([SitemapSource(sitemap, publisher=spec.publisher_name) for sitemap in spec.sitemaps])
-=======
-                sources.extend([RSSSource(url, publisher=spec.name) for url in spec.rss_feeds])
 
->>>>>>> 08ded133
             if (restrict_sources_to == "news" or restrict_sources_to is None) and spec.news_map:
                 sources.append(SitemapSource(spec.news_map, publisher=spec.publisher_name))
 
             if restrict_sources_to == "sitemap" or restrict_sources_to is None:
-                sources.extend([SitemapSource(sitemap, publisher=spec.name) for sitemap in spec.sitemaps])
+                sources.extend([SitemapSource(sitemap, publisher=spec.publisher_name) for sitemap in spec.sitemaps])
+
 
             if sources:
                 scrapers.append(

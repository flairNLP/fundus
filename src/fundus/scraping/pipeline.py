from typing import Iterator, List, Literal, Optional, Set, Tuple, Type, Union

import more_itertools

from fundus.publishers.base_objects import PublisherEnum
from fundus.scraping.article import Article
from fundus.scraping.filter import ExtractionFilter
from fundus.scraping.scraper import Scraper
from fundus.scraping.source import RSSSource, SitemapSource, Source
from fundus.scraping.source_url import NewsMap, RSSFeed, Sitemap
from fundus.utils.validation import listify


class Pipeline:
    def __init__(self, *scrapers: Scraper):
        self.scrapers: Tuple[Scraper, ...] = scrapers

    def run(
        self,
        error_handling: Literal["suppress", "catch", "raise"],
        max_articles: Optional[int] = None,
        extraction_filter: Optional[ExtractionFilter] = None,
        batch_size: int = 10,
    ) -> Iterator[Article]:
        scrape_map = map(
            lambda x: x.scrape(
                error_handling=error_handling, batch_size=batch_size, extraction_filter=extraction_filter
            ),
            self.scrapers,
        )
        robin = more_itertools.interleave_longest(*tuple(scrape_map))

        if max_articles:
            while max_articles:
                try:
                    yield next(robin)
                except StopIteration:
                    pass
                max_articles -= 1
        else:
            yield from robin


class Crawler:
    def __init__(self, *publishers: Union[PublisherEnum, Type[PublisherEnum]]):
        if not publishers:
            raise ValueError("param <publishers> of <Crawler.__init__> has to be non empty")
        nested_publisher = [listify(publisher) for publisher in publishers]
        self.publishers: Set[PublisherEnum] = set(more_itertools.flatten(nested_publisher))

    def crawl(
        self,
        max_articles: Optional[int] = None,
        restrict_sources_to: Optional[List[Literal["rss", "sitemap", "news"]]] = None,
        error_handling: Literal["suppress", "catch", "raise"] = "suppress",
        only_complete: Union[bool, ExtractionFilter] = True,
        batch_size: int = 10,
    ) -> Iterator[Article]:
        extraction_filter: Optional[ExtractionFilter]
        if isinstance(only_complete, bool):
            extraction_filter = (
                None
                if only_complete is False
                else lambda extracted: all(
                    bool(v) if not isinstance(v, Exception) else False for k, v in extracted.items()
                )
            )
        else:
            extraction_filter = only_complete

        scrapers: List[Scraper] = []
        for spec in self.publishers:
<<<<<<< HEAD
            sources_from_url_sources: List[Source] = []

            if restrict_sources_to == "rss" or restrict_sources_to is None:
                sources_from_url_sources.extend(
                    [RSSSource(url.url, publisher=spec.name) for url in spec.sources if isinstance(url, RSSFeed)]
                )

            if restrict_sources_to == "sitemap" or restrict_sources_to is None:
                sources_from_url_sources.extend(
                    [
                        SitemapSource(
                            sitemap.url, publisher=spec.name, reverse=sitemap.reverse, recursive=sitemap.recursive
                        )
                        for sitemap in spec.sources
                        if isinstance(sitemap, Sitemap)
                    ]
                )

            if restrict_sources_to == "news" or restrict_sources_to is None:
                sources_from_url_sources.extend(
                    [
                        SitemapSource(sitemap.url, publisher=spec.name)
                        for sitemap in spec.sources
                        if isinstance(sitemap, NewsMap)
                    ]
                )

            if sources_from_url_sources:
                scrapers.append(
                    Scraper(
                        *sources_from_url_sources,
                        parser=spec.parser(),
                        article_classifier=spec.article_classifier,
                        extraction_filter=extraction_filter,
=======
            sources: List[Source] = []

            if restrict_sources_to is None or "rss" in restrict_sources_to:
                sources.extend([RSSSource(url, publisher=spec.name) for url in spec.rss_feeds])

            if (restrict_sources_to is None or "news" in restrict_sources_to) and spec.news_map:
                sources.append(SitemapSource(spec.news_map, publisher=spec.name))

            if restrict_sources_to is None or "sitemap" in restrict_sources_to:
                sources.extend([SitemapSource(sitemap, publisher=spec.name) for sitemap in spec.sitemaps])

            if sources:
                scrapers.append(
                    Scraper(
                        *sources,
                        parser=spec.parser,
                        url_filter=spec.url_filter,
>>>>>>> c8518211
                    )
                )

        if scrapers:
            pipeline = Pipeline(*scrapers)
            return pipeline.run(
                error_handling=error_handling,
                max_articles=max_articles,
                batch_size=batch_size,
                extraction_filter=extraction_filter,
            )
        else:
            return iter(())<|MERGE_RESOLUTION|>--- conflicted
+++ resolved
@@ -70,16 +70,15 @@
 
         scrapers: List[Scraper] = []
         for spec in self.publishers:
-<<<<<<< HEAD
-            sources_from_url_sources: List[Source] = []
+            sources: List[Source] = []
 
             if restrict_sources_to == "rss" or restrict_sources_to is None:
-                sources_from_url_sources.extend(
+                sources.extend(
                     [RSSSource(url.url, publisher=spec.name) for url in spec.sources if isinstance(url, RSSFeed)]
                 )
 
             if restrict_sources_to == "sitemap" or restrict_sources_to is None:
-                sources_from_url_sources.extend(
+                sources.extend(
                     [
                         SitemapSource(
                             sitemap.url, publisher=spec.name, reverse=sitemap.reverse, recursive=sitemap.recursive
@@ -90,7 +89,7 @@
                 )
 
             if restrict_sources_to == "news" or restrict_sources_to is None:
-                sources_from_url_sources.extend(
+                sources.extend(
                     [
                         SitemapSource(sitemap.url, publisher=spec.name)
                         for sitemap in spec.sources
@@ -98,32 +97,12 @@
                     ]
                 )
 
-            if sources_from_url_sources:
-                scrapers.append(
-                    Scraper(
-                        *sources_from_url_sources,
-                        parser=spec.parser(),
-                        article_classifier=spec.article_classifier,
-                        extraction_filter=extraction_filter,
-=======
-            sources: List[Source] = []
-
-            if restrict_sources_to is None or "rss" in restrict_sources_to:
-                sources.extend([RSSSource(url, publisher=spec.name) for url in spec.rss_feeds])
-
-            if (restrict_sources_to is None or "news" in restrict_sources_to) and spec.news_map:
-                sources.append(SitemapSource(spec.news_map, publisher=spec.name))
-
-            if restrict_sources_to is None or "sitemap" in restrict_sources_to:
-                sources.extend([SitemapSource(sitemap, publisher=spec.name) for sitemap in spec.sitemaps])
-
             if sources:
                 scrapers.append(
                     Scraper(
                         *sources,
                         parser=spec.parser,
                         url_filter=spec.url_filter,
->>>>>>> c8518211
                     )
                 )
 

--- conflicted
+++ resolved
@@ -152,32 +152,20 @@
                     await asyncio.sleep(max(0.0, final_delay() - time.time() + start_time))
                 start_time = time.time()
 
-<<<<<<< HEAD
-        i: int = 0
-
         if max_articles is None:
             max_articles = -1
         elif max_articles == 0:
             return
 
         try:
-            async for article in _async_article_interleave_longest():
-                if i == max_articles:
+            async for article_index, article in aioitertools.builtins.enumerate(
+                _async_article_interleave_longest(), start=1
+            ):
+                yield article
+                if article_index == max_articles:
                     break
-                yield article
-                i += 1
         finally:
             await session_handler.close_current_session()
-=======
-        if max_articles is None:
-            max_articles = -1
-        async for article_index, article in aioitertools.builtins.enumerate(
-            _async_article_interleave_longest(), start=1
-        ):
-            yield article
-            if article_index == max_articles:
-                break
->>>>>>> dc6dfd8f
 
     def crawl(
         self,
@@ -225,7 +213,6 @@
             only_unique=only_unique,
         )
 
-<<<<<<< HEAD
         try:
             event_loop = asyncio.get_running_loop()
             if event_loop:
@@ -238,22 +225,13 @@
 
         try:
             while True:
-                if nxt := event_loop.run_until_complete(async_next(async_article_iter, None)):
-                    yield nxt
-                else:
+                try:
+                    yield event_loop.run_until_complete(async_next(async_article_iter))
+                except StopAsyncIteration:
                     break
         finally:
             event_loop.run_until_complete(event_loop.shutdown_asyncgens())
             event_loop.close()
-=======
-        event_loop = asyncio.new_event_loop()
-
-        while True:
-            try:
-                yield event_loop.run_until_complete(async_next(async_article_iter))
-            except StopAsyncIteration:
-                break
->>>>>>> dc6dfd8f
 
 
 class Crawler(BaseCrawler):

--- conflicted
+++ resolved
@@ -235,30 +235,19 @@
                 async with session.get(url, headers=self.request_header) as response:
                     if self._filter(str(response.url)):
                         basic_logger.debug(f"Skipped responded URL '{url}' because of URL filter")
-<<<<<<< HEAD
-                        continue
-=======
                         yield None
                         continue
-
->>>>>>> c59f9c22
                     html = await response.text()
                     response.raise_for_status()
 
             except (HTTPError, ClientError, HttpProcessingError, UnicodeError) as error:
                 basic_logger.info(f"Skipped requested URL '{url}' because of '{error}'")
-<<<<<<< HEAD
-=======
-                yield None
->>>>>>> c59f9c22
+                yield None
                 continue
 
             except Exception as error:
                 basic_logger.warning(f"Warning! Skipped  requested URL '{url}' because of an unexpected error {error}")
-<<<<<<< HEAD
-=======
-                yield None
->>>>>>> c59f9c22
+                yield None
                 continue
 
             if response.history:

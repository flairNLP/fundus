import gzip
import time
import types
from abc import ABC, abstractmethod
from dataclasses import dataclass, field
from datetime import datetime
from functools import cached_property
from typing import (
    AsyncIterable,
    AsyncIterator,
    Callable,
    ClassVar,
    Dict,
    Iterable,
    List,
    Optional,
    Union,
)

import aiohttp
import feedparser
import lxml.html
import validators
from aiohttp.client_exceptions import ClientError
from aiohttp.http_exceptions import HttpProcessingError
from aiohttp.web_exceptions import HTTPError
from lxml.cssselect import CSSSelector
from lxml.etree import XPath

from fundus.logging import basic_logger
from fundus.scraping.filter import URLFilter, inverse
from fundus.utils.more_async import async_next, make_iterable_async

_default_header = {"user-agent": "Fundus"}


class SessionHandler:
    """Object for handling  project global aiohttp.ClientSessions

    The session life cycle consists of three steps which can be repeated indefinitely:
    Build, Supply, Teardown.
    Initially there is no session build within the session handler. When a session is requested
<<<<<<< HEAD
    with get_Session() either a new one is created with _session_factory() or the session handler's
    existing one returned. Every subsequent call to get_session() will return the same
    aiohttp.ClientSession object. If close_current_session() is called, the current session will be
    tear-downed and the next call to get_session() will build a new session.
=======
    with get_session() either a new one is created with _session_factory() or an existing
    one returned. Every subsequent call to get_session() will return the same aiohttp.ClientSession
    object. If close_current_session() is called, the current session will be tear-downed and
    the next call to get_session() will build a new session.
>>>>>>> c8d3f10e
    """

    def __init__(self):
        self._session: Optional[aiohttp.ClientSession] = None

    @staticmethod
    async def _session_factory() -> aiohttp.ClientSession:
        """Builds a new ClientSession

        This returns a new client session build from pre-defined configurations
        and trace configs set. These trace configs are: on_request_start, on_request_end

        Returns:
            An new ClientSession
        """
        timings: Dict[Optional[str], float] = dict()

        async def on_request_start(
            session: aiohttp.ClientSession, context: types.SimpleNamespace, params: aiohttp.TraceRequestStartParams
        ):
            timings[params.url.host] = time.time()

        async def on_request_end(
            session: aiohttp.ClientSession, context: types.SimpleNamespace, params: aiohttp.TraceRequestEndParams
        ):
            assert params.url.host
            history = params.response.history
            basic_logger.debug(
                f"({params.response.status}) <{params.method} {params.url!r}> "
                f"in {time.time() - timings[params.url.host if not history else history[0].url.host]}"
            )

        trace_config = aiohttp.TraceConfig()
        trace_config.on_request_start.append(on_request_start)
        trace_config.on_request_end.append(on_request_end)

        _connector = aiohttp.TCPConnector(limit=50)
        async_session = aiohttp.ClientSession(connector=_connector, trace_configs=[trace_config])
        return async_session

    async def get_session(self) -> aiohttp.ClientSession:
        """Requests the current build session

        If called for the first time or after close_current_session was called,
        this function will build a new session. Every subsequent call will return
        the same session object until the session is closed with close_current_session().

        Returns:
            aiohttp.ClientSession: The current build session
        """
        if not self._session:
            self._session = await self._session_factory()
        return self._session

    async def close_current_session(self) -> None:
        """Tears down the current build session

        Returns:
            None
        """
        session = await self.get_session()
        basic_logger.debug(f"Close session {session}")
        await session.close()
        self._session = None


session_handler = SessionHandler()


class _ArchiveDecompressor:
    def __init__(self):
        self.archive_mapping: Dict[str, Callable[[bytes], bytes]] = {"application/x-gzip": self._decompress_gzip}

    @staticmethod
    def _decompress_gzip(compressed_content: bytes) -> bytes:
        decompressed_content = gzip.decompress(compressed_content)
        return decompressed_content

    def decompress(self, content: bytes, file_format: "str") -> bytes:
        decompress_function = self.archive_mapping[file_format]
        return decompress_function(content)

    @cached_property
    def supported_file_formats(self) -> List[str]:
        return list(self.archive_mapping.keys())


@dataclass
class URLSource(AsyncIterable[str], ABC):
    url: str

    _request_header: Dict[str, str] = field(default_factory=dict)

    def __post_init__(self):
        if not self._request_header:
            self._request_header = _default_header
        if not validators.url(self.url):
            raise ValueError(f"Invalid url '{self.url}'")

    def set_header(self, request_header: Dict[str, str]) -> None:
        self._request_header = request_header

    @abstractmethod
    def _get_pre_filtered_urls(self) -> AsyncIterator[str]:
        pass

    async def __aiter__(self) -> AsyncIterator[str]:
        async for url in self._get_pre_filtered_urls():
            yield url


@dataclass
class RSSFeed(URLSource):
    async def _get_pre_filtered_urls(self) -> AsyncIterator[str]:
        session = await session_handler.get_session()
        async with session.get(self.url, headers=self._request_header) as response:
            html = await response.text()
            rss_feed = feedparser.parse(html)
            if exception := rss_feed.get("bozo_exception"):
                basic_logger.warn(f"Warning! Couldn't parse rss feed '{self.url}' because of {exception}")
                return
            else:
                for url in (entry["link"] for entry in rss_feed["entries"]):
                    yield url


@dataclass
class Sitemap(URLSource):
    recursive: bool = True
    reverse: bool = False
    sitemap_filter: URLFilter = lambda url: not bool(url)

    _decompressor: ClassVar[_ArchiveDecompressor] = _ArchiveDecompressor()
    _sitemap_selector: ClassVar[XPath] = CSSSelector("sitemap > loc")
    _url_selector: ClassVar[XPath] = CSSSelector("url > loc")

    async def _get_pre_filtered_urls(self) -> AsyncIterator[str]:
        async def yield_recursive(sitemap_url: str) -> AsyncIterator[str]:
            session = await session_handler.get_session()
            if not validators.url(sitemap_url):
                basic_logger.info(f"Skipped sitemap '{sitemap_url}' because the URL is malformed")
            async with session.get(url=sitemap_url, headers=self._request_header) as response:
                try:
                    response.raise_for_status()
                except (HTTPError, ClientError, HttpProcessingError) as error:
                    basic_logger.warning(f"Warning! Couldn't reach sitemap '{sitemap_url}' because of {error}")
                    return
                content = await response.content.read()
                if response.content_type in self._decompressor.supported_file_formats:
                    content = self._decompressor.decompress(content, response.content_type)
                if not content:
                    basic_logger.warning(f"Warning! Empty sitemap at '{sitemap_url}'")
                    return
                tree = lxml.html.fromstring(content)
                urls = [node.text_content() for node in self._url_selector(tree)]
                if urls:
                    for new_url in reversed(urls) if self.reverse else urls:
                        yield new_url
                elif self.recursive:
                    sitemap_locs = [node.text_content() for node in self._sitemap_selector(tree)]
                    filtered_locs = list(filter(inverse(self.sitemap_filter), sitemap_locs))
                    for loc in reversed(filtered_locs) if self.reverse else filtered_locs:
                        async for new_url in yield_recursive(loc):
                            yield new_url

        async for url in yield_recursive(self.url):
            yield url


@dataclass
class NewsMap(Sitemap):
    pass


@dataclass(frozen=True)
class HTML:
    requested_url: str
    responded_url: str
    content: str
    crawl_date: datetime
    source: "HTMLSource"


class HTMLSource:
    def __init__(
        self,
        url_source: Union[AsyncIterable[str], Iterable[str]],
        publisher: Optional[str],
        url_filter: Optional[URLFilter] = None,
        request_header: Optional[Dict[str, str]] = None,
    ):
        if isinstance(url_source, AsyncIterable):
            self.url_source = url_source
        else:
            self.url_source = make_iterable_async(url_source)
        self.publisher = publisher
        self.url_filter = [] if not url_filter else [url_filter]
        self.request_header = request_header or _default_header
        if isinstance(url_source, URLSource):
            url_source.set_header(self.request_header)

    def add_url_filter(self, url_filter: URLFilter) -> None:
        self.url_filter.append(url_filter)

    def _filter(self, url: str) -> bool:
        return any(url_filter(url) for url_filter in self.url_filter)

    async def fetch(self) -> AsyncIterator[HTML]:
        async for url in self.url_source:
            if not validators.url(url):
                basic_logger.debug(f"Skipped requested URL '{url}' because the URL is malformed")
                continue

            if self._filter(url):
                basic_logger.debug(f"Skipped requested URL '{url}' because of URL filter")
                continue

            session = await session_handler.get_session()

            try:
                async with session.get(url, headers=self.request_header) as response:
                    if self._filter(str(response.url)):
                        basic_logger.debug(f"Skipped responded URL '{url}' because of URL filter")
                        continue
                    html = await response.text()
                    response.raise_for_status()

            except (HTTPError, ClientError, HttpProcessingError, UnicodeError) as error:
                basic_logger.info(f"Skipped requested URL '{url}' because of '{error}'")
                continue

            except Exception as error:
                basic_logger.warn(f"Warning! Skipped  requested URL '{url}' because of an unexpected error {error}")
                continue

            if response.history:
                basic_logger.debug(f"Got redirected {len(response.history)} time(s) from {url} -> {response.url}")

            yield HTML(
                requested_url=url,
                responded_url=str(response.url),
                content=html,
                crawl_date=datetime.now(),
                source=self,
            )<|MERGE_RESOLUTION|>--- conflicted
+++ resolved
@@ -40,17 +40,10 @@
     The session life cycle consists of three steps which can be repeated indefinitely:
     Build, Supply, Teardown.
     Initially there is no session build within the session handler. When a session is requested
-<<<<<<< HEAD
-    with get_Session() either a new one is created with _session_factory() or the session handler's
+    with get_session() either a new one is created with _session_factory() or the session handler's
     existing one returned. Every subsequent call to get_session() will return the same
     aiohttp.ClientSession object. If close_current_session() is called, the current session will be
     tear-downed and the next call to get_session() will build a new session.
-=======
-    with get_session() either a new one is created with _session_factory() or an existing
-    one returned. Every subsequent call to get_session() will return the same aiohttp.ClientSession
-    object. If close_current_session() is called, the current session will be tear-downed and
-    the next call to get_session() will build a new session.
->>>>>>> c8d3f10e
     """
 
     def __init__(self):

import gzip
import re
from abc import ABC, abstractmethod
from collections import defaultdict
from dataclasses import dataclass, field
from datetime import datetime
from functools import cached_property
from typing import (
    AsyncIterable,
    AsyncIterator,
    Callable,
    ClassVar,
    Dict,
    Iterable,
    List,
    Optional,
    Pattern,
)

import aiohttp
import feedparser
import lxml.html
from aiohttp.client_exceptions import ClientError
from aiohttp.http_exceptions import HttpProcessingError
from aiohttp.web_exceptions import HTTPError
from lxml.cssselect import CSSSelector
from lxml.etree import XPath

from fundus.logging import basic_logger
from fundus.logging.context import get_current_context
from fundus.scraping.filter import URLFilter, inverse
<<<<<<< HEAD
from fundus.utils.more_async import async_next, make_iterable_async, timed
=======
from fundus.utils.more_async import async_next, make_iterable_async
>>>>>>> 347d2e71

_default_header = {"user-agent": "Fundus"}


class SessionHandler:
    def __init__(self):
        self._factory = self._build_session_factory()

    @staticmethod
    async def _build_session_factory():
        _connector = aiohttp.TCPConnector(limit=50)
        async_session = aiohttp.ClientSession(connector=_connector)
        while True:
            yield async_session

    async def get_session(self) -> aiohttp.ClientSession:
        return await async_next(self._factory)

    async def close_current_session(self):
        session = await self.get_session()
        basic_logger.debug(f"Close session {session}")
        await session.close()
        self._factory = self._build_session_factory()


session_handler = SessionHandler()


class _ArchiveDecompressor:
    def __init__(self):
        self.archive_mapping: Dict[str, Callable[[bytes], bytes]] = {"application/x-gzip": self._decompress_gzip}

    @staticmethod
    def _decompress_gzip(compressed_content: bytes) -> bytes:
        decompressed_content = gzip.decompress(compressed_content)
        return decompressed_content

    def decompress(self, content: bytes, file_format: "str") -> bytes:
        decompress_function = self.archive_mapping[file_format]
        return decompress_function(content)

    @cached_property
    def supported_file_formats(self) -> List[str]:
        return list(self.archive_mapping.keys())


_http_regex: Pattern[str] = re.compile(r"https?://(?:[a-zA-Z]|\d|[$-_@.&+]|[!*(),]|%[\da-fA-F][\da-fA-F])+")


def validate_url(url: str) -> bool:
    return bool(re.match(_http_regex, url))


@dataclass
class StaticSource(AsyncIterable[str]):
    links: Iterable[str]

    async def __aiter__(self) -> AsyncIterator[str]:
        async for url in make_iterable_async(self.links):
            yield url


@dataclass
class URLSource(AsyncIterable[str], ABC):
    url: str

    _request_header: Dict[str, str] = field(default_factory=dict)

    def __post_init__(self):
        if not self._request_header:
            self._request_header = _default_header
        if not validate_url(self.url):
            raise ValueError(f"Invalid url '{self.url}'")

    def set_header(self, request_header: Dict[str, str]) -> None:
        self._request_header = request_header

    @abstractmethod
    def _get_pre_filtered_urls(self) -> AsyncIterator[str]:
        pass

    async def __aiter__(self) -> AsyncIterator[str]:
        async for url in self._get_pre_filtered_urls():
            yield url


@dataclass
class RSSFeed(URLSource):
    async def _get_pre_filtered_urls(self) -> AsyncIterator[str]:
        session = await session_handler.get_session()
        async with session.get(self.url, headers=self._request_header) as response:
            html = await response.text()
            rss_feed = feedparser.parse(html)
            if exception := rss_feed.get("bozo_exception"):
                basic_logger.warn(f"Warning! Couldn't parse rss feed '{self.url}' because of {exception}")
                return
            else:
                for url in (entry["link"] for entry in rss_feed["entries"]):
                    yield url


@dataclass
class Sitemap(URLSource):
    recursive: bool = True
    reverse: bool = False
    sitemap_filter: URLFilter = lambda url: not bool(url)

    _decompressor: ClassVar[_ArchiveDecompressor] = _ArchiveDecompressor()
    _sitemap_selector: ClassVar[XPath] = CSSSelector("sitemap > loc")
    _url_selector: ClassVar[XPath] = CSSSelector("url > loc")

    async def _get_pre_filtered_urls(self) -> AsyncIterator[str]:
        async def yield_recursive(link: str) -> AsyncIterator[str]:
            session = await session_handler.get_session()
            if not validate_url(link):
                basic_logger.info(f"Skipped sitemap '{link}' because of invalid URL")
            async with session.get(url=link, headers=self._request_header) as response:
                try:
                    response.raise_for_status()
                except (HTTPError, ClientError, HttpProcessingError) as error:
                    basic_logger.warn(f"Warning! Couldn't reach sitemap '{link}' because of {error}")
                    return
                content = await response.content.read()
                if response.content_type in self._decompressor.supported_file_formats:
                    content = self._decompressor.decompress(content, response.content_type)
                if not content:
                    basic_logger.warn(f"Warning! Empty sitemap at '{link}'")
                    return
                tree = lxml.html.fromstring(content)
                urls = [node.text_content() for node in self._url_selector(tree)]
                for new_link in reversed(urls) if self.reverse else urls:
                    yield new_link
                if self.recursive:
                    sitemap_locs = [node.text_content() for node in self._sitemap_selector(tree)]
                    filtered_locs = list(filter(inverse(self.sitemap_filter), sitemap_locs))
                    for loc in reversed(filtered_locs) if self.reverse else filtered_locs:
                        async for new_link in yield_recursive(loc):
                            yield new_link

        async for url in yield_recursive(self.url):
            yield url


@dataclass
class NewsMap(Sitemap):
    pass


@dataclass(frozen=True)
class HTML:
    requested_url: str
    responded_url: str
    content: str
    crawl_date: datetime
    source: "HTMLSource"


class HTMLSource:
    def __init__(
        self,
        url_source: AsyncIterable[str],
        publisher: Optional[str],
        url_filter: Optional[URLFilter] = None,
        request_header: Optional[Dict[str, str]] = None,
    ):
        self.url_source = url_source
        self.publisher = publisher
        self.url_filter = [] if not url_filter else [url_filter]
        self.request_header = request_header or _default_header
        if isinstance(url_source, URLSource):
            url_source.set_header(self.request_header)

    def add_url_filter(self, url_filter: URLFilter):
        self.url_filter.append(url_filter)

    def _filter(self, url: str) -> bool:
        for f in self.url_filter:
            if f(url):
                return True
        return False

    async def async_fetch(self) -> AsyncIterator[HTML]:
<<<<<<< HEAD
        async for iteration_time, url in timed(self.url_source.__aiter__()):

            # log time to get url
            current_context = get_current_context()[self.publisher or url]
            if not current_context.get("timings"):
                current_context["timings"] = defaultdict(float)
            current_context["timings"]["url_source"] += iteration_time

=======
        async for url in self.url_source:
>>>>>>> 347d2e71
            if not validate_url(url):
                basic_logger.debug(f"Skipped requested URL '{url}' because of invalid URL")
                continue

            if self._filter(url):
                basic_logger.debug(f"Skipped requested URL '{url}' because of URL filter")
                continue

            session = await session_handler.get_session()

            async with session.get(url, headers=self.request_header) as response:
                try:
                    html = await response.text()
                    response.raise_for_status()

                except (HTTPError, ClientError, HttpProcessingError, UnicodeError) as error:
                    basic_logger.info(f"Skipped requested URL '{url}' because of '{error}'")
                    continue

                except Exception as error:
                    basic_logger.warn(f"Warning! Skipped  requested URL '{url}' because of an unexpected error {error}")
                    continue

                if self._filter(url):
                    basic_logger.debug(f"Skipped responded URL '{url}' because of URL filter")
                    continue

                if response.history:
                    basic_logger.debug(f"Got redirected {len(response.history)} time(s) from {url} -> {response.url}")

                yield HTML(
                    requested_url=url,
                    responded_url=str(response.url),
                    content=html,
                    crawl_date=datetime.now(),
                    source=self,
                )<|MERGE_RESOLUTION|>--- conflicted
+++ resolved
@@ -29,11 +29,7 @@
 from fundus.logging import basic_logger
 from fundus.logging.context import get_current_context
 from fundus.scraping.filter import URLFilter, inverse
-<<<<<<< HEAD
 from fundus.utils.more_async import async_next, make_iterable_async, timed
-=======
-from fundus.utils.more_async import async_next, make_iterable_async
->>>>>>> 347d2e71
 
 _default_header = {"user-agent": "Fundus"}
 
@@ -216,7 +212,6 @@
         return False
 
     async def async_fetch(self) -> AsyncIterator[HTML]:
-<<<<<<< HEAD
         async for iteration_time, url in timed(self.url_source.__aiter__()):
 
             # log time to get url
@@ -224,10 +219,6 @@
             if not current_context.get("timings"):
                 current_context["timings"] = defaultdict(float)
             current_context["timings"]["url_source"] += iteration_time
-
-=======
-        async for url in self.url_source:
->>>>>>> 347d2e71
             if not validate_url(url):
                 basic_logger.debug(f"Skipped requested URL '{url}' because of invalid URL")
                 continue

import gzip
import time
import types
from abc import ABC, abstractmethod
from dataclasses import dataclass, field
from datetime import datetime
from functools import cached_property
from typing import (
    AsyncIterable,
    AsyncIterator,
    Callable,
    ClassVar,
    Dict,
    Iterable,
    List,
    Optional,
    Union,
)

import aiohttp
import feedparser
import lxml.html
import validators
from aiohttp.client_exceptions import ClientError
from aiohttp.http_exceptions import HttpProcessingError
from aiohttp.web_exceptions import HTTPError
from lxml.cssselect import CSSSelector
from lxml.etree import XPath

from fundus.logging import basic_logger
from fundus.scraping.filter import URLFilter, inverse
from fundus.utils.more_async import async_next, make_iterable_async

_default_header = {"user-agent": "Fundus"}


class SessionHandler:
    def __init__(self):
        self._factory: AsyncIterator[aiohttp.ClientSession] = self._build_session_factory()

    @staticmethod
    async def _build_session_factory() -> AsyncIterator[aiohttp.ClientSession]:
        timings: Dict[Optional[str], float] = dict()

        async def on_request_start(
            session: aiohttp.ClientSession, context: types.SimpleNamespace, params: aiohttp.TraceRequestStartParams
        ):
            timings[params.url.host] = time.time()

        async def on_request_end(
            session: aiohttp.ClientSession, context: types.SimpleNamespace, params: aiohttp.TraceRequestEndParams
        ):
            assert params.url.host
            history = params.response.history
            previous_status_codes = [f"({response.status})" for response in history] if history else []
            status_code_chain = " -> ".join(previous_status_codes + [f"({params.response.status})"])
            basic_logger.debug(
                f"{status_code_chain} <{params.method} {params.url!r}> "
                f"took {time.time() - timings[params.url.host if not history else history[0].url.host]} second(s)"
<<<<<<< HEAD
            )

        async def on_request_exception(
            session: aiohttp.ClientSession, context: types.SimpleNamespace, params: aiohttp.TraceRequestExceptionParams
        ):
            basic_logger.debug(
                f"FAILED: <{params.method} {params.url}> with {str(params.exception) or type(params.exception)}"
=======
>>>>>>> b365ba80
            )

        async def on_request_exception(
            session: aiohttp.ClientSession, context: types.SimpleNamespace, params: aiohttp.TraceRequestExceptionParams
        ):
            basic_logger.debug(f"FAILED: <{params.method} {params.url}> with {str(params.exception) or type(params.exception)}")

        trace_config = aiohttp.TraceConfig()
        trace_config.on_request_start.append(on_request_start)
        trace_config.on_request_end.append(on_request_end)
        trace_config.on_request_exception.append(on_request_exception)

        _connector = aiohttp.TCPConnector(limit=50)
        async_session = aiohttp.ClientSession(
<<<<<<< HEAD
            connector=_connector, trace_configs=[trace_config], timeout=aiohttp.ClientTimeout(total=30)
=======
            connector=_connector,
            trace_configs=[trace_config],
            timeout=aiohttp.ClientTimeout(total=30)
>>>>>>> b365ba80
        )
        while True:
            yield async_session

    async def get_session(self) -> aiohttp.ClientSession:
        return await async_next(self._factory)

    async def close_current_session(self) -> None:
        session = await self.get_session()
        basic_logger.debug(f"Close session {session}")
        await session.close()
        self._factory = self._build_session_factory()


session_handler = SessionHandler()


class _ArchiveDecompressor:
    def __init__(self):
        self.archive_mapping: Dict[str, Callable[[bytes], bytes]] = {"application/x-gzip": self._decompress_gzip}

    @staticmethod
    def _decompress_gzip(compressed_content: bytes) -> bytes:
        decompressed_content = gzip.decompress(compressed_content)
        return decompressed_content

    def decompress(self, content: bytes, file_format: "str") -> bytes:
        decompress_function = self.archive_mapping[file_format]
        return decompress_function(content)

    @cached_property
    def supported_file_formats(self) -> List[str]:
        return list(self.archive_mapping.keys())


@dataclass
class URLSource(AsyncIterable[str], ABC):
    url: str

    _request_header: Dict[str, str] = field(default_factory=dict)

    def __post_init__(self):
        if not self._request_header:
            self._request_header = _default_header
        if not validators.url(self.url):
            raise ValueError(f"Invalid url '{self.url}'")

    def set_header(self, request_header: Dict[str, str]) -> None:
        self._request_header = request_header

    @abstractmethod
    def _get_pre_filtered_urls(self) -> AsyncIterator[str]:
        pass

    async def __aiter__(self) -> AsyncIterator[str]:
        async for url in self._get_pre_filtered_urls():
            yield url


@dataclass
class RSSFeed(URLSource):
    async def _get_pre_filtered_urls(self) -> AsyncIterator[str]:
        session = await session_handler.get_session()
        async with session.get(self.url, headers=self._request_header) as response:
            html = await response.text()
            rss_feed = feedparser.parse(html)
            if exception := rss_feed.get("bozo_exception"):
                basic_logger.warning(f"Warning! Couldn't parse rss feed '{self.url}' because of {exception}")
                return
            else:
                for url in (entry["link"] for entry in rss_feed["entries"]):
                    yield url


@dataclass
class Sitemap(URLSource):
    recursive: bool = True
    reverse: bool = False
    sitemap_filter: URLFilter = lambda url: not bool(url)

    _decompressor: ClassVar[_ArchiveDecompressor] = _ArchiveDecompressor()
    _sitemap_selector: ClassVar[XPath] = CSSSelector("sitemap > loc")
    _url_selector: ClassVar[XPath] = CSSSelector("url > loc")

    async def _get_pre_filtered_urls(self) -> AsyncIterator[str]:
        async def yield_recursive(sitemap_url: str) -> AsyncIterator[str]:
            session = await session_handler.get_session()
            if not validators.url(sitemap_url):
                basic_logger.info(f"Skipped sitemap '{sitemap_url}' because the URL is malformed")
            async with session.get(url=sitemap_url, headers=self._request_header) as response:
                try:
                    response.raise_for_status()
                except (HTTPError, ClientError, HttpProcessingError) as error:
                    basic_logger.warning(f"Warning! Couldn't reach sitemap '{sitemap_url}' because of {error}")
                    return
                content = await response.content.read()
                if response.content_type in self._decompressor.supported_file_formats:
                    content = self._decompressor.decompress(content, response.content_type)
                if not content:
                    basic_logger.warning(f"Warning! Empty sitemap at '{sitemap_url}'")
                    return
                tree = lxml.html.fromstring(content)
                urls = [node.text_content() for node in self._url_selector(tree)]
                if urls:
                    for new_url in reversed(urls) if self.reverse else urls:
                        yield new_url
                elif self.recursive:
                    sitemap_locs = [node.text_content() for node in self._sitemap_selector(tree)]
                    filtered_locs = list(filter(inverse(self.sitemap_filter), sitemap_locs))
                    for loc in reversed(filtered_locs) if self.reverse else filtered_locs:
                        async for new_url in yield_recursive(loc):
                            yield new_url

        async for url in yield_recursive(self.url):
            yield url


@dataclass
class NewsMap(Sitemap):
    pass


@dataclass(frozen=True)
class HTML:
    requested_url: str
    responded_url: str
    content: str
    crawl_date: datetime
    source: "HTMLSource"


class HTMLSource:
    def __init__(
        self,
        url_source: Union[AsyncIterable[str], Iterable[str]],
        publisher: Optional[str],
        url_filter: Optional[URLFilter] = None,
        request_header: Optional[Dict[str, str]] = None,
    ):
        if isinstance(url_source, AsyncIterable):
            self.url_source = url_source
        else:
            self.url_source = make_iterable_async(url_source)
        self.publisher = publisher
        self.url_filter = [] if not url_filter else [url_filter]
        self.request_header = request_header or _default_header
        if isinstance(url_source, URLSource):
            url_source.set_header(self.request_header)

    def add_url_filter(self, url_filter: URLFilter) -> None:
        self.url_filter.append(url_filter)

    def _filter(self, url: str) -> bool:
        return any(url_filter(url) for url_filter in self.url_filter)

    async def fetch(self) -> AsyncIterator[Optional[HTML]]:
        async for url in self.url_source:
            if not validators.url(url):
                basic_logger.debug(f"Skipped requested URL '{url}' because the URL is malformed")
                yield None
                continue

            if self._filter(url):
                basic_logger.debug(f"Skipped requested URL '{url}' because of URL filter")
                yield None
                continue

            session = await session_handler.get_session()

            try:
                async with session.get(url, headers=self.request_header) as response:
                    if self._filter(str(response.url)):
                        basic_logger.debug(f"Skipped responded URL '{url}' because of URL filter")
                        yield None
                        continue
                    html = await response.text()
                    response.raise_for_status()

            except (HTTPError, ClientError, HttpProcessingError, UnicodeError) as error:
                basic_logger.info(f"Skipped requested URL '{url}' because of '{error}'")
                yield None
                continue

            except Exception as error:
                basic_logger.warning(f"Warning! Skipped  requested URL '{url}' because of an unexpected error {error}")
                yield None
                continue

            if response.history:
                basic_logger.info(f"Got redirected {len(response.history)} time(s) from {url} -> {response.url}")

            yield HTML(
                requested_url=url,
                responded_url=str(response.url),
                content=html,
                crawl_date=datetime.now(),
                source=self,
            )<|MERGE_RESOLUTION|>--- conflicted
+++ resolved
@@ -57,7 +57,6 @@
             basic_logger.debug(
                 f"{status_code_chain} <{params.method} {params.url!r}> "
                 f"took {time.time() - timings[params.url.host if not history else history[0].url.host]} second(s)"
-<<<<<<< HEAD
             )
 
         async def on_request_exception(
@@ -65,8 +64,6 @@
         ):
             basic_logger.debug(
                 f"FAILED: <{params.method} {params.url}> with {str(params.exception) or type(params.exception)}"
-=======
->>>>>>> b365ba80
             )
 
         async def on_request_exception(
@@ -81,13 +78,7 @@
 
         _connector = aiohttp.TCPConnector(limit=50)
         async_session = aiohttp.ClientSession(
-<<<<<<< HEAD
             connector=_connector, trace_configs=[trace_config], timeout=aiohttp.ClientTimeout(total=30)
-=======
-            connector=_connector,
-            trace_configs=[trace_config],
-            timeout=aiohttp.ClientTimeout(total=30)
->>>>>>> b365ba80
         )
         while True:
             yield async_session

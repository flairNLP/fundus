import gzip
from abc import ABC, abstractmethod
from datetime import datetime
from functools import cached_property
from multiprocessing.pool import ThreadPool
from time import sleep
from typing import Callable, Dict, Generator, Iterable, Iterator, List, Optional

import feedparser
import lxml.html
import requests
from requests import HTTPError

from src.logging.logger import basic_logger
from src.scraping.article import ArticleSource
from src.utils.error_states import error_stated, Failed, Succeeded, Result


class Source(Iterable[str], ABC):
    request_header = {"user-agent": "Mozilla/5.0"}

    def __init__(
        self, publisher: Optional[str], delay: Optional[Callable[[], float]] = None, max_threads: Optional[int] = 10
    ):
        self.publisher = publisher
        self.delay = delay
        self.max_threads = max_threads

    @abstractmethod
    def __iter__(self) -> Iterator[str]:
        """
        This should implement an iterator yielding crawled links
        :return: Iterator of links
        """
        raise NotImplementedError

    def _batched_fetch(self) -> Generator[List[Result], int, None]:
        with requests.Session() as session:
            it = iter(self)

            @error_stated(HTTPError)
            def thread(url: str) -> ArticleSource:
                if self.delay:
                    sleep(self.delay())
                response = session.get(url=url, headers=self.request_header)
                response.raise_for_status()
                article_source = ArticleSource(
                    url=response.url,
                    html=response.text,
                    crawl_date=datetime.now(),
                    publisher=self.publisher,
                    crawler_ref=self,
                )
                return article_source

            empty = False
            with ThreadPool(processes=self.max_threads) as pool:
                while not empty:
                    current_size = batch_size = yield  # type: ignore
                    batch_urls = []
                    while current_size > 0 and (nxt := next(it, None)):
                        batch_urls.append(nxt)
                        current_size -= 1
                    if not batch_urls:
                        break
                    elif len(batch_urls) < batch_size:
                        empty = True
                    yield pool.map(thread, batch_urls)

    def fetch(self, batch_size: int = 10) -> Iterator[ArticleSource]:
        gen = self._batched_fetch()
        while True:
            try:
                next(gen)
                batch = gen.send(batch_size)
                for element in batch:
                    if isinstance(element, Failed):
                        basic_logger.info(f"Skipped {element.args[0]} because of {element.exception}")
                    elif isinstance(element, Succeeded):
                        yield element.result
                    else:
                        raise TypeError(f"Found unexpected object type {type(element)}")
            except StopIteration:
                break


class StaticSource(Source):
    def __init__(self, links: List[str], publisher: Optional[str] = None):
        super().__init__(publisher)
        self.links = links

    def __iter__(self):
        yield from self.links


class RSSSource(Source):
    def __init__(self, url: str, publisher: str):
        super().__init__(publisher)
        self.url = url

    def __iter__(self) -> Iterator[str]:
        with requests.Session() as session:
            content = session.get(self.url).content
            rss_feed = feedparser.parse(content)
            if exception := rss_feed.get("bozo_exception"):
                basic_logger.info(f"Warning! Couldn't parse rss feed at {self.url}. Exception: {exception}")
                return iter(())
            else:
                return (entry["link"] for entry in rss_feed["entries"])


class _ArchiveDecompressor:
    def __init__(self):
        self.archive_mapping: Dict[str, Callable[[bytes], bytes]] = {"gz": self._decompress_gzip}

    @staticmethod
    def _decompress_gzip(compressed_content: bytes) -> bytes:
        decompressed_content = gzip.decompress(compressed_content)
        return decompressed_content

    def decompress(self, content: bytes, file_format: "str") -> bytes:
        decompress_function = self.archive_mapping[file_format]
        return decompress_function(content)

    @cached_property
    def supported_file_formats(self) -> List[str]:
        return list(self.archive_mapping.keys())


class SitemapSource(Source):
    def __init__(
        self,
        sitemap: str,
        publisher: str,
        recursive: bool = True,
        reverse: bool = False,
    ):
        super().__init__(publisher)

        self.sitemap = sitemap
        self.recursive = recursive
        self.reverse = reverse
        self._decompressor = _ArchiveDecompressor()

    def config(self, recursive: bool, reverse: bool):
        self.recursive = recursive
        self.reverse = reverse

    def _get_archive_format(self, url: str) -> Optional[str]:
        if "." in url and (file_format := url.split(".")[-1]) in self._decompressor.supported_file_formats:
            return file_format
        else:
            return None

    def __iter__(self) -> Iterator[str]:
        def yield_recursive(url: str):
<<<<<<< HEAD
            response = session.get(url=url, headers=self.request_header)
            response.raise_for_status()
            tree = lxml.html.fromstring(response.content)
=======
            content = session.get(url).content
            if supported_file_format := self._get_archive_format(url):
                content = self._decompressor.decompress(content, supported_file_format)
            tree = lxml.html.fromstring(content)
>>>>>>> 030aaec1
            urls = [node.text_content() for node in tree.cssselect("url > loc")]
            yield from reversed(urls) if self.reverse else urls
            if self.recursive:
                sitemap_locs = [node.text_content() for node in tree.cssselect("sitemap > loc")]
                for loc in reversed(sitemap_locs) if self.reverse else sitemap_locs:
                    yield from yield_recursive(loc)

        with requests.Session() as session:
            yield from yield_recursive(self.sitemap)<|MERGE_RESOLUTION|>--- conflicted
+++ resolved
@@ -154,16 +154,12 @@
 
     def __iter__(self) -> Iterator[str]:
         def yield_recursive(url: str):
-<<<<<<< HEAD
             response = session.get(url=url, headers=self.request_header)
             response.raise_for_status()
-            tree = lxml.html.fromstring(response.content)
-=======
-            content = session.get(url).content
+            content = response.content
             if supported_file_format := self._get_archive_format(url):
                 content = self._decompressor.decompress(content, supported_file_format)
             tree = lxml.html.fromstring(content)
->>>>>>> 030aaec1
             urls = [node.text_content() for node in tree.cssselect("url > loc")]
             yield from reversed(urls) if self.reverse else urls
             if self.recursive:

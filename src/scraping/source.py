--- conflicted
+++ resolved
@@ -30,19 +30,13 @@
 
     def _batched_fetch(self) -> Generator[List[ArticleSource], int, None]:
         with requests.Session() as session:
-<<<<<<< HEAD
-            for url in self:
-                sleep(delay())
-                response = session.get(url=url, headers={"User-Agent": ""})
-                response.raise_for_status()
-=======
             it = iter(self)
 
             def thread(url: str) -> ArticleSource:
                 if self.delay:
                     sleep(self.delay())
-                response = session.get(url=url)
->>>>>>> b5ab784a
+                response = session.get(url=url, headers={"User-Agent": ""})
+                response.raise_for_status()
                 article_source = ArticleSource(
                     url=response.url,
                     html=response.text,

--- conflicted
+++ resolved
@@ -4,11 +4,8 @@
 from dataclasses import dataclass, field
 from datetime import datetime
 from functools import total_ordering
-<<<<<<< HEAD
 from typing import Dict, List, Literal, Optional, Union, Pattern
-=======
 from typing import Dict, List, Literal, Optional, Union, cast
->>>>>>> ee660633
 
 import dateutil.tz
 import lxml.html
@@ -113,7 +110,6 @@
     return "\n\n".join(([re.sub(r"\n+", " ", node.text_content()) for node in text_nodes])).strip()
 
 
-<<<<<<< HEAD
 
 def substitute_all_strs_in_list(input_list:List[str], sub_pattern:Pattern[str])-> List[str]:
     cleaned_list = [re.sub(sub_pattern, '', el).strip() for el in input_list]
@@ -122,7 +118,6 @@
 
 
 def generic_author_parsing(value: Union[Optional[str], Dict[str, str], List[Dict[str, str]]]) -> List[str]:
-=======
 def generic_author_parsing(
     value: Union[
         Optional[str],
@@ -131,7 +126,6 @@
         List[Dict[str, str]],
     ]
 ) -> List[str]:
->>>>>>> ee660633
     if not value:
         return []
 

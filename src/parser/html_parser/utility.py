--- conflicted
+++ resolved
@@ -1,11 +1,6 @@
 import re
 from datetime import datetime
-<<<<<<< HEAD
-from typing import Any
-=======
-from typing import Any, Union
->>>>>>> 266a549f
-from typing import Dict, List, Optional
+from typing import Any, Union, Dict, List, Optional
 
 import dateutil
 import lxml.html
@@ -67,11 +62,8 @@
     return [keyword.strip() for keyword in keyword_str.split(delimiter)] if keyword_str else []
 
 
-<<<<<<< HEAD
-def generic_date_extraction(meta, key_word: str = "datePublished") -> Optional[datetime]:
-    if date_str := meta.get(key_word):
-        return dateutil.parser.parse(date_str)
-    return None
+def generic_date_parsing(date_str: str) -> Optional[datetime]:
+    return dateutil.parser.parse(date_str) if date_str else None
 
 
 def generic_article_id_extraction_from_url(article_url: str, publisher_regex: str) -> Optional[str]:
@@ -88,8 +80,4 @@
         # We match by group name
         return search_result.group("id_group")
 
-    return None
-=======
-def generic_date_parsing(date_str: str) -> Optional[datetime]:
-    return dateutil.parser.parse(date_str) if date_str else None
->>>>>>> 266a549f
+    return None
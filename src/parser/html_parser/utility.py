--- conflicted
+++ resolved
@@ -1,19 +1,13 @@
 import re
 from dataclasses import dataclass, field
 from datetime import datetime
-<<<<<<< HEAD
 from functools import total_ordering
-from typing import Any, Union, Tuple
-from typing import Dict, List, Optional
-=======
-from typing import Dict, List, Optional, Union
->>>>>>> 680e3ea2
+from typing import Union, Tuple, Dict, List, Optional
 
 import lxml.html
-<<<<<<< HEAD
 import more_itertools
+from dateutil import parser
 
-from src.custom_types.structural_typing import HasGet
 from src.parser.html_parser.data import ArticleBody, ArticleSection, TextList
 
 
@@ -78,21 +72,6 @@
     return ArticleBody(**kwargs)
 
 
-def _get_nested_value_with_key_path_as_list(source: HasGet, key_list: List[str]) -> Any:
-    visited = []
-    cur = source
-    for key in key_list:
-        if not isinstance(cur, HasGet):
-            raise TypeError(f"Key path '{' -> '.join(visited)}' leads to an unsupported value in between. Only objects"
-                            f" who implement a get method are allowed.")
-        cur = cur.get(key)
-        visited.append(key)
-    return cur
-=======
-from dateutil import parser
->>>>>>> 680e3ea2
-
-
 def get_meta_content(tree: lxml.html.HtmlElement) -> Dict[str, str]:
     meta_node_selector = 'head > meta[name], head > meta[property]'
     meta_nodes = tree.cssselect(meta_node_selector)

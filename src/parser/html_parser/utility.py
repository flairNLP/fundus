import itertools
import re
from copy import copy
from dataclasses import dataclass, field
from datetime import datetime
from functools import total_ordering
from typing import Union, Dict, List, Optional, Literal

import lxml.html
import more_itertools
from dateutil import parser

from src.parser.html_parser.data import ArticleBody, ArticleSection, TextSequence


@total_ordering
@dataclass
class Node:
    position: int
    node: lxml.html.HtmlElement = field(compare=False)
    type: str = field(compare=False)

    def striped(self, chars: str = '') -> str:
        return str(self).strip(chars)

    def _get_break_preserved_node(self) -> lxml.html.HtmlElement:
        copied_node = copy(self.node)
        for br in copied_node.xpath('*//br'):
            br.tail = "\n" + br.tail if br.tail else "\n"
        return copied_node

    def __eq__(self, other: 'Node') -> bool:
        return self.position == other.position

    def __lt__(self, other: 'Node') -> bool:
        return self.position < other.position

    def __hash__(self) -> int:
        return hash(self.position)

    def __str__(self) -> str:
        return self._get_break_preserved_node().text_content()


def extract_article_body_with_selector(doc: lxml.html.HtmlElement,
                                       paragraph_selector: str,
                                       summary_selector: str = None,
                                       subhead_selector: str = None,
                                       mode: Literal['css', 'xpath'] = 'css') -> ArticleBody:
    # depth first index for each element in tree
    df_idx_by_ref = {element: i for i, element in enumerate(doc.iter())}

    def extract_nodes(selector: str, node_type: str) -> List[Node]:
        if not selector and node_type:
            raise ValueError("Both a selector and node type are required")
<<<<<<< HEAD
        raw_nodes = [Node(df_idx_by_ref.get(element), element, node_type) for element in doc.cssselect(selector)]
        return [node for node in raw_nodes if node.striped(chars=' \n ')]
=======
        if mode == 'css':
            return [Node(df_idx_by_ref.get(element), element, node_type) for element in doc.cssselect(selector)]
        else:
            return [Node(df_idx_by_ref.get(element), element, node_type) for element in doc.xpath(selector)]
>>>>>>> cb021b59

    summary_nodes = extract_nodes(summary_selector, 'S') if summary_selector else []
    subhead_nodes = extract_nodes(subhead_selector, 'H') if subhead_selector else []
    paragraph_nodes = extract_nodes(paragraph_selector, 'P')
    nodes = sorted(summary_nodes + subhead_nodes + paragraph_nodes)

    striped_nodes = [node for node in nodes if str(node)]

    instructions = more_itertools.split_when(striped_nodes, pred=lambda x, y: x.type != y.type)

    if not summary_nodes:
        instructions = more_itertools.prepend([], instructions)

    if not subhead_nodes or (paragraph_nodes and subhead_nodes[0] > paragraph_nodes[0]):
        first = next(instructions)
        instructions = itertools.chain([first, []], instructions)

    kwargs = {'summary': TextSequence(map(lambda x: x.striped('\n'), next(instructions))), 'sections': []}

    for chunk in more_itertools.chunked(instructions, 2):
        if len(chunk) == 1:
            chunk.append([])
        chunk = [list(map(lambda x: x.striped('\n'), c)) for c in chunk]
        kwargs['sections'].append(ArticleSection(*map(TextSequence, chunk)))

    return ArticleBody(**kwargs)


def get_meta_content(tree: lxml.html.HtmlElement) -> Dict[str, str]:
    meta_node_selector = 'head > meta[name], head > meta[property]'
    meta_nodes = tree.cssselect(meta_node_selector)
    return {node.attrib.get('name') or node.attrib.get('property'): node.attrib.get('content')
            for node in meta_nodes}


def strip_nodes_to_text(text_nodes: List) -> Optional[str]:
    if not text_nodes:
        return None
    return "\n\n".join(([re.sub(r'\n+', ' ', node.text_content()) for node in text_nodes])).strip()


def generic_author_parsing(value: Union[str, dict, List[dict]]) -> List[str]:
    if not value:
        return []

    if isinstance(value, str):
        authors = [value]

    elif isinstance(value, list):
        authors = [name for author in value if (name := author.get('name'))]

    elif isinstance(value, dict):
        authors = [name] if (name := value.get('name')) else []

    else:
        raise TypeError(f"<value> '{value}' has an unsupported type {type(value)}. "
                        f"Supported types are 'str, dict, List[dict]'")

    return [name.strip() for name in authors]


def generic_text_extraction_with_css(doc, selector: str) -> Optional[str]:
    nodes = doc.cssselect(selector)
    return strip_nodes_to_text(nodes)


def generic_topic_parsing(keyword_str: str, delimiter: str = ',') -> List[str]:
    return [keyword.strip() for keyword in keyword_str.split(delimiter)] if keyword_str else []


def generic_date_parsing(date_str: str) -> Optional[datetime]:
    return parser.parse(date_str) if date_str else None<|MERGE_RESOLUTION|>--- conflicted
+++ resolved
@@ -53,15 +53,10 @@
     def extract_nodes(selector: str, node_type: str) -> List[Node]:
         if not selector and node_type:
             raise ValueError("Both a selector and node type are required")
-<<<<<<< HEAD
-        raw_nodes = [Node(df_idx_by_ref.get(element), element, node_type) for element in doc.cssselect(selector)]
-        return [node for node in raw_nodes if node.striped(chars=' \n ')]
-=======
         if mode == 'css':
             return [Node(df_idx_by_ref.get(element), element, node_type) for element in doc.cssselect(selector)]
         else:
             return [Node(df_idx_by_ref.get(element), element, node_type) for element in doc.xpath(selector)]
->>>>>>> cb021b59
 
     summary_nodes = extract_nodes(summary_selector, 'S') if summary_selector else []
     subhead_nodes = extract_nodes(subhead_selector, 'H') if subhead_selector else []

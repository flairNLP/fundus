from .base_parser import BaseParser, attribute, function
from .data import ArticleBody, ArticleSection, LinkedData

<<<<<<< HEAD
__all__ = ["BaseParser",
           "attribute",
           "function",
           "ArticleBody",
           "ArticleSection",
           "LinkedData"]
=======
__all__ = [
    "BaseParser",
    "register_attribute",
    "register_function",
    "ArticleBody",
    "ArticleSection",
    "LinkedData",
]
>>>>>>> 529db8f2
<|MERGE_RESOLUTION|>--- conflicted
+++ resolved
@@ -1,14 +1,6 @@
-from .base_parser import BaseParser, attribute, function
+from .base_parser import BaseParser, register_attribute, register_function
 from .data import ArticleBody, ArticleSection, LinkedData
 
-<<<<<<< HEAD
-__all__ = ["BaseParser",
-           "attribute",
-           "function",
-           "ArticleBody",
-           "ArticleSection",
-           "LinkedData"]
-=======
 __all__ = [
     "BaseParser",
     "register_attribute",
@@ -16,5 +8,4 @@
     "ArticleBody",
     "ArticleSection",
     "LinkedData",
-]
->>>>>>> 529db8f2
+]
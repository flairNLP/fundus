from abc import ABC
from collections import UserList
from dataclasses import dataclass, fields
from typing import (
    Any,
    Collection,
    Dict,
    Iterable,
    Iterator,
    List,
    Optional,
    Sequence,
    Tuple,
    overload, Union,
)

from src.logging.logger import basic_logger

_displayed_deprecation_info = False


class LinkedData:
    def __init__(self, lds: Iterable[Dict[str, Any]] = ()):
        self._ld_by_type: Dict[str, Union[List[Dict[str, Any]], Dict[str, Any]]] = {}

        for ld in lds:
            if graph := ld.get('@graph'):
                for nested in graph:
                    self._add_ld(nested)
            else:
                self._add_ld(ld)

        for name, ld in sorted(self._ld_by_type.items(), key=lambda t: t[0]):
            self.__dict__[name] = ld

        self._contains = [ld_type for ld_type in self._ld_by_type.keys() if ld_type is not None]

<<<<<<< HEAD
    def _add_ld(self, ld: Dict[str, Any]) -> None:
        if ld_type := ld.get("@type"):
            if value := self._ld_by_type.get(ld_type):
                if not isinstance(value, list):
                    self._ld_by_type[ld_type] = [value]
                self._ld_by_type[ld_type].append(ld)
            else:
                self._ld_by_type[ld_type] = ld
        else:
            raise ValueError(f"Found no type for LD")

    def get(self, key: str, default: Any = None):
=======
    def get(self, key: str, default: Any = None) -> Optional[Any]:
>>>>>>> 6894c787
        """
        This function acts like get() on pythons Mapping type with the difference that this method will
        iterate through all found ld types and return the first value where <key> matches. If no match occurs,
        <default> will be returned.

        If there is a ld without a type, thins methode will raise a NotImplementedError

        :param key: The key to search vor
        :param default: The returned default if <key> is not found, default: None
        :return: The reached value or <default>
        """
        global _displayed_deprecation_info

        if not _displayed_deprecation_info:
            _displayed_deprecation_info = True
            basic_logger.warning(
                "LinkedDate.get() will be deprecated in the future. Use .get_value_by_key_path() "
                "or .bf_search() instead"
            )
        for name, ld in sorted(self._ld_by_type.items(), key=lambda t: t[0]):
            if not name:
                raise NotImplementedError("Currently this function does not support lds without types")
            elif isinstance(ld, list):
                continue
            elif value := ld.get(key):
                return value
        return default

    def get_value_by_key_path(self, key_path: List[str], default: Any = None):
        """
        Works like get() except this one assumes a path is given as list of keys (str).
        I.e:
            key_path := ["mainEntity", "author"], default := {}
            results in self._ld_by_type.get("mainEntity").get("author")

        Whenever a key is missing or an empty value occurs down the path this funktion will immediately return
        <default>, but will not catch if not all values supports get()

        :param key_path: A list of keys in order forming a path to the desired value
        :param default: A default returned when either a key is missing or resulting in an empty/null value
        :return: The reached value or <default>
        """
        tmp = self._ld_by_type.copy()
        for key in key_path:
            if not (nxt := tmp.get(key)):
                return default
            tmp = nxt
        return tmp

    def bf_search(self, key: str, depth: Optional[int] = None, default: Any = None) -> Optional[Any]:
        """
        This is a classic BF search on the nested dicts representing the JSON-LD. <key> specifies the dict key to
        search, <depth> the depth level. If the depth level is set to None, this method will search through the whole
        LD. It is important to notice that this will only return the value of the first matched key.
        For more precise operations consider using get_by_key_path().

        I.e:

            considering the following LD:
                MainPage
                    @type
                    @content
                    BreadcrumbList
                        ...
                        ...
                    NewsArticle
                        datePublished: ...
                        authors: ...

            the contents of 'MainPage' count as depth 1.

            So
                breadth_first_search('authors') -> None,

            whereas

                breadth_first_search('@content') -> the value of key '@content'

            and

                breadth_first_search('authors', 2) -> the value of key 'authors'

        :param key: The dict key to search for
        :param depth: The searched depth, default None
        :return: The content of the first matched key or None
        """

        def search_recursive(nodes: Iterable[Dict[str, Any]], current_depth: int):
            if current_depth == depth:
                return None
            else:
                new: List[Dict[str, Any]] = []
                for node in nodes:
                    if isinstance(node, list):
                        new.extend(node)
                    elif value := node.get(key):
                        return value
                    new.extend(v for v in node.values() if isinstance(v, dict))
                return search_recursive(new, current_depth + 1) if new else None

        return search_recursive(self._ld_by_type.values(), 0) or default

    def __repr__(self):
        return f"LD containing '{', '.join(content)}'" if (content := self._contains) else "Empty LD"


class TextSequence(Sequence[str]):
    def __init__(self, texts: Iterable[str]):
        self._data: Tuple[str, ...] = tuple(texts)

    def text(self, join_on: str = "\n") -> str:
        return join_on.join(self)

    @overload
    def __getitem__(self, i: int) -> str:
        ...

    @overload
    def __getitem__(self, s: slice) -> "TextSequence":
        ...

    def __getitem__(self, i):
        return self._data[i] if isinstance(i, int) else type(self)(self._data[i])

    def __len__(self) -> int:
        return len(self._data)

    def __iter__(self) -> Iterator[str]:
        return iter(self._data)

    def __repr__(self) -> str:
        return repr(self._data)


@dataclass
class TextSequenceTree(ABC):
    def as_text_sequence(self) -> TextSequence:
        texts = [text for tl in self.df_traversal() for text in tl]
        return TextSequence(texts)

    def text(self, join_on: str = "\n\n") -> str:
        return self.as_text_sequence().text(join_on)

    def df_traversal(self) -> Iterable[TextSequence]:
        def recursion(o: object):
            if isinstance(o, TextSequence):
                yield o
            elif isinstance(o, Collection):
                for el in o:
                    yield from el
            else:
                yield o

        for value in self:
            yield from recursion(value)

    def __iter__(self):
        field_values = [getattr(self, f.name) for f in fields(self)]
        yield from field_values

    def __str__(self):
        return self.text()


@dataclass
class ArticleSection(TextSequenceTree):
    headline: TextSequence
    paragraphs: TextSequence


@dataclass
class ArticleBody(TextSequenceTree):
    summary: TextSequence
    sections: List[ArticleSection]<|MERGE_RESOLUTION|>--- conflicted
+++ resolved
@@ -1,5 +1,4 @@
 from abc import ABC
-from collections import UserList
 from dataclasses import dataclass, fields
 from typing import (
     Any,
@@ -35,7 +34,6 @@
 
         self._contains = [ld_type for ld_type in self._ld_by_type.keys() if ld_type is not None]
 
-<<<<<<< HEAD
     def _add_ld(self, ld: Dict[str, Any]) -> None:
         if ld_type := ld.get("@type"):
             if value := self._ld_by_type.get(ld_type):
@@ -47,10 +45,7 @@
         else:
             raise ValueError(f"Found no type for LD")
 
-    def get(self, key: str, default: Any = None):
-=======
     def get(self, key: str, default: Any = None) -> Optional[Any]:
->>>>>>> 6894c787
         """
         This function acts like get() on pythons Mapping type with the difference that this method will
         iterate through all found ld types and return the first value where <key> matches. If no match occurs,

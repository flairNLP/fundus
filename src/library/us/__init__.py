--- conflicted
+++ resolved
@@ -2,14 +2,11 @@
 
 from .ap_news import APNewsParser
 from .fox_news import FoxNewsParser
-<<<<<<< HEAD
 from .the_nation_parser import TheNationParser
-=======
 from .free_beacon import FreeBeaconParser
 from .the_gateway_pundit import TheGatewayPunditParser
 from .the_intercept import TheInterceptParser
 from .washington_times_parser import WashingtonTimesParser
->>>>>>> 60e77b1b
 
 
 class US(PublisherEnum):
@@ -39,12 +36,11 @@
         news_map="https://www.foxnews.com/sitemap.xml?type=news",
         parser=FoxNewsParser,
     )
-<<<<<<< HEAD
     TheNation = PublisherSpec(
         domain="https://www.thenation.com/",
         news_map="https://www.thenation.com/news-sitemap.xml",
         parser=TheNationParser,
-=======
+    )
 
     FreeBeacon = PublisherSpec(
         domain="https://freebeacon.com/",
@@ -60,5 +56,4 @@
             "https://www.washingtontimes.com/sitemap-entries.xml",
         ],
         parser=WashingtonTimesParser,
->>>>>>> 60e77b1b
     )
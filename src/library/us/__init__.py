from src.library.collection.base_objects import PublisherEnum, PublisherSpec

from .ap_news import APNewsParser
from .cnbc import CNBCParser
from .fox_news import FoxNewsParser
from .free_beacon import FreeBeaconParser
from .the_gateway_pundit import TheGatewayPunditParser
from .the_intercept import TheInterceptParser
from .washington_times_parser import WashingtonTimesParser
from .world_truth import WorldTruthParser


class US(PublisherEnum):
    APNews = PublisherSpec(
        domain="https://apnews.com/",
        sitemaps=["https://apnews.com/sitemap/sitemaps/sitemap_index.xml"],
        news_map="https://apnews.com/sitemap/google-news-sitemap/sitemap_index.xml",
        parser=APNewsParser,
    )

<<<<<<< HEAD
    CNBC = PublisherSpec(
        domain="https://www.cnbc.com/",
        sitemaps=["https://www.cnbc.com/sitemapAll.xml"],
        news_map="https://www.cnbc.com/sitemap_news.xml",
        parser=CNBCParser,
=======
    TheIntercept = PublisherSpec(
        domain="https://theintercept.com/",
        sitemaps=["https://theintercept.com/theintercept/sitemap/master/index/"],
        parser=TheInterceptParser,
>>>>>>> 8a69b020
    )

    TheGatewayPundit = PublisherSpec(
        domain="https://www.thegatewaypundit.com/",
        sitemaps=["https://www.thegatewaypundit.com/sitemap_index.xml"],
        news_map="https://www.thegatewaypundit.com/news-sitemap.xml",
        parser=TheGatewayPunditParser,
    )

    FoxNews = PublisherSpec(
        domain="https://foxnews.com/",
        sitemaps=[" https://www.foxnews.com/sitemap.xml"],
        news_map="https://www.foxnews.com/sitemap.xml?type=news",
        parser=FoxNewsParser,
    )
<<<<<<< HEAD
=======
    WorldTruth = PublisherSpec(
        domain="https://worldtruth.tv/",
        rss_feeds=["https://feeds.feedburner.com/ConsciousnessTv"],
        parser=WorldTruthParser,
    )
>>>>>>> 8a69b020

    FreeBeacon = PublisherSpec(
        domain="https://freebeacon.com/",
        news_map="https://freebeacon.com/post_google_news.xml",
        parser=FreeBeaconParser,
    )

    WashingtonTimes = PublisherSpec(
        domain="https://www.washingtontimes.com/",
        rss_feeds=["https://www.washingtontimes.com/rss/headlines/news/politics/"],
        sitemaps=[
            "https://www.washingtontimes.com/sitemap-stories.xml",
            "https://www.washingtontimes.com/sitemap-entries.xml",
        ],
        parser=WashingtonTimesParser,
    )<|MERGE_RESOLUTION|>--- conflicted
+++ resolved
@@ -18,18 +18,16 @@
         parser=APNewsParser,
     )
 
-<<<<<<< HEAD
     CNBC = PublisherSpec(
         domain="https://www.cnbc.com/",
         sitemaps=["https://www.cnbc.com/sitemapAll.xml"],
         news_map="https://www.cnbc.com/sitemap_news.xml",
         parser=CNBCParser,
-=======
+
     TheIntercept = PublisherSpec(
         domain="https://theintercept.com/",
         sitemaps=["https://theintercept.com/theintercept/sitemap/master/index/"],
         parser=TheInterceptParser,
->>>>>>> 8a69b020
     )
 
     TheGatewayPundit = PublisherSpec(
@@ -45,14 +43,12 @@
         news_map="https://www.foxnews.com/sitemap.xml?type=news",
         parser=FoxNewsParser,
     )
-<<<<<<< HEAD
-=======
+
     WorldTruth = PublisherSpec(
         domain="https://worldtruth.tv/",
         rss_feeds=["https://feeds.feedburner.com/ConsciousnessTv"],
         parser=WorldTruthParser,
     )
->>>>>>> 8a69b020
 
     FreeBeacon = PublisherSpec(
         domain="https://freebeacon.com/",

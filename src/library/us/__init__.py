from src.library.collection.base_objects import PublisherEnum, PublisherSpec

from .ap_news import APNewsParser
from .fox_news import FoxNewsParser
<<<<<<< HEAD
from .world_truth import WorldTruthParser
=======
from .free_beacon import FreeBeaconParser
from .the_gateway_pundit import TheGatewayPunditParser
from .the_intercept import TheInterceptParser
from .washington_times_parser import WashingtonTimesParser
>>>>>>> 06cd2319


class US(PublisherEnum):
    APNews = PublisherSpec(
        domain="https://apnews.com/",
        sitemaps=["https://apnews.com/sitemap/sitemaps/sitemap_index.xml"],
        news_map="https://apnews.com/sitemap/google-news-sitemap/sitemap_index.xml",
        parser=APNewsParser,
    )

    TheIntercept = PublisherSpec(
        domain="https://theintercept.com/",
        sitemaps=["https://theintercept.com/theintercept/sitemap/master/index/"],
        parser=TheInterceptParser,
    )

    TheGatewayPundit = PublisherSpec(
        domain="https://www.thegatewaypundit.com/",
        sitemaps=["https://www.thegatewaypundit.com/sitemap_index.xml"],
        news_map="https://www.thegatewaypundit.com/news-sitemap.xml",
        parser=TheGatewayPunditParser,
    )

    FoxNews = PublisherSpec(
        domain="https://foxnews.com/",
        sitemaps=[" https://www.foxnews.com/sitemap.xml"],
        news_map="https://www.foxnews.com/sitemap.xml?type=news",
        parser=FoxNewsParser,
    )
<<<<<<< HEAD
    WorldTruth = PublisherSpec(
        domain="https://worldtruth.tv/",
        rss_feeds=["https://feeds.feedburner.com/ConsciousnessTv"],
        parser=WorldTruthParser,
=======

    FreeBeacon = PublisherSpec(
        domain="https://freebeacon.com/",
        news_map="https://freebeacon.com/post_google_news.xml",
        parser=FreeBeaconParser,
    )

    WashingtonTimes = PublisherSpec(
        domain="https://www.washingtontimes.com/",
        rss_feeds=["https://www.washingtontimes.com/rss/headlines/news/politics/"],
        sitemaps=[
            "https://www.washingtontimes.com/sitemap-stories.xml",
            "https://www.washingtontimes.com/sitemap-entries.xml",
        ],
        parser=WashingtonTimesParser,
>>>>>>> 06cd2319
    )<|MERGE_RESOLUTION|>--- conflicted
+++ resolved
@@ -2,14 +2,11 @@
 
 from .ap_news import APNewsParser
 from .fox_news import FoxNewsParser
-<<<<<<< HEAD
 from .world_truth import WorldTruthParser
-=======
 from .free_beacon import FreeBeaconParser
 from .the_gateway_pundit import TheGatewayPunditParser
 from .the_intercept import TheInterceptParser
 from .washington_times_parser import WashingtonTimesParser
->>>>>>> 06cd2319
 
 
 class US(PublisherEnum):
@@ -39,12 +36,11 @@
         news_map="https://www.foxnews.com/sitemap.xml?type=news",
         parser=FoxNewsParser,
     )
-<<<<<<< HEAD
     WorldTruth = PublisherSpec(
         domain="https://worldtruth.tv/",
         rss_feeds=["https://feeds.feedburner.com/ConsciousnessTv"],
         parser=WorldTruthParser,
-=======
+    )
 
     FreeBeacon = PublisherSpec(
         domain="https://freebeacon.com/",
@@ -60,5 +56,4 @@
             "https://www.washingtontimes.com/sitemap-entries.xml",
         ],
         parser=WashingtonTimesParser,
->>>>>>> 06cd2319
     )
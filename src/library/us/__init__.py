--- conflicted
+++ resolved
@@ -2,12 +2,9 @@
 
 from .ap_news import APNewsParser
 from .fox_news import FoxNewsParser
-<<<<<<< HEAD
-from .washington_times_parser import WashingtonTimesParser
-=======
 from .free_beacon import FreeBeaconParser
 from .the_gateway_pundit import TheGatewayPunditParser
->>>>>>> ebd87ee8
+from .washington_times_parser import WashingtonTimesParser
 
 
 class US(PublisherEnum):
@@ -31,7 +28,12 @@
         news_map="https://www.foxnews.com/sitemap.xml?type=news",
         parser=FoxNewsParser,
     )
-<<<<<<< HEAD
+
+    FreeBeacon = PublisherSpec(
+        domain="https://freebeacon.com/",
+        news_map="https://freebeacon.com/post_google_news.xml",
+        parser=FreeBeaconParser,
+    )
 
     WashingtonTimes = PublisherSpec(
         domain="https://www.washingtontimes.com/",
@@ -39,10 +41,4 @@
         sitemaps=["https://www.washingtontimes.com/sitemap-stories.xml",
                   "https://www.washingtontimes.com/sitemap-entries.xml"],
         parser=WashingtonTimesParser,
-=======
-    FreeBeacon = PublisherSpec(
-        domain="https://freebeacon.com/",
-        news_map="https://freebeacon.com/post_google_news.xml",
-        parser=FreeBeaconParser,
->>>>>>> ebd87ee8
     )
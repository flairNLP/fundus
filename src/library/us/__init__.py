from src.library.collection.base_objects import PublisherEnum, PublisherSpec

from .ap_news import APNewsParser
from .fox_news import FoxNewsParser
<<<<<<< HEAD
from .the_gateway_pundit import TheGatewayPunditParser
=======
from .free_beacon import FreeBeaconParser
>>>>>>> 65edf2ad


class US(PublisherEnum):
    APNews = PublisherSpec(
        domain="https://apnews.com/",
        sitemaps=["https://apnews.com/sitemap/sitemaps/sitemap_index.xml"],
        news_map="https://apnews.com/sitemap/google-news-sitemap/sitemap_index.xml",
        parser=APNewsParser,
    )

    TheGatewayPundit = PublisherSpec(
        domain="https://www.thegatewaypundit.com/",
        sitemaps=["https://www.thegatewaypundit.com/sitemap_index.xml"],
        news_map="https://www.thegatewaypundit.com/news-sitemap.xml",
        parser=TheGatewayPunditParser,
    )

    FoxNews = PublisherSpec(
        domain="https://foxnews.com/",
        sitemaps=[" https://www.foxnews.com/sitemap.xml"],
        news_map="https://www.foxnews.com/sitemap.xml?type=news",
        parser=FoxNewsParser,
    )
    FreeBeacon = PublisherSpec(
        domain="https://freebeacon.com/",
        news_map="https://freebeacon.com/post_google_news.xml",
        parser=FreeBeaconParser,
    )<|MERGE_RESOLUTION|>--- conflicted
+++ resolved
@@ -2,11 +2,8 @@
 
 from .ap_news import APNewsParser
 from .fox_news import FoxNewsParser
-<<<<<<< HEAD
 from .the_gateway_pundit import TheGatewayPunditParser
-=======
 from .free_beacon import FreeBeaconParser
->>>>>>> 65edf2ad
 
 
 class US(PublisherEnum):

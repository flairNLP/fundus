from src.library.collection.base_objects import PublisherEnum, PublisherSpec
from .berliner_zeitung_parser import BerlinerZeitungParser
from .die_welt_parser import DieWeltParser
from .dw_parser import DWParser
from .faz_parser import FAZParser
from .focus_parser import FocusParser
from .mdr_parser import MDRParser
from .merkur_parser import MerkurParser
from .sz_parser import SZParser
from .tagesschau_parser import TagesschauParser


# noinspection PyPep8Naming
class DE_DE(PublisherEnum):
    DieWelt = PublisherSpec(domain='https://www.welt.de/',
                            rss_feeds=['https://www.welt.de/feeds/latest.rss'],
                            parser=DieWeltParser)

    MDR = PublisherSpec(domain='https://www.mdr.de/',
                        rss_feeds=['https://www.mdr.de/nachrichten/index-rss.xml'],
                        parser=MDRParser)

    FAZ = PublisherSpec(domain='https://www.faz.net/',
                        rss_feeds=['https://www.faz.net/rss/aktuell',
                                   'https://www.faz.net/rss/aktuell/politik',
                                   'https://www.faz.net/rss/aktuell/sport',
                                   'https://www.faz.net/rss/aktuell/wirtschaft/',
                                   'https://www.faz.net/rss/aktuell/gesellschaft/'],
                        parser=FAZParser)

    Focus = PublisherSpec(domain='https://www.focus.de/',
                          rss_feeds=['https://rss.focus.de/fol/XML/rss_folnews.xml'],
                          parser=FocusParser)

    Merkur = PublisherSpec(domain='https://www.merkur.de/',
                           rss_feeds=['https://www.merkur.de/welt/rssfeed.rdf'],
                           parser=MerkurParser)

    SZ = PublisherSpec(domain='https://www.sueddeutsche.de/',
                       rss_feeds=["https://rss.sueddeutsche.de/app/service/rss/alles/index.rss?output=rss"],
                       parser=SZParser)

<<<<<<< HEAD
    BerlinerZeitung = PublisherSpec(domain='https://www.sueddeutsche.de/',
                                    rss_feeds=['https://www.berliner-zeitung.de/feed.xml'],
                                    sitemaps=['https://www.berliner-zeitung.de/sitemap.xml'],
                                    news_map='https://www.berliner-zeitung.de/news-sitemap.xml',
                                    parser=BerlinerZeitungParser)
=======
    Tagesschau = PublisherSpec(domain='https://www.tagesschau.de/',
                               rss_feeds=['https://www.tagesschau.de/xml/rss2/'],
                               parser=TagesschauParser)

    DW = PublisherSpec(domain='https://www.dw.com/',
                       rss_feeds=['https://rss.dw.com/xml/rss-de-all'],
                       sitemaps=['https://www.dw.com/de/article-sitemap.xml'],
                       news_map='https://www.dw.com/de/news-sitemap.xml',
                       parser=DWParser)
>>>>>>> 2908881c
<|MERGE_RESOLUTION|>--- conflicted
+++ resolved
@@ -40,13 +40,12 @@
                        rss_feeds=["https://rss.sueddeutsche.de/app/service/rss/alles/index.rss?output=rss"],
                        parser=SZParser)
 
-<<<<<<< HEAD
     BerlinerZeitung = PublisherSpec(domain='https://www.sueddeutsche.de/',
                                     rss_feeds=['https://www.berliner-zeitung.de/feed.xml'],
                                     sitemaps=['https://www.berliner-zeitung.de/sitemap.xml'],
                                     news_map='https://www.berliner-zeitung.de/news-sitemap.xml',
                                     parser=BerlinerZeitungParser)
-=======
+
     Tagesschau = PublisherSpec(domain='https://www.tagesschau.de/',
                                rss_feeds=['https://www.tagesschau.de/xml/rss2/'],
                                parser=TagesschauParser)
@@ -55,5 +54,4 @@
                        rss_feeds=['https://rss.dw.com/xml/rss-de-all'],
                        sitemaps=['https://www.dw.com/de/article-sitemap.xml'],
                        news_map='https://www.dw.com/de/news-sitemap.xml',
-                       parser=DWParser)
->>>>>>> 2908881c
+                       parser=DWParser)
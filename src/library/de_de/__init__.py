from src.library.collection.base_objects import PublisherEnum, PublisherSpec
from .die_welt_parser import DieWeltParser
from .faz_parser import FAZParser
from .focus_parser import FocusParser
from .mdr_parser import MDRParser
<<<<<<< HEAD
from .sz_parser import SZParser
=======
from .merkur_parser import MerkurParser
>>>>>>> 0bb8f398


# noinspection PyPep8Naming
class DE_DE(PublisherEnum):
    DieWelt = PublisherSpec(domain='https://www.welt.de/',
                            rss_feeds=['https://www.welt.de/feeds/latest.rss'],
                            parser=DieWeltParser)
    MDR = PublisherSpec(domain='https://www.mdr.de/', rss_feeds=['https://www.mdr.de/nachrichten/index-rss.xml'],
                        sitemaps=['https://www.mdr.de/news-sitemap.xml'], parser=MDRParser)
    FAZ = PublisherSpec(domain='https://www.faz.net/',
                        rss_feeds=['https://www.faz.net/rss/aktuell', 'https://www.faz.net/rss/aktuell/politik',
                                   'https://www.faz.net/rss/aktuell/sport',
                                   'https://www.faz.net/rss/aktuell/wirtschaft/',
                                   'https://www.faz.net/rss/aktuell/gesellschaft/'],
<<<<<<< HEAD
                        sitemaps=[], parser=FAZParser)

    SZ = PublisherSpec(domain='https://www.sueddeutsche.de/',
                       rss_feeds=["https://rss.sueddeutsche.de/app/service/rss/alles/index.rss?output=rss"],
                       sitemaps=[], parser=SZParser)
=======
                        parser=FAZParser)

    Focus = PublisherSpec(domain='https://www.focus.de/',
                          rss_feeds=['https://rss.focus.de/fol/XML/rss_folnews.xml'],
                          sitemaps=[],
                          parser=FocusParser)

    Merkur = PublisherSpec(domain='https://www.merkur.de/',
                           rss_feeds=['https://www.merkur.de/welt/rssfeed.rdf'],
                           sitemaps=[],
                           parser=MerkurParser)
>>>>>>> 0bb8f398
<|MERGE_RESOLUTION|>--- conflicted
+++ resolved
@@ -3,11 +3,8 @@
 from .faz_parser import FAZParser
 from .focus_parser import FocusParser
 from .mdr_parser import MDRParser
-<<<<<<< HEAD
+from .merkur_parser import MerkurParser
 from .sz_parser import SZParser
-=======
-from .merkur_parser import MerkurParser
->>>>>>> 0bb8f398
 
 
 # noinspection PyPep8Naming
@@ -15,20 +12,17 @@
     DieWelt = PublisherSpec(domain='https://www.welt.de/',
                             rss_feeds=['https://www.welt.de/feeds/latest.rss'],
                             parser=DieWeltParser)
-    MDR = PublisherSpec(domain='https://www.mdr.de/', rss_feeds=['https://www.mdr.de/nachrichten/index-rss.xml'],
-                        sitemaps=['https://www.mdr.de/news-sitemap.xml'], parser=MDRParser)
+
+    MDR = PublisherSpec(domain='https://www.mdr.de/',
+                        rss_feeds=['https://www.mdr.de/nachrichten/index-rss.xml'],
+                        sitemaps=['https://www.mdr.de/news-sitemap.xml'],
+                        parser=MDRParser)
+
     FAZ = PublisherSpec(domain='https://www.faz.net/',
                         rss_feeds=['https://www.faz.net/rss/aktuell', 'https://www.faz.net/rss/aktuell/politik',
                                    'https://www.faz.net/rss/aktuell/sport',
                                    'https://www.faz.net/rss/aktuell/wirtschaft/',
                                    'https://www.faz.net/rss/aktuell/gesellschaft/'],
-<<<<<<< HEAD
-                        sitemaps=[], parser=FAZParser)
-
-    SZ = PublisherSpec(domain='https://www.sueddeutsche.de/',
-                       rss_feeds=["https://rss.sueddeutsche.de/app/service/rss/alles/index.rss?output=rss"],
-                       sitemaps=[], parser=SZParser)
-=======
                         parser=FAZParser)
 
     Focus = PublisherSpec(domain='https://www.focus.de/',
@@ -40,4 +34,7 @@
                            rss_feeds=['https://www.merkur.de/welt/rssfeed.rdf'],
                            sitemaps=[],
                            parser=MerkurParser)
->>>>>>> 0bb8f398
+
+    SZ = PublisherSpec(domain='https://www.sueddeutsche.de/',
+                       rss_feeds=["https://rss.sueddeutsche.de/app/service/rss/alles/index.rss?output=rss"],
+                       sitemaps=[], parser=SZParser)

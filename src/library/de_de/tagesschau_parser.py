import datetime
import re
from typing import List, Optional

<<<<<<< HEAD
from src.parser.html_parser import BaseParser, attribute, ArticleBody
from src.parser.html_parser.utility import extract_article_body_with_selector, generic_author_parsing, \
    generic_date_parsing


class TagesschauParser(BaseParser):

    @attribute
=======
from src.parser.html_parser import ArticleBody, BaseParser, register_attribute
from src.parser.html_parser.utility import (
    extract_article_body_with_selector,
    generic_author_parsing,
    generic_date_parsing,
)


class TagesschauParser(BaseParser):
    @register_attribute
>>>>>>> 529db8f2
    def body(self) -> ArticleBody:
        return extract_article_body_with_selector(
            self.precomputed.doc,
            summary_selector="//article/p[1]",
            subheadline_selector="//article/h2",
            paragraph_selector="//article/p[position() > 1]",
            mode="xpath",
        )

    @attribute
    def authors(self) -> List[str]:
        if raw_author_string := self.precomputed.doc.xpath('string(//div[contains(@class, "authorline__author")])'):
            cleaned_author_string = re.sub(r"^Von |, ARD[^\s,]*", "", raw_author_string)
            return generic_author_parsing(cleaned_author_string)
        else:
            return []

    @attribute
    def publishing_date(self) -> Optional[datetime.datetime]:
        return generic_date_parsing(self.precomputed.ld.bf_search("datePublished"))

    @attribute
    def title(self):
        return self.precomputed.meta.get("og:title")

    @attribute
    def topics(self) -> List[str]:
        topic_nodes = self.precomputed.doc.cssselect("div.meldungsfooter .taglist a")
        return [node.text_content() for node in topic_nodes]<|MERGE_RESOLUTION|>--- conflicted
+++ resolved
@@ -2,16 +2,6 @@
 import re
 from typing import List, Optional
 
-<<<<<<< HEAD
-from src.parser.html_parser import BaseParser, attribute, ArticleBody
-from src.parser.html_parser.utility import extract_article_body_with_selector, generic_author_parsing, \
-    generic_date_parsing
-
-
-class TagesschauParser(BaseParser):
-
-    @attribute
-=======
 from src.parser.html_parser import ArticleBody, BaseParser, register_attribute
 from src.parser.html_parser.utility import (
     extract_article_body_with_selector,
@@ -22,7 +12,6 @@
 
 class TagesschauParser(BaseParser):
     @register_attribute
->>>>>>> 529db8f2
     def body(self) -> ArticleBody:
         return extract_article_body_with_selector(
             self.precomputed.doc,
@@ -32,7 +21,7 @@
             mode="xpath",
         )
 
-    @attribute
+    @register_attribute
     def authors(self) -> List[str]:
         if raw_author_string := self.precomputed.doc.xpath('string(//div[contains(@class, "authorline__author")])'):
             cleaned_author_string = re.sub(r"^Von |, ARD[^\s,]*", "", raw_author_string)
@@ -40,15 +29,15 @@
         else:
             return []
 
-    @attribute
+    @register_attribute
     def publishing_date(self) -> Optional[datetime.datetime]:
         return generic_date_parsing(self.precomputed.ld.bf_search("datePublished"))
 
-    @attribute
+    @register_attribute
     def title(self):
         return self.precomputed.meta.get("og:title")
 
-    @attribute
+    @register_attribute
     def topics(self) -> List[str]:
         topic_nodes = self.precomputed.doc.cssselect("div.meldungsfooter .taglist a")
         return [node.text_content() for node in topic_nodes]
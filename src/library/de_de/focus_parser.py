import datetime
import re
from typing import List, Match, Optional, Pattern

<<<<<<< HEAD
from src.parser.html_parser import BaseParser, attribute, ArticleBody
from src.parser.html_parser.utility import generic_author_parsing, \
    generic_date_parsing, extract_article_body_with_selector
=======
from src.parser.html_parser import ArticleBody, BaseParser, register_attribute
from src.parser.html_parser.utility import (
    extract_article_body_with_selector,
    generic_author_parsing,
    generic_date_parsing,
)
>>>>>>> 529db8f2


class FocusParser(BaseParser):
    _author_substitution_pattern: Pattern[str] = re.compile(r"Von FOCUS-online-(Redakteur|Autorin)\s")
    _topic_pattern: Pattern[str] = re.compile(r'"keywords":\[{(.*?)}\]')
    _topic_name_pattern: Pattern[str] = re.compile(r'"name":"(.*?)"', flags=re.MULTILINE)

    @attribute
    def body(self) -> Optional[ArticleBody]:
        return extract_article_body_with_selector(
            self.precomputed.doc,
            summary_selector="div.leadIn > p",
            subheadline_selector="div.textBlock > h2",
            paragraph_selector="div.textBlock > p",
        )

    @attribute
    def authors(self) -> List[str]:
        author_names = generic_author_parsing(self.precomputed.ld.bf_search("author"))
        for i, name in enumerate(author_names):
            author_names[i] = re.sub(self._author_substitution_pattern, "", name)
        return author_names

    @attribute
    def publishing_date(self) -> Optional[datetime.datetime]:
        return generic_date_parsing(self.precomputed.ld.bf_search("datePublished"))

    @attribute
    def title(self):
        return self.precomputed.ld.get("headline")

    @attribute
    def topics(self) -> List[str]:
        snippet = self.precomputed.doc.xpath(
            'string(//script[@type="text/javascript"][contains(text(), "window.bf__bfa_metadata")])'
        )
        if not snippet:
            return []

        match: Optional[Match[str]] = re.search(self._topic_pattern, snippet)
        if not match:
            return []
        topic_names: List[str] = re.findall(self._topic_name_pattern, match.group(1))

        return topic_names<|MERGE_RESOLUTION|>--- conflicted
+++ resolved
@@ -2,18 +2,12 @@
 import re
 from typing import List, Match, Optional, Pattern
 
-<<<<<<< HEAD
-from src.parser.html_parser import BaseParser, attribute, ArticleBody
-from src.parser.html_parser.utility import generic_author_parsing, \
-    generic_date_parsing, extract_article_body_with_selector
-=======
 from src.parser.html_parser import ArticleBody, BaseParser, register_attribute
 from src.parser.html_parser.utility import (
     extract_article_body_with_selector,
     generic_author_parsing,
     generic_date_parsing,
 )
->>>>>>> 529db8f2
 
 
 class FocusParser(BaseParser):
@@ -21,7 +15,7 @@
     _topic_pattern: Pattern[str] = re.compile(r'"keywords":\[{(.*?)}\]')
     _topic_name_pattern: Pattern[str] = re.compile(r'"name":"(.*?)"', flags=re.MULTILINE)
 
-    @attribute
+    @register_attribute
     def body(self) -> Optional[ArticleBody]:
         return extract_article_body_with_selector(
             self.precomputed.doc,
@@ -30,22 +24,22 @@
             paragraph_selector="div.textBlock > p",
         )
 
-    @attribute
+    @register_attribute
     def authors(self) -> List[str]:
         author_names = generic_author_parsing(self.precomputed.ld.bf_search("author"))
         for i, name in enumerate(author_names):
             author_names[i] = re.sub(self._author_substitution_pattern, "", name)
         return author_names
 
-    @attribute
+    @register_attribute
     def publishing_date(self) -> Optional[datetime.datetime]:
         return generic_date_parsing(self.precomputed.ld.bf_search("datePublished"))
 
-    @attribute
+    @register_attribute
     def title(self):
         return self.precomputed.ld.get("headline")
 
-    @attribute
+    @register_attribute
     def topics(self) -> List[str]:
         snippet = self.precomputed.doc.xpath(
             'string(//script[@type="text/javascript"][contains(text(), "window.bf__bfa_metadata")])'

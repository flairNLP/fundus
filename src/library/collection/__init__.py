--- conflicted
+++ resolved
@@ -3,11 +3,7 @@
 from src.library.at_at import AT_AT
 from src.library.collection.base_objects import PublisherEnum
 from src.library.de_de import DE_DE
-<<<<<<< HEAD
-from src.library.en import EN
-=======
 from src.library.us import US
->>>>>>> 1f4af631
 
 
 class CollectionMeta(type):
@@ -29,8 +25,4 @@
 class PublisherCollection(metaclass=CollectionMeta):
     de_de = DE_DE
     at_at = AT_AT
-<<<<<<< HEAD
-    en = EN
-=======
-    us = US
->>>>>>> 1f4af631
+    us = US
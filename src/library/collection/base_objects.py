from dataclasses import dataclass, field
from enum import Enum, unique
from typing import Type, List, Optional

from src.logging.logger import basic_logger
from src.parser.html_parser import BaseParser


<<<<<<< HEAD
def parse_robots(url: str) -> RobotFileParser:
    parsed_url = urlparse(url)
    robots_link = url[:len(url) - len(parsed_url.path)] + '/robots.txt'
    rp = RobotFileParser(robots_link)
    try:
        rp.read()
    except urllib.error.URLError as err:
        basic_logger.warning(f"Couldn't parse robots for {url}. Error: {err}")
    return rp


def resolve_sitemaps(domain: str) -> Tuple[List[str], ...]:
    with requests.Session() as session:
        def is_news_sitemap(url: str) -> bool:
            remaining_depth = 30
            while url:
                if remaining_depth == 0:
                    raise RecursionError('Exceeded recursion depth')
                remaining_depth -= 1
                html: bytes = session.get(url).content
                root: Element = etree.fromstring(html)
                if new := root.cssselect('sitemap > loc'):
                    url = new[0].text
                    continue
                else:
                    return True if root.nsmap.get('news') else False

        robots = parse_robots(domain)
        if not (sitemaps := robots.site_maps()):
            return [], []
        sitemaps, news_maps = more_itertools.partition(is_news_sitemap, set(sitemaps))
        sitemaps = list(sitemaps)
        news_maps = list(news_maps)
        return sitemaps, news_maps


=======
>>>>>>> d1f11eb4
@dataclass(frozen=True)
class PublisherSpec:
    domain: str
    parser: Type[BaseParser]
    rss_feeds: List[str] = field(default_factory=list)
    sitemaps: List[str] = field(default_factory=list)
    news_map: Optional[str] = field(default=None)

    def __post_init__(self):
        if not (self.rss_feeds or self.sitemaps):
            raise ValueError("Publishers must at least define either an rss-feed or sitemap to crawl")


@unique
class PublisherEnum(Enum):

    def __new__(cls, *args, **kwargs):
        value = len(cls.__members__) + 1
        obj = object.__new__(cls)
        obj._value_ = value
        return obj

    def __init__(self, spec: PublisherSpec):
        if not isinstance(spec, PublisherSpec):
            raise ValueError("Your only allowed to generate 'PublisherEnum's from 'PublisherSpec")
        self.domain = spec.domain
        self.rss_feeds = spec.rss_feeds
        self.sitemaps = spec.sitemaps
        self.news_map = spec.news_map
        self.parser = spec.parser

    def supports(self, source_type: Optional[str]) -> bool:
        if source_type == 'rss':
            return bool(self.rss_feeds)
        elif source_type == 'sitemap':
            return bool(self.sitemaps)
        elif source_type == 'news':
            return bool(self.news_map)
        elif source_type is None:
            return True
        else:
            raise ValueError(f'Unsupported value {source_type} for parameter <source_type>')

    @classmethod
    def search(cls, attrs: Optional[List[str]] = None, source_type: Optional[str] = None) -> List['PublisherEnum']:
        assert attrs or source_type, "You have to define at least one search condition"
        if not attrs:
            attrs = []
        matched = []
        attrs_set = set(attrs)
        spec: PublisherEnum
        for spec in list(cls):
            if attrs_set.issubset(spec.parser.attributes()) and spec.supports(source_type):
                matched.append(spec)
        return matched<|MERGE_RESOLUTION|>--- conflicted
+++ resolved
@@ -6,45 +6,6 @@
 from src.parser.html_parser import BaseParser
 
 
-<<<<<<< HEAD
-def parse_robots(url: str) -> RobotFileParser:
-    parsed_url = urlparse(url)
-    robots_link = url[:len(url) - len(parsed_url.path)] + '/robots.txt'
-    rp = RobotFileParser(robots_link)
-    try:
-        rp.read()
-    except urllib.error.URLError as err:
-        basic_logger.warning(f"Couldn't parse robots for {url}. Error: {err}")
-    return rp
-
-
-def resolve_sitemaps(domain: str) -> Tuple[List[str], ...]:
-    with requests.Session() as session:
-        def is_news_sitemap(url: str) -> bool:
-            remaining_depth = 30
-            while url:
-                if remaining_depth == 0:
-                    raise RecursionError('Exceeded recursion depth')
-                remaining_depth -= 1
-                html: bytes = session.get(url).content
-                root: Element = etree.fromstring(html)
-                if new := root.cssselect('sitemap > loc'):
-                    url = new[0].text
-                    continue
-                else:
-                    return True if root.nsmap.get('news') else False
-
-        robots = parse_robots(domain)
-        if not (sitemaps := robots.site_maps()):
-            return [], []
-        sitemaps, news_maps = more_itertools.partition(is_news_sitemap, set(sitemaps))
-        sitemaps = list(sitemaps)
-        news_maps = list(news_maps)
-        return sitemaps, news_maps
-
-
-=======
->>>>>>> d1f11eb4
 @dataclass(frozen=True)
 class PublisherSpec:
     domain: str

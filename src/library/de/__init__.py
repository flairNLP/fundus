from datetime import datetime

from src.library.collection.base_objects import PublisherEnum, PublisherSpec

<<<<<<< HEAD
from .berliner_zeitung_parser import BerlinerZeitungParser
from .die_welt_parser import DieWeltParser
from .die_zeit_parser import DieZeitParser
from .dw_parser import DWParser
from .faz_parser import FAZParser
from .focus_parser import FocusParser
from .mdr_parser import MDRParser
from .merkur_parser import MerkurParser
from .ntv_parser import NtvParser
from .spon_parser import SPONParser
from .stern_parser import SternParser
from .sz_parser import SZParser
from .tagesschau_parser import TagesschauParser
=======
from .berliner_zeitung import BerlinerZeitungParser
from .die_welt import DieWeltParser
from .die_zeit import DieZeitParser
from .dw import DWParser
from .faz import FAZParser
from .focus import FocusParser
from .mdr import MDRParser
from .merkur import MerkurParser
from .spon import SPONParser
from .stern import SternParser
from .sz import SZParser
from .tagesschau import TagesschauParser
>>>>>>> 4e4423d7


# noinspection PyPep8Naming
class DE(PublisherEnum):
    DieWelt = PublisherSpec(
        domain="https://www.welt.de/",
        rss_feeds=["https://www.welt.de/feeds/latest.rss"],
        sitemaps=["https://www.welt.de/sitemaps/sitemap/sitemap.xml"],
        news_map="https://www.welt.de/sitemaps/newssitemap/newssitemap.xml",
        parser=DieWeltParser,
    )

    MDR = PublisherSpec(
        domain="https://www.mdr.de/",
        rss_feeds=["https://www.mdr.de/nachrichten/index-rss.xml"],
        sitemaps=["https://www.mdr.de/sitemap-index-100.xml"],
        news_map="https://www.mdr.de/news-sitemap.xml",
        parser=MDRParser,
    )

    FAZ = PublisherSpec(
        domain="https://www.faz.net/",
        rss_feeds=[
            "https://www.faz.net/rss/aktuell",
            "https://www.faz.net/rss/aktuell/politik",
            "https://www.faz.net/rss/aktuell/sport",
            "https://www.faz.net/rss/aktuell/wirtschaft/",
            "https://www.faz.net/rss/aktuell/gesellschaft/",
        ],
        sitemaps=["https://www.faz.net/sitemap-index.xml"],
        news_map="https://www.faz.net/sitemap-news.xml",
        parser=FAZParser,
    )

    Focus = PublisherSpec(
        domain="https://www.focus.de/",
        rss_feeds=["https://rss.focus.de/fol/XML/rss_folnews.xml"],
        parser=FocusParser,
    )

    Merkur = PublisherSpec(
        domain="https://www.merkur.de/",
        rss_feeds=["https://www.merkur.de/welt/rssfeed.rdf"],
        sitemaps=["https://www.merkur.de/sitemap-index.xml"],
        news_map="https://www.merkur.de/news.xml",
        parser=MerkurParser,
    )

    SZ = PublisherSpec(
        domain="https://www.sueddeutsche.de/",
        rss_feeds=["https://rss.sueddeutsche.de/alles"],
        parser=SZParser,
    )

    SpiegelOnline = PublisherSpec(
        domain="https://www.spiegel.de/",
        rss_feeds=["https://www.spiegel.de/schlagzeilen/index.rss"],
        sitemaps=["https://www.spiegel.de/sitemap.xml"],
        news_map="https://www.spiegel.de/sitemaps/news-de.xml",
        parser=SPONParser,
    )

    DieZeit = PublisherSpec(
        domain="https://www.sueddeutsche.de/",
        rss_feeds=["https://newsfeed.zeit.de/news/index"],
        sitemaps=["https://www.zeit.de/gsitemaps/index.xml"],
        news_map=f"https://www.zeit.de/gsitemaps/index.xml?date="
        f'{datetime.now().strftime("%Y-%m-%d")}&unit=days&period=1',
        parser=DieZeitParser,
    )

    BerlinerZeitung = PublisherSpec(
        domain="https://www.sueddeutsche.de/",
        rss_feeds=["https://www.berliner-zeitung.de/feed.xml"],
        sitemaps=["https://www.berliner-zeitung.de/sitemap.xml"],
        news_map="https://www.berliner-zeitung.de/news-sitemap.xml",
        parser=BerlinerZeitungParser,
    )

    Tagesschau = PublisherSpec(
        domain="https://www.tagesschau.de/",
        rss_feeds=["https://www.tagesschau.de/xml/rss2/"],
        parser=TagesschauParser,
    )

    DW = PublisherSpec(
        domain="https://www.dw.com/",
        rss_feeds=["https://rss.dw.com/xml/rss-de-all"],
        sitemaps=["https://www.dw.com/de/article-sitemap.xml"],
        news_map="https://www.dw.com/de/news-sitemap.xml",
        parser=DWParser,
    )
    Stern = PublisherSpec(
        domain="https://www.stern.de/",
        rss_feeds=["https://www.stern.de/feed/standard/alle-nachrichten/"],
        parser=SternParser,
    )

    Ntv = PublisherSpec(
        domain="https://www.ntv.de/",
        news_map="https://www.n-tv.de/news.xml",
        sitemaps=['https://www.n-tv.de/sitemap.xml'],
        parser=NtvParser,
    )<|MERGE_RESOLUTION|>--- conflicted
+++ resolved
@@ -2,21 +2,6 @@
 
 from src.library.collection.base_objects import PublisherEnum, PublisherSpec
 
-<<<<<<< HEAD
-from .berliner_zeitung_parser import BerlinerZeitungParser
-from .die_welt_parser import DieWeltParser
-from .die_zeit_parser import DieZeitParser
-from .dw_parser import DWParser
-from .faz_parser import FAZParser
-from .focus_parser import FocusParser
-from .mdr_parser import MDRParser
-from .merkur_parser import MerkurParser
-from .ntv_parser import NtvParser
-from .spon_parser import SPONParser
-from .stern_parser import SternParser
-from .sz_parser import SZParser
-from .tagesschau_parser import TagesschauParser
-=======
 from .berliner_zeitung import BerlinerZeitungParser
 from .die_welt import DieWeltParser
 from .die_zeit import DieZeitParser
@@ -29,7 +14,7 @@
 from .stern import SternParser
 from .sz import SZParser
 from .tagesschau import TagesschauParser
->>>>>>> 4e4423d7
+from .ntv import NtvParser
 
 
 # noinspection PyPep8Naming

--- conflicted
+++ resolved
@@ -107,16 +107,14 @@
         news_map="https://www.dw.com/de/news-sitemap.xml",
         parser=DWParser,
     )
-<<<<<<< HEAD
+    Stern = PublisherSpec(
+        domain="https://www.stern.de/",
+        rss_feeds=["https://www.stern.de/feed/standard/alle-nachrichten/"],
+        parser=SternParser,
+    )
 
     WAZ = PublisherSpec(
         domain="https://www.waz.de/",
         news_map="https://www.waz.de/sitemaps/news.xml",
         parser=WazParser,
-=======
-    Stern = PublisherSpec(
-        domain="https://www.stern.de/",
-        rss_feeds=["https://www.stern.de/feed/standard/alle-nachrichten/"],
-        parser=SternParser,
->>>>>>> 6306d09e
     )
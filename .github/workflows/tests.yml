name: tests

on:
  push:
    branches: [ master ]
  pull_request:
  workflow_call:

jobs:
  pytest:
    # Containers must run in Linux based operating systems
    runs-on: ubuntu-latest
    steps:
      - uses: actions/checkout@v4

      - name: Set up Python 3.8
        uses: actions/setup-python@v5
        with:
          python-version: 3.8

      - name: Cache environment
        uses: actions/cache@master
        id: cache
        with:
          path: ${{ env.pythonLocation }}/lib/python3.8/site-packages/*
          key: ${{ runner.os }}-packages_only-${{ hashFiles('pyproject.toml') }}
      - name: Install dependencies
        if: steps.cache.outputs.cache-hit != 'true'
        run: |
          pip install -e .[dev]
<<<<<<< HEAD

=======
      
>>>>>>> 305962bd
      - name: Run pytest without warnings
        run: python -m pytest -vv -p no:warnings

  mypy:
    # Containers must run in Linux based operating systems
    runs-on: ubuntu-latest
    steps:
      - uses: actions/checkout@v4

      - name: Set up Python 3.8
        uses: actions/setup-python@v5
        with:
          python-version: 3.8

      - name: Cache environment
        uses: actions/cache@master
        id: cache
        with:
          path: ${{ env.pythonLocation }}/lib/python3.8/site-packages/*
          key: ${{ runner.os }}-packages_only-${{ hashFiles('pyproject.toml') }}
      - name: Install dependencies
        if: steps.cache.outputs.cache-hit != 'true'
        run: |
          pip install -e .[dev]

      - name: Run mypy
        run: python -m mypy .<|MERGE_RESOLUTION|>--- conflicted
+++ resolved
@@ -28,11 +28,6 @@
         if: steps.cache.outputs.cache-hit != 'true'
         run: |
           pip install -e .[dev]
-<<<<<<< HEAD
-
-=======
-      
->>>>>>> 305962bd
       - name: Run pytest without warnings
         run: python -m pytest -vv -p no:warnings
 
